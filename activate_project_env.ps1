--- conflicted
+++ resolved
@@ -37,14 +37,9 @@
 }
 
 # --- Configuration de l'environnement ---
-<<<<<<< HEAD
 # Ajoute le répertoire du code source et le répertoire racine au PYTHONPATH
 $env:PYTHONPATH = "$PSScriptRoot\2.3.3-generation-contre-argument;$PSScriptRoot;$env:PYTHONPATH"
 $condaEnvName = "projet-is-new"
-=======
-$env:PYTHONPATH = "$PSScriptRoot;$env:PYTHONPATH"
-$condaEnvName = "projet-is-roo-new"
->>>>>>> 134c72c9
 
 # --- Logique de commande ---
 # Concatène la commande et ses arguments en une seule chaîne.
