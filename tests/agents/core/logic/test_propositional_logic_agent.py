import pytest
from unittest.mock import MagicMock, AsyncMock

from semantic_kernel import Kernel
from semantic_kernel.functions.kernel_arguments import KernelArguments

from argumentation_analysis.agents.core.logic.propositional_logic_agent import PropositionalLogicAgent
from argumentation_analysis.agents.core.logic.belief_set import PropositionalBeliefSet, BeliefSet
from argumentation_analysis.agents.core.logic.tweety_bridge import TweetyBridge
from argumentation_analysis.agents.core.pl.pl_definitions import PL_AGENT_INSTRUCTIONS


class TestPropositionalLogicAgent:
    """Tests pour la classe PropositionalLogicAgent."""

    @pytest.fixture(autouse=True)
    def setup_method(self, mocker):
        """Initialisation avant chaque test."""
        self.kernel = MagicMock(spec=Kernel)
        self.kernel.invoke = AsyncMock()
        self.kernel.get_prompt_execution_settings_from_service_id = MagicMock(return_value={"temperature": 0.7})
        self.kernel.add_function = MagicMock()

        self.mock_tweety_bridge_instance = MagicMock(spec=TweetyBridge)
        mocker.patch(
            'argumentation_analysis.agents.core.logic.propositional_logic_agent.TweetyBridge',
            return_value=self.mock_tweety_bridge_instance
        )
        
        self.mock_tweety_bridge_instance.is_jvm_ready.return_value = True
        self.mock_tweety_bridge_instance.validate_belief_set.return_value = (True, "Ensemble de croyances valide")
        self.mock_tweety_bridge_instance.validate_formula.return_value = (True, "Formule valide")
        self.mock_tweety_bridge_instance.execute_pl_query = MagicMock(return_value=(True, "Tweety Result: Query 'a => b' is ACCEPTED (True)."))

        self.agent_name = "TestPLAgent"
        self.llm_service_id = "test_llm_service"
        self.agent = PropositionalLogicAgent(self.kernel, agent_name=self.agent_name, service_id=self.llm_service_id)
        
        self.agent.setup_agent_components(self.llm_service_id)

    def test_initialization_and_setup(self):
        """Test de l'initialisation et de la configuration de l'agent."""
        assert self.agent.name == self.agent_name
        assert self.agent.sk_kernel == self.kernel
        assert self.agent.logic_type == "PL"
        assert self.agent.instructions == PL_AGENT_INSTRUCTIONS
        
<<<<<<< HEAD
        # is_jvm_ready est appelé deux fois dans setup_agent_components de PropositionalLogicAgent
        # is_jvm_ready est appelé une fois dans __init__ et potentiellement une autre fois dans setup_agent_components
        self.assertGreaterEqual(self.mock_tweety_bridge_instance.is_jvm_ready.call_count, 1)
=======
        self.mock_tweety_bridge_instance.is_jvm_ready.assert_called()
>>>>>>> 73489f3b
        
        assert self.kernel.add_function.call_count >= 3
        self.kernel.get_prompt_execution_settings_from_service_id.assert_called_with(self.llm_service_id)

    @pytest.mark.asyncio
    async def test_text_to_belief_set_success(self):
        """Test de la conversion de texte en ensemble de croyances avec succès."""
        mock_sk_result = MagicMock()
        mock_sk_result.__str__.return_value = "a => b" 
        self.kernel.invoke.return_value = mock_sk_result
        
        belief_set, message = await self.agent.text_to_belief_set("Texte de test")
        
        self.kernel.invoke.assert_called_once()
        args, kwargs = self.kernel.invoke.call_args
        assert kwargs['plugin_name'] == self.agent_name
        assert kwargs['function_name'] == "TextToPLBeliefSet"
        assert isinstance(kwargs['arguments'], KernelArguments)
        assert kwargs['arguments']['input'] == "Texte de test"
        
        self.mock_tweety_bridge_instance.validate_belief_set.assert_called_once_with(belief_set_str="a => b")
        
        assert isinstance(belief_set, PropositionalBeliefSet)
        assert belief_set.content == "a => b"
        assert message == "Conversion réussie."

    @pytest.mark.asyncio
    async def test_text_to_belief_set_empty_result(self):
        """Test de la conversion de texte en ensemble de croyances avec résultat vide."""
        mock_sk_result = MagicMock()
        mock_sk_result.__str__.return_value = "" 
        self.kernel.invoke.return_value = mock_sk_result
        
        belief_set, message = await self.agent.text_to_belief_set("Texte de test")
        
        self.kernel.invoke.assert_called_once()
        self.mock_tweety_bridge_instance.validate_belief_set.assert_not_called()
        
        assert belief_set is None
        assert message == "La conversion a produit un ensemble de croyances vide."

    @pytest.mark.asyncio
    async def test_text_to_belief_set_invalid_belief_set(self):
        """Test de la conversion de texte en ensemble de croyances avec ensemble invalide."""
        mock_sk_result = MagicMock()
        mock_sk_result.__str__.return_value = "invalid_pl_syntax {"
        self.kernel.invoke.return_value = mock_sk_result
        self.mock_tweety_bridge_instance.validate_belief_set.return_value = (False, "Erreur de syntaxe")
        
        belief_set, message = await self.agent.text_to_belief_set("Texte de test")
        
        self.kernel.invoke.assert_called_once()
        self.mock_tweety_bridge_instance.validate_belief_set.assert_called_once_with(belief_set_str="invalid_pl_syntax {")
        
        assert belief_set is None
        assert message == "Ensemble de croyances invalide: Erreur de syntaxe"

    @pytest.mark.asyncio
    async def test_generate_queries(self):
        """Test de la génération de requêtes."""
        mock_sk_result = MagicMock()
        mock_sk_result.__str__.return_value = "a\nb\na => b"
        self.kernel.invoke.return_value = mock_sk_result
        self.mock_tweety_bridge_instance.validate_formula.return_value = (True, "Formule valide")
        
        belief_set_obj = PropositionalBeliefSet("x => y")
        
        queries = await self.agent.generate_queries("Texte de test", belief_set_obj)
        
        self.kernel.invoke.assert_called_once()
        args, kwargs = self.kernel.invoke.call_args
        assert kwargs['plugin_name'] == self.agent_name
        assert kwargs['function_name'] == "GeneratePLQueries"
        assert kwargs['arguments']['input'] == "Texte de test"
        assert kwargs['arguments']['belief_set'] == "x => y"

        assert self.mock_tweety_bridge_instance.validate_formula.call_count == 3
        self.mock_tweety_bridge_instance.validate_formula.assert_any_call(formula_string="a")
        self.mock_tweety_bridge_instance.validate_formula.assert_any_call(formula_string="b")
        self.mock_tweety_bridge_instance.validate_formula.assert_any_call(formula_string="a => b")
        assert queries == ["a", "b", "a => b"]

    @pytest.mark.asyncio
    async def test_generate_queries_with_invalid_query(self):
        """Test de la génération de requêtes avec une requête invalide."""
        mock_sk_result = MagicMock()
        mock_sk_result.__str__.return_value = "a\ninvalid_query {\nc"
        self.kernel.invoke.return_value = mock_sk_result
        
        def validate_side_effect(formula_string):
            if formula_string == "invalid_query {":
                return (False, "Erreur de syntaxe")
            return (True, "Formule valide")
        self.mock_tweety_bridge_instance.validate_formula.side_effect = validate_side_effect
        
        belief_set_obj = PropositionalBeliefSet("x => y")
        queries = await self.agent.generate_queries("Texte de test", belief_set_obj)
        
        self.kernel.invoke.assert_called_once()
        assert self.mock_tweety_bridge_instance.validate_formula.call_count == 3
        assert queries == ["a", "c"]

    def test_execute_query_accepted(self):
        """Test de l'exécution d'une requête acceptée."""
        belief_set_obj = PropositionalBeliefSet("a => b")
        self.mock_tweety_bridge_instance.execute_pl_query.return_value = (True, "Tweety Result: Query 'a => b' is ACCEPTED (True).")
        self.mock_tweety_bridge_instance.validate_formula.return_value = (True, "Formule valide")

        result, message = self.agent.execute_query(belief_set_obj, "a => b")
        
        self.mock_tweety_bridge_instance.validate_formula.assert_called_once_with(formula_string="a => b")
        self.mock_tweety_bridge_instance.execute_pl_query.assert_called_once_with(
            belief_set_content="a => b",
            query_string="a => b"
        )
        
        assert result is True
        assert message == "Tweety Result: Query 'a => b' is ACCEPTED (True)."

    def test_execute_query_rejected(self):
        """Test de l'exécution d'une requête rejetée."""
        belief_set_obj = PropositionalBeliefSet("a => b")
        self.mock_tweety_bridge_instance.execute_pl_query.return_value = (False, "Tweety Result: Query 'c' is REJECTED (False).")
        self.mock_tweety_bridge_instance.validate_formula.return_value = (True, "Formule valide")

        result, message = self.agent.execute_query(belief_set_obj, "c")
        
        self.mock_tweety_bridge_instance.validate_formula.assert_called_once_with(formula_string="c")
        self.mock_tweety_bridge_instance.execute_pl_query.assert_called_once_with(
            belief_set_content="a => b",
            query_string="c"
        )
<<<<<<< HEAD
        self.assertFalse(result)
        if not os.environ.get('USE_REAL_JPYPE', 'false').lower() in ('true', '1'):
            self.assertEqual(message, "Tweety Result: Query 'c' is REJECTED (False).")
=======
        assert result is False
        assert message == "Tweety Result: Query 'c' is REJECTED (False)."
>>>>>>> 73489f3b

    def test_execute_query_error_tweety(self):
        """Test de l'exécution d'une requête avec erreur de Tweety."""
        belief_set_obj = PropositionalBeliefSet("a => b")
        self.mock_tweety_bridge_instance.execute_pl_query.return_value = (None, "FUNC_ERROR: Erreur de syntaxe Tweety")
        self.mock_tweety_bridge_instance.validate_formula.return_value = (True, "Formule valide")

        result, message = self.agent.execute_query(belief_set_obj, "a")
        
        self.mock_tweety_bridge_instance.validate_formula.assert_called_once_with(formula_string="a")
        self.mock_tweety_bridge_instance.execute_pl_query.assert_called_once_with(
            belief_set_content="a => b",
            query_string="a"
        )
        
<<<<<<< HEAD
        # Avec la vraie JVM, 'a' est rejeté par 'a => b'.
        self.assertFalse(result)
        if not os.environ.get('USE_REAL_JPYPE', 'false').lower() in ('true', '1'):
            self.assertEqual(message, "FUNC_ERROR: Erreur de syntaxe Tweety")
=======
        assert result is None
        assert "FUNC_ERROR" in message
>>>>>>> 73489f3b

    def test_execute_query_invalid_formula(self):
        """Test de l'exécution d'une requête avec une formule invalide."""
        belief_set_obj = PropositionalBeliefSet("a => b")
        self.mock_tweety_bridge_instance.validate_formula.return_value = (False, "Syntax Error in query")

        result, message = self.agent.execute_query(belief_set_obj, "invalid_query {")
        
        self.mock_tweety_bridge_instance.validate_formula.assert_called_once_with(formula_string="invalid_query {")
        self.mock_tweety_bridge_instance.execute_pl_query.assert_not_called()
        
<<<<<<< HEAD
        self.assertFalse(result)
        self.assertTrue(message.startswith("FUNC_ERROR: Requête invalide: invalid_query {"))

=======
        assert result is None
        assert message == "FUNC_ERROR: Requête invalide: invalid_query {"
>>>>>>> 73489f3b

    @pytest.mark.asyncio
    async def test_interpret_results(self):
        """Test de l'interprétation des résultats."""
        mock_sk_result = MagicMock()
        mock_sk_result.__str__.return_value = "Interprétation finale des résultats"
        self.kernel.invoke.return_value = mock_sk_result
        
        belief_set_obj = PropositionalBeliefSet("a => b")
        queries_list = ["a", "b", "a => b"]
        results_tuples = [
            (True, "Tweety Result: Query 'a' is ACCEPTED (True)."),
            (False, "Tweety Result: Query 'b' is REJECTED (False)."),
            (True, "Tweety Result: Query 'a => b' is ACCEPTED (True).")
        ]
        
        interpretation = await self.agent.interpret_results("Texte de test", belief_set_obj, queries_list, results_tuples)
        
        self.kernel.invoke.assert_called_once()
        args, kwargs = self.kernel.invoke.call_args
        assert kwargs['plugin_name'] == self.agent_name
        assert kwargs['function_name'] == "InterpretPLResults"
        assert kwargs['arguments']['input'] == "Texte de test"
        assert kwargs['arguments']['belief_set'] == "a => b"
        assert kwargs['arguments']['queries'] == "a\nb\na => b"
        expected_tweety_results = "Tweety Result: Query 'a' is ACCEPTED (True).\nTweety Result: Query 'b' is REJECTED (False).\nTweety Result: Query 'a => b' is ACCEPTED (True)."
        assert kwargs['arguments']['tweety_result'] == expected_tweety_results
        
        assert interpretation == "Interprétation finale des résultats"

    def test_validate_formula_valid(self):
        """Test de la validation d'une formule valide."""
        self.mock_tweety_bridge_instance.validate_formula.return_value = (True, "Formule valide")
        is_valid = self.agent.validate_formula("a => b")
        assert is_valid is True
        self.mock_tweety_bridge_instance.validate_formula.assert_called_once_with(formula_string="a => b")

    def test_validate_formula_invalid(self):
        """Test de la validation d'une formule invalide."""
<<<<<<< HEAD
        if not os.environ.get('USE_REAL_JPYPE', 'false').lower() in ('true', '1'):
            self.mock_tweety_bridge_instance.validate_formula.return_value = (False, "Erreur de syntaxe")
        
        is_valid = self.agent.validate_formula("a => (b")
        
        # Pour une formule invalide, ou si la JVM n'est pas prête, is_valid devrait être False.
        self.assertFalse(is_valid)
        self.mock_tweety_bridge_instance.validate_formula.assert_called_once_with(formula_string="a => (b")

def async_test(f):
    def wrapper(*args, **kwargs):
        asyncio.run(f(*args, **kwargs))
    return wrapper

TestPropositionalLogicAgent.test_text_to_belief_set_success = async_test(TestPropositionalLogicAgent.test_text_to_belief_set_success)
TestPropositionalLogicAgent.test_text_to_belief_set_empty_result = async_test(TestPropositionalLogicAgent.test_text_to_belief_set_empty_result)
TestPropositionalLogicAgent.test_text_to_belief_set_invalid_belief_set = async_test(TestPropositionalLogicAgent.test_text_to_belief_set_invalid_belief_set)
TestPropositionalLogicAgent.test_generate_queries = async_test(TestPropositionalLogicAgent.test_generate_queries)
TestPropositionalLogicAgent.test_generate_queries_with_invalid_query = async_test(TestPropositionalLogicAgent.test_generate_queries_with_invalid_query)
TestPropositionalLogicAgent.test_interpret_results = async_test(TestPropositionalLogicAgent.test_interpret_results)


if __name__ == "__main__":
    unittest.main()
=======
        self.mock_tweety_bridge_instance.validate_formula.return_value = (False, "Erreur de syntaxe")
        is_valid = self.agent.validate_formula("a => (b")
        assert is_valid is False
        self.mock_tweety_bridge_instance.validate_formula.assert_called_once_with(formula_string="a => (b")
>>>>>>> 73489f3b
<|MERGE_RESOLUTION|>--- conflicted
+++ resolved
@@ -1,11 +1,12 @@
+import os
 import pytest
-from unittest.mock import MagicMock, AsyncMock
+from unittest.mock import MagicMock, AsyncMock, patch
 
 from semantic_kernel import Kernel
 from semantic_kernel.functions.kernel_arguments import KernelArguments
 
 from argumentation_analysis.agents.core.logic.propositional_logic_agent import PropositionalLogicAgent
-from argumentation_analysis.agents.core.logic.belief_set import PropositionalBeliefSet, BeliefSet
+from argumentation_analysis.agents.core.logic.belief_set import PropositionalBeliefSet
 from argumentation_analysis.agents.core.logic.tweety_bridge import TweetyBridge
 from argumentation_analysis.agents.core.pl.pl_definitions import PL_AGENT_INSTRUCTIONS
 
@@ -34,8 +35,7 @@
 
         self.agent_name = "TestPLAgent"
         self.llm_service_id = "test_llm_service"
-        self.agent = PropositionalLogicAgent(self.kernel, agent_name=self.agent_name, service_id=self.llm_service_id)
-        
+        self.agent = PropositionalLogicAgent(self.kernel, agent_name=self.agent_name)
         self.agent.setup_agent_components(self.llm_service_id)
 
     def test_initialization_and_setup(self):
@@ -43,16 +43,9 @@
         assert self.agent.name == self.agent_name
         assert self.agent.sk_kernel == self.kernel
         assert self.agent.logic_type == "PL"
-        assert self.agent.instructions == PL_AGENT_INSTRUCTIONS
-        
-<<<<<<< HEAD
-        # is_jvm_ready est appelé deux fois dans setup_agent_components de PropositionalLogicAgent
-        # is_jvm_ready est appelé une fois dans __init__ et potentiellement une autre fois dans setup_agent_components
-        self.assertGreaterEqual(self.mock_tweety_bridge_instance.is_jvm_ready.call_count, 1)
-=======
+        assert self.agent.system_prompt == PL_AGENT_INSTRUCTIONS
+        
         self.mock_tweety_bridge_instance.is_jvm_ready.assert_called()
->>>>>>> 73489f3b
-        
         assert self.kernel.add_function.call_count >= 3
         self.kernel.get_prompt_execution_settings_from_service_id.assert_called_with(self.llm_service_id)
 
@@ -184,19 +177,14 @@
             belief_set_content="a => b",
             query_string="c"
         )
-<<<<<<< HEAD
-        self.assertFalse(result)
+        assert result is False
         if not os.environ.get('USE_REAL_JPYPE', 'false').lower() in ('true', '1'):
-            self.assertEqual(message, "Tweety Result: Query 'c' is REJECTED (False).")
-=======
-        assert result is False
-        assert message == "Tweety Result: Query 'c' is REJECTED (False)."
->>>>>>> 73489f3b
+            assert message == "Tweety Result: Query 'c' is REJECTED (False)."
 
     def test_execute_query_error_tweety(self):
         """Test de l'exécution d'une requête avec erreur de Tweety."""
         belief_set_obj = PropositionalBeliefSet("a => b")
-        self.mock_tweety_bridge_instance.execute_pl_query.return_value = (None, "FUNC_ERROR: Erreur de syntaxe Tweety")
+        self.mock_tweety_bridge_instance.execute_pl_query.return_value = (False, "FUNC_ERROR: Erreur de syntaxe Tweety")
         self.mock_tweety_bridge_instance.validate_formula.return_value = (True, "Formule valide")
 
         result, message = self.agent.execute_query(belief_set_obj, "a")
@@ -207,15 +195,9 @@
             query_string="a"
         )
         
-<<<<<<< HEAD
-        # Avec la vraie JVM, 'a' est rejeté par 'a => b'.
-        self.assertFalse(result)
+        assert result is False
         if not os.environ.get('USE_REAL_JPYPE', 'false').lower() in ('true', '1'):
-            self.assertEqual(message, "FUNC_ERROR: Erreur de syntaxe Tweety")
-=======
-        assert result is None
-        assert "FUNC_ERROR" in message
->>>>>>> 73489f3b
+            assert "FUNC_ERROR" in message
 
     def test_execute_query_invalid_formula(self):
         """Test de l'exécution d'une requête avec une formule invalide."""
@@ -227,14 +209,9 @@
         self.mock_tweety_bridge_instance.validate_formula.assert_called_once_with(formula_string="invalid_query {")
         self.mock_tweety_bridge_instance.execute_pl_query.assert_not_called()
         
-<<<<<<< HEAD
-        self.assertFalse(result)
-        self.assertTrue(message.startswith("FUNC_ERROR: Requête invalide: invalid_query {"))
-
-=======
-        assert result is None
-        assert message == "FUNC_ERROR: Requête invalide: invalid_query {"
->>>>>>> 73489f3b
+        assert result is False
+        assert message.startswith("FUNC_ERROR: Requête invalide: invalid_query {")
+
 
     @pytest.mark.asyncio
     async def test_interpret_results(self):
@@ -274,34 +251,7 @@
 
     def test_validate_formula_invalid(self):
         """Test de la validation d'une formule invalide."""
-<<<<<<< HEAD
-        if not os.environ.get('USE_REAL_JPYPE', 'false').lower() in ('true', '1'):
-            self.mock_tweety_bridge_instance.validate_formula.return_value = (False, "Erreur de syntaxe")
-        
-        is_valid = self.agent.validate_formula("a => (b")
-        
-        # Pour une formule invalide, ou si la JVM n'est pas prête, is_valid devrait être False.
-        self.assertFalse(is_valid)
-        self.mock_tweety_bridge_instance.validate_formula.assert_called_once_with(formula_string="a => (b")
-
-def async_test(f):
-    def wrapper(*args, **kwargs):
-        asyncio.run(f(*args, **kwargs))
-    return wrapper
-
-TestPropositionalLogicAgent.test_text_to_belief_set_success = async_test(TestPropositionalLogicAgent.test_text_to_belief_set_success)
-TestPropositionalLogicAgent.test_text_to_belief_set_empty_result = async_test(TestPropositionalLogicAgent.test_text_to_belief_set_empty_result)
-TestPropositionalLogicAgent.test_text_to_belief_set_invalid_belief_set = async_test(TestPropositionalLogicAgent.test_text_to_belief_set_invalid_belief_set)
-TestPropositionalLogicAgent.test_generate_queries = async_test(TestPropositionalLogicAgent.test_generate_queries)
-TestPropositionalLogicAgent.test_generate_queries_with_invalid_query = async_test(TestPropositionalLogicAgent.test_generate_queries_with_invalid_query)
-TestPropositionalLogicAgent.test_interpret_results = async_test(TestPropositionalLogicAgent.test_interpret_results)
-
-
-if __name__ == "__main__":
-    unittest.main()
-=======
         self.mock_tweety_bridge_instance.validate_formula.return_value = (False, "Erreur de syntaxe")
         is_valid = self.agent.validate_formula("a => (b")
         assert is_valid is False
-        self.mock_tweety_bridge_instance.validate_formula.assert_called_once_with(formula_string="a => (b")
->>>>>>> 73489f3b
+        self.mock_tweety_bridge_instance.validate_formula.assert_called_once_with(formula_string="a => (b")