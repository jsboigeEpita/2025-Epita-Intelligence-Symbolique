--- conflicted
+++ resolved
@@ -1,354 +1,349 @@
-#!/usr/bin/env python
-# -*- coding: utf-8 -*-
-
-"""
-Tests unitaires pour le module orchestration.hierarchical.operational.adapters.extract_agent_adapter.
-"""
-
-import pytest
-import pytest_asyncio # Ajout de l'import
-import sys
-import os
-from unittest.mock import MagicMock, patch, AsyncMock, Mock # Mock est toujours utilisé pour les instances de mock_extract_agent etc.
-import asyncio
-import logging
-
-# Configurer le logging pour les tests
-logging.basicConfig(
-    level=logging.INFO,
-    format='%(asctime)s [%(levelname)s] [%(name)s] %(message)s',
-    datefmt='%H:%M:%S'
-)
-logger = logging.getLogger("TestExtractAgentAdapter")
-
-# Ajouter le répertoire racine au chemin Python pour pouvoir importer les modules
-sys.path.append(os.path.abspath('..'))
-
-# Import des modules à tester
-from argumentation_analysis.orchestration.hierarchical.operational.adapters.extract_agent_adapter import ExtractAgentAdapter
-from argumentation_analysis.orchestration.hierarchical.operational.state import OperationalState
-
-
-# Mock pour ExtractAgent
-class MockExtractAgent:
-    def __init__(self, extract_agent=None, validation_agent=None, extract_plugin=None):
-        self.extract_agent = extract_agent or Mock()
-        self.validation_agent = validation_agent or Mock()
-        self.extract_plugin = extract_plugin or Mock()
-        self.state = Mock()
-        self.state.task_dependencies = {}
-        self.state.tasks = {}
-        
-        self.extract_text = AsyncMock(return_value={
-            "status": "success",
-            "extracts": [
-                {
-                    "id": "extract-1",
-                    "text": "Ceci est un extrait de test",
-                    "source": "test-source",
-                    "confidence": 0.9
-                }
-            ]
-        })
-        
-        self.validate_extracts = AsyncMock(return_value={
-            "status": "success",
-            "valid_extracts": [
-                {
-                    "id": "extract-1",
-                    "text": "Ceci est un extrait de test",
-                    "source": "test-source",
-                    "confidence": 0.9,
-                    "validation_score": 0.95
-                }
-            ]
-        })
-        
-        self.preprocess_text = AsyncMock(return_value={
-            "status": "success",
-            "preprocessed_text": "Ceci est un texte prétraité",
-            "metadata": {
-                "word_count": 5,
-                "language": "fr"
-            }
-        })
-
-        self.extract_from_name = AsyncMock(return_value=MagicMock(
-            status="valid",
-            message="Extraction réussie simulée par extract_from_name",
-            explanation="Mock explanation",
-            start_marker="<MOCK_START>",
-            end_marker="<MOCK_END>",
-            template_start="<MOCK_TEMPLATE_START>",
-            extracted_text="Texte extrait simulé via extract_from_name"
-        ))
-        
-    def process_extract(self, *args, **kwargs):
-        return {"status": "success", "data": []}
-    
-    def validate_extract(self, *args, **kwargs):
-        return True
-
-
-class MockValidationAgent:
-    """Mock pour ValidationAgent."""
-    
-    def __init__(self):
-        self.extract_text = AsyncMock(return_value={
-            "status": "success",
-            "extracts": [
-                {
-                    "id": "extract-1",
-                    "text": "Ceci est un extrait de test",
-                    "source": "test-source",
-                    "confidence": 0.9
-                }
-            ]
-        })
-        
-        self.validate_extracts = AsyncMock(return_value={
-            "status": "success",
-            "valid_extracts": [
-                {
-                    "id": "extract-1",
-                    "text": "Ceci est un extrait de test",
-                    "source": "test-source",
-                    "confidence": 0.9,
-                    "validation_score": 0.95
-                }
-            ]
-        })
-        
-        self.preprocess_text = AsyncMock(return_value={
-            "status": "success",
-            "preprocessed_text": "Ceci est un texte prétraité",
-            "metadata": {
-                "word_count": 5,
-                "language": "fr"
-            }
-        })
-
-
-# Mock pour setup_extract_agent
-async def mock_setup_extract_agent():
-    """Mock pour la fonction setup_extract_agent."""
-    kernel = MagicMock()
-    extract_agent = MockExtractAgent(
-        extract_agent=Mock(),
-        validation_agent=Mock(),
-        extract_plugin=Mock()
-    )
-    return kernel, extract_agent
-
-
-class TestExtractAgentAdapter:
-    """Tests unitaires pour l'adaptateur d'agent d'extraction."""
-
-<<<<<<< HEAD
-    @pytest.fixture(autouse=True)
-    async def setup_adapter(self): # Retrait de mocker ici
-=======
-    @pytest_asyncio.fixture(autouse=True) # Changement ici
-    async def setup_adapter(self, mocker):
->>>>>>> b7b463ea
-        """Initialisation avant chaque test."""
-        # Créer les mocks
-        self.mock_extract_agent = Mock()
-        self.mock_validation_agent = Mock()
-        self.mock_extract_plugin = Mock()
-
-        # Configuration des mocks pour les tests
-        self.mock_extract_agent.process_extract.return_value = {"status": "success"}
-        self.mock_validation_agent.validate.return_value = True
-        self.mock_extract_plugin.extract.return_value = []
-        self.mock_extract_plugin.process_text.return_value = {"status": "success", "data": []}
-        self.mock_extract_plugin.get_supported_formats.return_value = ["txt", "pdf", "docx"]
-        # Créer un état opérationnel mock
-        self.operational_state = OperationalState()
-
-        # Patcher setup_extract_agent avec unittest.mock.patch
-        self.patcher = patch('argumentation_analysis.orchestration.hierarchical.operational.adapters.extract_agent_adapter.setup_extract_agent',
-                                         side_effect=mock_setup_extract_agent)
-        self.mock_setup_extract_agent = self.patcher.start()
-
-        # Créer l'adaptateur d'agent d'extraction
-        self.adapter = ExtractAgentAdapter(name="TestExtractAgent", operational_state=self.operational_state)
-
-        await self.adapter.initialize()
-
-    def tearDown(self):
-        """Nettoyage après chaque test."""
-        if hasattr(self, 'patcher'): # S'assurer que le patcher a été initialisé
-            self.patcher.stop()
-
-    @pytest.mark.asyncio
-    async def test_initialization(self):
-        """Teste l'initialisation de l'adaptateur d'agent d'extraction."""
-        assert self.adapter is not None
-        assert self.adapter.name == "TestExtractAgent"
-        assert self.adapter.operational_state == self.operational_state
-        assert self.adapter.extract_agent is not None
-        assert self.adapter.kernel is not None
-        assert self.adapter.initialized is True
-
-    @pytest.mark.asyncio
-    async def test_get_capabilities(self):
-        """Teste la méthode get_capabilities."""
-        capabilities = self.adapter.get_capabilities()
-        assert isinstance(capabilities, list)
-        assert "text_extraction" in capabilities
-        assert "preprocessing" in capabilities
-        assert "extract_validation" in capabilities
-
-    @pytest.mark.asyncio
-    async def test_can_process_task(self):
-        """Teste la méthode can_process_task."""
-        task_can_process = {
-            "id": "task-1",
-            "description": "Extraire le texte",
-            "required_capabilities": ["text_extraction"]
-        }
-        assert self.adapter.can_process_task(task_can_process) is True
-
-        task_cannot_process = {
-            "id": "task-2",
-            "description": "Analyser les sophismes",
-            "required_capabilities": ["fallacy_detection"]
-        }
-        assert self.adapter.can_process_task(task_cannot_process) is False
-
-    @pytest.mark.asyncio
-    async def test_process_task_extract_text(self):
-        """Teste la méthode process_task pour l'extraction de texte."""
-        task = {
-            "id": "task-1",
-            "description": "Extraire le texte",
-            "text_extracts": [{
-                "id": "input-extract-1",
-                "content": "Ceci est un texte à extraire",
-                "source": "test-source"
-            }],
-            "techniques": [{
-                "name": "relevant_segment_extraction",
-                "parameters": {}
-            }]
-        }
-        result = await self.adapter.process_task(task)
-        assert result["status"] == "completed"
-        assert "outputs" in result
-        outputs = result["outputs"]
-        assert "extracted_segments" in outputs
-        assert len(outputs["extracted_segments"]) == 1
-        extracted_segment = outputs["extracted_segments"][0]
-        assert extracted_segment["extract_id"] == "input-extract-1"
-        assert extracted_segment["extracted_text"] == "Texte extrait simulé via extract_from_name"
-        self.adapter.extract_agent.extract_from_name.assert_called_once_with(
-            {"source_name": "test-source", "source_text": "Ceci est un texte à extraire"},
-            "input-extract-1"
-        )
-
-    @pytest.mark.asyncio
-    async def test_process_task_validate_extracts(self):
-        """Teste la méthode process_task pour la validation d'extraits."""
-        task = {
-            "id": "task-2",
-            "description": "Valider les extraits",
-            "text_extracts": [{
-                "id": "extract-to-validate-1",
-                "content": "Ceci est un extrait à valider",
-                "source": "test-source"
-            }],
-            "techniques": [{
-                "name": "non_existent_validation_technique",
-                "parameters": {}
-            }]
-        }
-        result = await self.adapter.process_task(task)
-        assert result["status"] == "completed_with_issues"
-        assert "issues" in result
-        assert len(result["issues"]) > 0
-        issue = result["issues"][0]
-        assert issue["type"] == "unsupported_technique"
-        assert "non_existent_validation_technique" in issue["description"]
-        self.adapter.extract_agent.validate_extracts.assert_not_called()
-
-    @pytest.mark.asyncio
-    async def test_process_task_preprocess_text(self):
-        """Teste la méthode process_task pour le prétraitement de texte."""
-        task = {
-            "id": "task-3",
-            "description": "Prétraiter le texte",
-            "text_extracts": [{
-                "id": "input-text-preprocess-1",
-                "content": "Ceci est un texte à prétraiter avec des mots comme le et la",
-                "source": "test-source-preprocess"
-            }],
-            "techniques": [{
-                "name": "text_normalization",
-                "parameters": {"remove_stopwords": True}
-            }]
-        }
-        result = await self.adapter.process_task(task)
-        assert result["status"] == "completed"
-        assert "outputs" in result
-        outputs = result["outputs"]
-        assert "normalized_text" in outputs
-        assert len(outputs["normalized_text"]) == 1
-        normalized_output = outputs["normalized_text"][0]
-        assert normalized_output["extract_id"] == "input-text-preprocess-1"
-        assert normalized_output["normalized_text"] == "Ceci texte à prétraiter avec mots comme"
-        self.adapter.extract_agent.preprocess_text.assert_not_called()
-
-    @pytest.mark.asyncio
-    async def test_process_task_unknown_capability(self):
-        """Teste la méthode process_task pour une capacité inconnue."""
-        task = {
-            "id": "task-4",
-            "description": "Tâche inconnue",
-            "text_extracts": [{
-                "id": "input-unknown-1",
-                "content": "Texte pour capacité inconnue",
-                "source": "test-source-unknown"
-            }],
-            "techniques": [{
-                "name": "very_unknown_technique",
-                "parameters": {}
-            }]
-        }
-        result = await self.adapter.process_task(task)
-        assert result["status"] == "completed_with_issues"
-        assert "issues" in result
-        assert len(result["issues"]) > 0
-        issue = result["issues"][0]
-        assert issue["type"] == "unsupported_technique"
-        assert "very_unknown_technique" in issue["description"]
-
-    @pytest.mark.asyncio
-    async def test_process_task_missing_parameters(self):
-        """Teste la méthode process_task avec des paramètres manquants."""
-        task = {
-            "id": "task-5",
-            "description": "Extraire le texte avec paramètres manquants pour la technique",
-            "text_extracts": [],
-            "techniques": [{
-                "name": "relevant_segment_extraction"
-            }]
-        }
-        result = await self.adapter.process_task(task)
-        assert result["status"] == "failed"
-        assert "issues" in result
-        assert len(result["issues"]) > 0
-        issue = result["issues"][0]
-        assert issue["type"] == "execution_error"
-        assert "Aucun extrait de texte fourni dans la tâche." in issue["description"]
-        assert "outputs" in result
-        assert result["outputs"] == {}
-
-    @pytest.mark.asyncio
-    async def test_shutdown(self):
-        """Teste la méthode shutdown."""
-        result = await self.adapter.shutdown()
-        assert result is True
-        assert self.adapter.initialized is False
-        assert self.adapter.extract_agent is None
+#!/usr/bin/env python
+# -*- coding: utf-8 -*-
+
+"""
+Tests unitaires pour le module orchestration.hierarchical.operational.adapters.extract_agent_adapter.
+"""
+
+import pytest
+import pytest_asyncio # Ajout de l'import
+import sys
+import os
+from unittest.mock import MagicMock, patch, AsyncMock, Mock # Mock est toujours utilisé pour les instances de mock_extract_agent etc.
+import asyncio
+import logging
+
+# Configurer le logging pour les tests
+logging.basicConfig(
+    level=logging.INFO,
+    format='%(asctime)s [%(levelname)s] [%(name)s] %(message)s',
+    datefmt='%H:%M:%S'
+)
+logger = logging.getLogger("TestExtractAgentAdapter")
+
+# Ajouter le répertoire racine au chemin Python pour pouvoir importer les modules
+sys.path.append(os.path.abspath('..'))
+
+# Import des modules à tester
+from argumentation_analysis.orchestration.hierarchical.operational.adapters.extract_agent_adapter import ExtractAgentAdapter
+from argumentation_analysis.orchestration.hierarchical.operational.state import OperationalState
+
+
+# Mock pour ExtractAgent
+class MockExtractAgent:
+    def __init__(self, extract_agent=None, validation_agent=None, extract_plugin=None):
+        self.extract_agent = extract_agent or Mock()
+        self.validation_agent = validation_agent or Mock()
+        self.extract_plugin = extract_plugin or Mock()
+        self.state = Mock()
+        self.state.task_dependencies = {}
+        self.state.tasks = {}
+        
+        self.extract_text = AsyncMock(return_value={
+            "status": "success",
+            "extracts": [
+                {
+                    "id": "extract-1",
+                    "text": "Ceci est un extrait de test",
+                    "source": "test-source",
+                    "confidence": 0.9
+                }
+            ]
+        })
+        
+        self.validate_extracts = AsyncMock(return_value={
+            "status": "success",
+            "valid_extracts": [
+                {
+                    "id": "extract-1",
+                    "text": "Ceci est un extrait de test",
+                    "source": "test-source",
+                    "confidence": 0.9,
+                    "validation_score": 0.95
+                }
+            ]
+        })
+        
+        self.preprocess_text = AsyncMock(return_value={
+            "status": "success",
+            "preprocessed_text": "Ceci est un texte prétraité",
+            "metadata": {
+                "word_count": 5,
+                "language": "fr"
+            }
+        })
+
+        self.extract_from_name = AsyncMock(return_value=MagicMock(
+            status="valid",
+            message="Extraction réussie simulée par extract_from_name",
+            explanation="Mock explanation",
+            start_marker="<MOCK_START>",
+            end_marker="<MOCK_END>",
+            template_start="<MOCK_TEMPLATE_START>",
+            extracted_text="Texte extrait simulé via extract_from_name"
+        ))
+        
+    def process_extract(self, *args, **kwargs):
+        return {"status": "success", "data": []}
+    
+    def validate_extract(self, *args, **kwargs):
+        return True
+
+
+class MockValidationAgent:
+    """Mock pour ValidationAgent."""
+    
+    def __init__(self):
+        self.extract_text = AsyncMock(return_value={
+            "status": "success",
+            "extracts": [
+                {
+                    "id": "extract-1",
+                    "text": "Ceci est un extrait de test",
+                    "source": "test-source",
+                    "confidence": 0.9
+                }
+            ]
+        })
+        
+        self.validate_extracts = AsyncMock(return_value={
+            "status": "success",
+            "valid_extracts": [
+                {
+                    "id": "extract-1",
+                    "text": "Ceci est un extrait de test",
+                    "source": "test-source",
+                    "confidence": 0.9,
+                    "validation_score": 0.95
+                }
+            ]
+        })
+        
+        self.preprocess_text = AsyncMock(return_value={
+            "status": "success",
+            "preprocessed_text": "Ceci est un texte prétraité",
+            "metadata": {
+                "word_count": 5,
+                "language": "fr"
+            }
+        })
+
+
+# Mock pour setup_extract_agent
+async def mock_setup_extract_agent():
+    """Mock pour la fonction setup_extract_agent."""
+    kernel = MagicMock()
+    extract_agent = MockExtractAgent(
+        extract_agent=Mock(),
+        validation_agent=Mock(),
+        extract_plugin=Mock()
+    )
+    return kernel, extract_agent
+
+
+class TestExtractAgentAdapter:
+    """Tests unitaires pour l'adaptateur d'agent d'extraction."""
+
+    @pytest_asyncio.fixture(autouse=True) # Changement ici
+    async def setup_adapter(self, mocker):
+        """Initialisation avant chaque test."""
+        # Créer les mocks
+        self.mock_extract_agent = Mock()
+        self.mock_validation_agent = Mock()
+        self.mock_extract_plugin = Mock()
+
+        # Configuration des mocks pour les tests
+        self.mock_extract_agent.process_extract.return_value = {"status": "success"}
+        self.mock_validation_agent.validate.return_value = True
+        self.mock_extract_plugin.extract.return_value = []
+        self.mock_extract_plugin.process_text.return_value = {"status": "success", "data": []}
+        self.mock_extract_plugin.get_supported_formats.return_value = ["txt", "pdf", "docx"]
+        # Créer un état opérationnel mock
+        self.operational_state = OperationalState()
+
+        # Patcher setup_extract_agent avec unittest.mock.patch
+        self.patcher = patch('argumentation_analysis.orchestration.hierarchical.operational.adapters.extract_agent_adapter.setup_extract_agent',
+                                         side_effect=mock_setup_extract_agent)
+        self.mock_setup_extract_agent = self.patcher.start()
+
+        # Créer l'adaptateur d'agent d'extraction
+        self.adapter = ExtractAgentAdapter(name="TestExtractAgent", operational_state=self.operational_state)
+
+        await self.adapter.initialize()
+
+    def tearDown(self):
+        """Nettoyage après chaque test."""
+        if hasattr(self, 'patcher'): # S'assurer que le patcher a été initialisé
+            self.patcher.stop()
+
+    @pytest.mark.asyncio
+    async def test_initialization(self):
+        """Teste l'initialisation de l'adaptateur d'agent d'extraction."""
+        assert self.adapter is not None
+        assert self.adapter.name == "TestExtractAgent"
+        assert self.adapter.operational_state == self.operational_state
+        assert self.adapter.extract_agent is not None
+        assert self.adapter.kernel is not None
+        assert self.adapter.initialized is True
+
+    @pytest.mark.asyncio
+    async def test_get_capabilities(self):
+        """Teste la méthode get_capabilities."""
+        capabilities = self.adapter.get_capabilities()
+        assert isinstance(capabilities, list)
+        assert "text_extraction" in capabilities
+        assert "preprocessing" in capabilities
+        assert "extract_validation" in capabilities
+
+    @pytest.mark.asyncio
+    async def test_can_process_task(self):
+        """Teste la méthode can_process_task."""
+        task_can_process = {
+            "id": "task-1",
+            "description": "Extraire le texte",
+            "required_capabilities": ["text_extraction"]
+        }
+        assert self.adapter.can_process_task(task_can_process) is True
+
+        task_cannot_process = {
+            "id": "task-2",
+            "description": "Analyser les sophismes",
+            "required_capabilities": ["fallacy_detection"]
+        }
+        assert self.adapter.can_process_task(task_cannot_process) is False
+
+    @pytest.mark.asyncio
+    async def test_process_task_extract_text(self):
+        """Teste la méthode process_task pour l'extraction de texte."""
+        task = {
+            "id": "task-1",
+            "description": "Extraire le texte",
+            "text_extracts": [{
+                "id": "input-extract-1",
+                "content": "Ceci est un texte à extraire",
+                "source": "test-source"
+            }],
+            "techniques": [{
+                "name": "relevant_segment_extraction",
+                "parameters": {}
+            }]
+        }
+        result = await self.adapter.process_task(task)
+        assert result["status"] == "completed"
+        assert "outputs" in result
+        outputs = result["outputs"]
+        assert "extracted_segments" in outputs
+        assert len(outputs["extracted_segments"]) == 1
+        extracted_segment = outputs["extracted_segments"][0]
+        assert extracted_segment["extract_id"] == "input-extract-1"
+        assert extracted_segment["extracted_text"] == "Texte extrait simulé via extract_from_name"
+        self.adapter.extract_agent.extract_from_name.assert_called_once_with(
+            {"source_name": "test-source", "source_text": "Ceci est un texte à extraire"},
+            "input-extract-1"
+        )
+
+    @pytest.mark.asyncio
+    async def test_process_task_validate_extracts(self):
+        """Teste la méthode process_task pour la validation d'extraits."""
+        task = {
+            "id": "task-2",
+            "description": "Valider les extraits",
+            "text_extracts": [{
+                "id": "extract-to-validate-1",
+                "content": "Ceci est un extrait à valider",
+                "source": "test-source"
+            }],
+            "techniques": [{
+                "name": "non_existent_validation_technique",
+                "parameters": {}
+            }]
+        }
+        result = await self.adapter.process_task(task)
+        assert result["status"] == "completed_with_issues"
+        assert "issues" in result
+        assert len(result["issues"]) > 0
+        issue = result["issues"][0]
+        assert issue["type"] == "unsupported_technique"
+        assert "non_existent_validation_technique" in issue["description"]
+        self.adapter.extract_agent.validate_extracts.assert_not_called()
+
+    @pytest.mark.asyncio
+    async def test_process_task_preprocess_text(self):
+        """Teste la méthode process_task pour le prétraitement de texte."""
+        task = {
+            "id": "task-3",
+            "description": "Prétraiter le texte",
+            "text_extracts": [{
+                "id": "input-text-preprocess-1",
+                "content": "Ceci est un texte à prétraiter avec des mots comme le et la",
+                "source": "test-source-preprocess"
+            }],
+            "techniques": [{
+                "name": "text_normalization",
+                "parameters": {"remove_stopwords": True}
+            }]
+        }
+        result = await self.adapter.process_task(task)
+        assert result["status"] == "completed"
+        assert "outputs" in result
+        outputs = result["outputs"]
+        assert "normalized_text" in outputs
+        assert len(outputs["normalized_text"]) == 1
+        normalized_output = outputs["normalized_text"][0]
+        assert normalized_output["extract_id"] == "input-text-preprocess-1"
+        assert normalized_output["normalized_text"] == "Ceci texte à prétraiter avec mots comme"
+        self.adapter.extract_agent.preprocess_text.assert_not_called()
+
+    @pytest.mark.asyncio
+    async def test_process_task_unknown_capability(self):
+        """Teste la méthode process_task pour une capacité inconnue."""
+        task = {
+            "id": "task-4",
+            "description": "Tâche inconnue",
+            "text_extracts": [{
+                "id": "input-unknown-1",
+                "content": "Texte pour capacité inconnue",
+                "source": "test-source-unknown"
+            }],
+            "techniques": [{
+                "name": "very_unknown_technique",
+                "parameters": {}
+            }]
+        }
+        result = await self.adapter.process_task(task)
+        assert result["status"] == "completed_with_issues"
+        assert "issues" in result
+        assert len(result["issues"]) > 0
+        issue = result["issues"][0]
+        assert issue["type"] == "unsupported_technique"
+        assert "very_unknown_technique" in issue["description"]
+
+    @pytest.mark.asyncio
+    async def test_process_task_missing_parameters(self):
+        """Teste la méthode process_task avec des paramètres manquants."""
+        task = {
+            "id": "task-5",
+            "description": "Extraire le texte avec paramètres manquants pour la technique",
+            "text_extracts": [],
+            "techniques": [{
+                "name": "relevant_segment_extraction"
+            }]
+        }
+        result = await self.adapter.process_task(task)
+        assert result["status"] == "failed"
+        assert "issues" in result
+        assert len(result["issues"]) > 0
+        issue = result["issues"][0]
+        assert issue["type"] == "execution_error"
+        assert "Aucun extrait de texte fourni dans la tâche." in issue["description"]
+        assert "outputs" in result
+        assert result["outputs"] == {}
+
+    @pytest.mark.asyncio
+    async def test_shutdown(self):
+        """Teste la méthode shutdown."""
+        result = await self.adapter.shutdown()
+        assert result is True
+        assert self.adapter.initialized is False
+        assert self.adapter.extract_agent is None
         assert self.adapter.kernel is None