// @ts-check
const { defineConfig, devices } = require('@playwright/test');

/**
 * @see https://playwright.dev/docs/test-configuration
 */
module.exports = defineConfig({
  testDir: './js',
  /* Exécuter les tests en parallèle */
  fullyParallel: true,
  /* Ne pas relancer les tests en cas d'échec */
  retries: 0,
  /* Nombre de workers pour l'exécution parallèle */
  workers: 1, // FORCER 1 WORKER POUR LE DEBUG
  /* Reporter à utiliser. Voir https://playwright.dev/docs/test-reporters */
  reporter: [['html', { open: 'never' }], ['list'], ['json', { outputFile: 'report.json' }]],

  /* Configuration partagée pour tous les projets */
  use: {
    /* URL de base pour les actions comme `await page.goto('/')` */
    /* URL de base pour les actions. Utilise FRONTEND_URL pour la cohérence avec le reste des tests. */
    baseURL: process.env.FRONTEND_URL || 'http://localhost:3000',

    /* Options de traçage - C'est la clé pour l'analyse ! */
    trace: 'on', // 'on' pour toujours, 'retain-on-failure' pour les échecs uniquement

    /* Ignorer les erreurs HTTPS (utile pour les environnements de dev locaux) */
    ignoreHTTPSErrors: true,

    /* Contrôle du mode Headless */
    // La valeur est lue depuis la variable d'environnement 'HEADLESS'.
    // `undefined` si non définie, ce qui laisse Playwright décider (souvent headed par défaut).
    // On force 'true' si la variable n'est pas explicitement 'false'.
    // Forcer le mode headless pour le débogage, car la variable d'environnement semble inconsistante.
    headless: true,
  },

  /* Configurer les projets pour les principaux navigateurs */
  projects: [
    {
      name: 'chromium',
      use: { ...devices['Desktop Chrome'] },
    },
/*
    {
      name: 'firefox',
      use: { ...devices['Desktop Firefox'] },
    },

    {
      name: 'webkit',
      use: { ...devices['Desktop Safari'] },
    },
*/
  ],

  /* Emplacement pour les rapports de test, screenshots, etc. */
  outputDir: 'test-results/',

  // Lancement du serveur web avant les tests
<<<<<<< HEAD
  // webServer: {
  //   command: 'python -m project_core.core_from_scripts.environment_manager run "python -m uvicorn argumentation_analysis.services.web_api.app:app --port 5003"',
  //   url: 'http://127.0.0.1:5003',
  //   timeout: 120 * 1000,
  //   reuseExistingServer: !process.env.CI,
  // },
=======
  webServer: [
    {
      command: 'powershell -c "conda activate projet-is; python -m uvicorn argumentation_analysis.services.web_api.app:app --port 5004"',
      url: 'http://127.0.0.1:5004',
      timeout: 120 * 1000,
      reuseExistingServer: false,
    },
    {
      command: 'powershell -c "cd ../../services/web_api/interface-web-argumentative; npm start"',
      url: 'http://localhost:3000',
      timeout: 120 * 1000,
      reuseExistingServer: !process.env.CI,
    },
/*    {
      command: 'powershell -c "cd ../../services/web_api/interface-web-argumentative; $env:PORT=3001; npm start"',
      url: 'http://localhost:3001',
      timeout: 120 * 1000,
      reuseExistingServer: !process.env.CI,
    }*/
  ],
>>>>>>> 55de1238
});<|MERGE_RESOLUTION|>--- conflicted
+++ resolved
@@ -58,14 +58,6 @@
   outputDir: 'test-results/',
 
   // Lancement du serveur web avant les tests
-<<<<<<< HEAD
-  // webServer: {
-  //   command: 'python -m project_core.core_from_scripts.environment_manager run "python -m uvicorn argumentation_analysis.services.web_api.app:app --port 5003"',
-  //   url: 'http://127.0.0.1:5003',
-  //   timeout: 120 * 1000,
-  //   reuseExistingServer: !process.env.CI,
-  // },
-=======
   webServer: [
     {
       command: 'powershell -c "conda activate projet-is; python -m uvicorn argumentation_analysis.services.web_api.app:app --port 5004"',
@@ -86,5 +78,4 @@
       reuseExistingServer: !process.env.CI,
     }*/
   ],
->>>>>>> 55de1238
 });