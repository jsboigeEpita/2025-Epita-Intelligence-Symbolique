--- conflicted
+++ resolved
@@ -19,7 +19,7 @@
 
 @pytest.mark.playwright
 @pytest.mark.asyncio
-async def test_page_title(page: Page, backend_url: str):
+async def test_health_check_endpoint(page: Page, backend_url: str):
     """
     Test a lightweight, dependency-free /api/health endpoint.
     This helps determine if the server is responsive at a basic level,
@@ -32,11 +32,6 @@
     logger.info(f"Tentative de navigation vers l'endpoint de health check: {health_check_url}")
 
     try:
-<<<<<<< HEAD
-        # Augmenter le timeout ici est crucial pour les environnements de CI lents.
-        await page.goto(frontend_url, timeout=60000, wait_until='domcontentloaded')
-        logger.info("SUCCES: page.goto() a terminé sans erreur.")
-=======
         # await page.goto(health_check_url, timeout=20000, wait_until='domcontentloaded')
         response = await page.request.get(health_check_url, timeout=20000)
         logger.info(f"SUCCES: La requête vers {health_check_url} a abouti avec le statut {response.status}.")
@@ -44,7 +39,6 @@
         # Vérifier que la réponse est bien 200 OK
         assert response.status == 200, f"Le statut de la réponse attendu était 200, mais j'ai obtenu {response.status}"
         logger.info("SUCCES: Le statut de la réponse est correct (200).")
->>>>>>> e50d926b
 
         # Vérifier le contenu de la réponse JSON
         json_response = await response.json()
