--- conflicted
+++ resolved
@@ -4,26 +4,22 @@
 
 @pytest.mark.playwright
 @pytest.mark.asyncio
-async def test_homepage_has_correct_title_and_header(page: Page, webapp_service: dict):
+async def test_homepage_has_correct_title_and_header(page: Page, frontend_url: str):
     """
     Ce test vérifie que la page d'accueil de l'application web se charge correctement,
-    affiche le bon titre et un en-tête H1 visible.
-    Il dépend de la fixture `webapp_service["frontend_url"]` pour obtenir l'URL de base dynamique.
+    affiche le bon titre, un en-tête H1 visible et que la connexion à l'API est active.
+    Il dépend de la fixture `frontend_url` pour obtenir l'URL de base dynamique.
     """
     # Naviguer vers la racine de l'application web en utilisant l'URL fournie par la fixture.
-<<<<<<< HEAD
-    await page.goto(webapp_service["frontend_url"], wait_until='networkidle')
-=======
-    page.goto(webapp_service, wait_until='networkidle', timeout=30000)
+    await page.goto(frontend_url, wait_until='networkidle', timeout=30000)
 
     # Attendre que l'indicateur de statut de l'API soit visible et connecté
     api_status_indicator = page.locator('.api-status.connected')
-    expect(api_status_indicator).to_be_visible(timeout=20000)
->>>>>>> 80c9af85
+    await expect(api_status_indicator).to_be_visible(timeout=20000)
 
     # Vérifier que le titre de la page est correct
-    expect(page).to_have_title(re.compile("Argumentation Analysis App"))
+    await expect(page).to_have_title(re.compile("Argumentation Analysis App"))
 
     # Vérifier qu'un élément h1 contenant le texte "Argumentation Analysis" est visible
     heading = page.locator("h1", has_text=re.compile(r"Argumentation Analysis", re.IGNORECASE))
-    expect(heading).to_be_visible(timeout=10000)+    await expect(heading).to_be_visible(timeout=10000)