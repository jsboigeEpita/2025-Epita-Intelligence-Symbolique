import re
import pytest
from playwright.async_api import Page, expect

# Les URLs des services sont injectées via les fixtures `frontend_url` et `backend_url`.
# so the web server is started automatically for all tests in this module.
@pytest.mark.e2e
@pytest.mark.playwright
def test_fallacy_detection_basic_workflow(page: Page, e2e_servers):
    """
    Test principal : détection d'un sophisme Ad Hominem
    Valide le workflow complet de détection avec un exemple prédéfini
    """
    _, frontend_url = e2e_servers
    # 1. Navigation et attente API connectée
<<<<<<< HEAD
    page.goto(frontend_url)
    expect(page.locator('.api-status.connected')).to_be_visible(timeout=15000)
=======
    await page.goto(frontend_url)
    await expect(page.locator('.api-status.connected')).to_be_visible(timeout=15000)
>>>>>>> cd2cb482
    
    # 2. Activation de l'onglet Sophismes
    fallacy_tab = page.locator('[data-testid="fallacy-detector-tab"]')
    await expect(fallacy_tab).to_be_enabled()
    await fallacy_tab.click()
    
    # 3. Localisation des éléments d'interface
    text_input = page.locator('[data-testid="fallacy-text-input"]')
    submit_button = page.locator('[data-testid="fallacy-submit-button"]')
    results_container = page.locator('[data-testid="fallacy-results-container"]')
    
    # 4. Saisie d'un exemple Ad Hominem
    ad_hominem_text = "Cette théorie sur le climat est fausse parce que son auteur a été condamné pour fraude fiscale."
    await expect(text_input).to_be_visible()
    await text_input.fill(ad_hominem_text)
    
    # 5. Soumission du formulaire
    await expect(submit_button).to_be_enabled()
    await submit_button.click()
    
    # 6. Attente des résultats
    await expect(results_container).to_be_visible(timeout=10000)
    
    # 7. Vérification de la détection
    await expect(results_container).to_contain_text("sophisme(s) détecté(s)")
    await expect(results_container).to_contain_text("Ad Hominem")
    
    # 8. Vérification présence d'un niveau de sévérité
    severity_badge = results_container.locator('.severity-badge').first
    await expect(severity_badge).to_be_visible()

@pytest.mark.e2e
@pytest.mark.playwright
def test_severity_threshold_adjustment(page: Page, e2e_servers):
    """
    Test curseur seuil de sévérité
    Vérifie l'impact du seuil sur les résultats de détection
    """
    _, frontend_url = e2e_servers
    # 1. Navigation et activation onglet
<<<<<<< HEAD
    page.goto(frontend_url)
    expect(page.locator('.api-status.connected')).to_be_visible(timeout=15000)
=======
    await page.goto(frontend_url)
    await expect(page.locator('.api-status.connected')).to_be_visible(timeout=15000)
>>>>>>> cd2cb482
    
    fallacy_tab = page.locator('[data-testid="fallacy-detector-tab"]')
    await fallacy_tab.click()
    
    # 2. Localisation des éléments
    text_input = page.locator('[data-testid="fallacy-text-input"]')
    submit_button = page.locator('[data-testid="fallacy-submit-button"]')
    results_container = page.locator('[data-testid="fallacy-results-container"]')
    severity_slider = page.locator('.severity-slider')
    
    # 3. Saisie d'un texte avec sophisme modéré
    moderate_fallacy = "Si on autorise les gens à conduire à 85 km/h, bientôt ils voudront conduire à 200 km/h."
    await text_input.fill(moderate_fallacy)
    
    # 4. Test avec seuil élevé (0.8) - devrait détecter moins
    await severity_slider.fill('0.8')
    await submit_button.click()
    
    # Attendre les résultats du premier test
    await expect(results_container).to_be_visible(timeout=10000)
    first_result_text = await results_container.text_content()
    
    # 5. Réduction du seuil (0.3) - devrait détecter plus
    await severity_slider.fill('0.3')
    await submit_button.click()
    
    # Attendre les nouveaux résultats
    await expect(results_container).to_be_visible(timeout=10000)
    second_result_text = await results_container.text_content()
    
    # 6. Vérification que les résultats changent avec le seuil
    # Note: Les résultats peuvent être différents selon le seuil
    await expect(results_container).to_contain_text("sophisme(s) détecté(s)")

@pytest.mark.e2e
@pytest.mark.playwright
def test_fallacy_example_loading(page: Page, e2e_servers):
    """
    Test chargement des exemples prédéfinis
    Valide le fonctionnement des boutons "Tester" sur les cartes d'exemples
    """
    _, frontend_url = e2e_servers
    # 1. Navigation et activation onglet
<<<<<<< HEAD
    page.goto(frontend_url)
    expect(page.locator('.api-status.connected')).to_be_visible(timeout=15000)
=======
    await page.goto(frontend_url)
    await expect(page.locator('.api-status.connected')).to_be_visible(timeout=15000)
>>>>>>> cd2cb482
    
    fallacy_tab = page.locator('[data-testid="fallacy-detector-tab"]')
    await fallacy_tab.click()
    
    # 2. Localisation des éléments
    text_input = page.locator('[data-testid="fallacy-text-input"]')
    examples_section = page.locator('.fallacy-examples')
    
    # 3. Vérification présence des exemples
    await expect(examples_section).to_be_visible()
    await expect(examples_section).to_contain_text("Exemples de sophismes courants")
    
    # 4. Recherche du premier bouton "Tester" (Ad Hominem)
    first_test_button = examples_section.locator('button.btn:has-text("Tester")').first
    await expect(first_test_button).to_be_visible()
    
    # 5. Vérification que le champ est initialement vide
    await expect(text_input).to_have_value("")
    
    # 6. Clic sur le bouton "Tester"
    await first_test_button.click()
    
    # 7. Vérification que le texte a été rempli automatiquement
    await expect(text_input).not_to_have_value("")
    
    # 8. Vérification que le texte contient bien un exemple
    input_value = await text_input.input_value()
    assert len(input_value) > 10, f"Le texte d'exemple devrait contenir plus de 10 caractères, mais contient seulement {len(input_value)}"
    
    # 9. Vérification que le bouton submit est maintenant activé
    submit_button = page.locator('[data-testid="fallacy-submit-button"]')
    await expect(submit_button).to_be_enabled()

@pytest.mark.e2e
@pytest.mark.playwright
def test_fallacy_detector_reset_functionality(page: Page, e2e_servers):
    """
    Test bouton de réinitialisation
    Vérifie que le bouton reset nettoie complètement l'interface
    """
    _, frontend_url = e2e_servers
    # 1. Navigation et activation onglet
<<<<<<< HEAD
    page.goto(frontend_url)
    expect(page.locator('.api-status.connected')).to_be_visible(timeout=15000)
=======
    await page.goto(frontend_url)
    await expect(page.locator('.api-status.connected')).to_be_visible(timeout=15000)
>>>>>>> cd2cb482
    
    fallacy_tab = page.locator('[data-testid="fallacy-detector-tab"]')
    await fallacy_tab.click()
    
    # 2. Localisation des éléments
    text_input = page.locator('[data-testid="fallacy-text-input"]')
    submit_button = page.locator('[data-testid="fallacy-submit-button"]')
    reset_button = page.locator('[data-testid="fallacy-reset-button"]')
    results_container = page.locator('[data-testid="fallacy-results-container"]')
    
    # 3. Effectuer une détection complète d'abord
    test_text = "Cette théorie est fausse parce que son auteur est stupide."
    await text_input.fill(test_text)
    await submit_button.click()
    
    # 4. Attendre les résultats
    await expect(results_container).to_be_visible(timeout=10000)
    await expect(text_input).to_have_value(test_text)
    
    # 5. Clic sur le bouton reset
    await expect(reset_button).to_be_enabled()
    await reset_button.click()
    
    # 6. Vérifications après reset
    await expect(text_input).to_have_value("")
    await expect(results_container).not_to_be_visible()
    await expect(submit_button).to_be_disabled()<|MERGE_RESOLUTION|>--- conflicted
+++ resolved
@@ -6,20 +6,16 @@
 # so the web server is started automatically for all tests in this module.
 @pytest.mark.e2e
 @pytest.mark.playwright
-def test_fallacy_detection_basic_workflow(page: Page, e2e_servers):
+@pytest.mark.asyncio
+async def test_fallacy_detection_basic_workflow(page: Page, e2e_servers):
     """
     Test principal : détection d'un sophisme Ad Hominem
     Valide le workflow complet de détection avec un exemple prédéfini
     """
-    _, frontend_url = e2e_servers
+    pass
     # 1. Navigation et attente API connectée
-<<<<<<< HEAD
-    page.goto(frontend_url)
-    expect(page.locator('.api-status.connected')).to_be_visible(timeout=15000)
-=======
     await page.goto(frontend_url)
     await expect(page.locator('.api-status.connected')).to_be_visible(timeout=15000)
->>>>>>> cd2cb482
     
     # 2. Activation de l'onglet Sophismes
     fallacy_tab = page.locator('[data-testid="fallacy-detector-tab"]')
@@ -53,20 +49,16 @@
 
 @pytest.mark.e2e
 @pytest.mark.playwright
-def test_severity_threshold_adjustment(page: Page, e2e_servers):
+@pytest.mark.asyncio
+async def test_severity_threshold_adjustment(page: Page, e2e_servers):
     """
     Test curseur seuil de sévérité
     Vérifie l'impact du seuil sur les résultats de détection
     """
-    _, frontend_url = e2e_servers
+    pass
     # 1. Navigation et activation onglet
-<<<<<<< HEAD
-    page.goto(frontend_url)
-    expect(page.locator('.api-status.connected')).to_be_visible(timeout=15000)
-=======
     await page.goto(frontend_url)
     await expect(page.locator('.api-status.connected')).to_be_visible(timeout=15000)
->>>>>>> cd2cb482
     
     fallacy_tab = page.locator('[data-testid="fallacy-detector-tab"]')
     await fallacy_tab.click()
@@ -103,20 +95,16 @@
 
 @pytest.mark.e2e
 @pytest.mark.playwright
-def test_fallacy_example_loading(page: Page, e2e_servers):
+@pytest.mark.asyncio
+async def test_fallacy_example_loading(page: Page, e2e_servers):
     """
     Test chargement des exemples prédéfinis
     Valide le fonctionnement des boutons "Tester" sur les cartes d'exemples
     """
-    _, frontend_url = e2e_servers
+    pass
     # 1. Navigation et activation onglet
-<<<<<<< HEAD
-    page.goto(frontend_url)
-    expect(page.locator('.api-status.connected')).to_be_visible(timeout=15000)
-=======
     await page.goto(frontend_url)
     await expect(page.locator('.api-status.connected')).to_be_visible(timeout=15000)
->>>>>>> cd2cb482
     
     fallacy_tab = page.locator('[data-testid="fallacy-detector-tab"]')
     await fallacy_tab.click()
@@ -152,20 +140,16 @@
 
 @pytest.mark.e2e
 @pytest.mark.playwright
-def test_fallacy_detector_reset_functionality(page: Page, e2e_servers):
+@pytest.mark.asyncio
+async def test_fallacy_detector_reset_functionality(page: Page, e2e_servers):
     """
     Test bouton de réinitialisation
     Vérifie que le bouton reset nettoie complètement l'interface
     """
-    _, frontend_url = e2e_servers
+    pass
     # 1. Navigation et activation onglet
-<<<<<<< HEAD
-    page.goto(frontend_url)
-    expect(page.locator('.api-status.connected')).to_be_visible(timeout=15000)
-=======
     await page.goto(frontend_url)
     await expect(page.locator('.api-status.connected')).to_be_visible(timeout=15000)
->>>>>>> cd2cb482
     
     fallacy_tab = page.locator('[data-testid="fallacy-detector-tab"]')
     await fallacy_tab.click()
