"""
Configuration pour les tests pytest.

Ce fichier est automatiquement chargé par pytest avant l'exécution des tests.
Il configure les mocks nécessaires pour les tests et utilise les vraies bibliothèques
lorsqu'elles sont disponibles. Pour Python 3.12 et supérieur, le mock JPype1 est
automatiquement utilisé en raison de problèmes de compatibilité.
"""
# Ignorer la collecte de run_tests.py qui n'est pas un fichier de test
# Déplacé plus bas pour avoir accès à os
# collect_ignore = ["../argumentation_analysis/run_tests.py"]

import sys
import os
import pytest
from unittest.mock import patch, MagicMock
import importlib.util
# Ignorer la collecte de run_tests.py qui n'est pas un fichier de test
# Chemin relatif depuis tests/conftest.py vers argumentation_analysis/run_tests.py
# collect_ignore = ["../argumentation_analysis/run_tests.py"] # Commenté pour tester l'effet de python_classes
import logging
import threading # Ajout de l'import pour l'inspection des threads

# --- Gestion du Path pour les Mocks (déplacé ici AVANT les imports des mocks) ---
current_dir_for_mock = os.path.dirname(os.path.abspath(__file__))
mocks_dir_for_mock = os.path.join(current_dir_for_mock, 'mocks')
if mocks_dir_for_mock not in sys.path:
    sys.path.insert(0, mocks_dir_for_mock)
    print(f"INFO: tests/conftest.py: Ajout de {mocks_dir_for_mock} à sys.path.")

from tests.mocks.jpype_setup import (
    _REAL_JPYPE_MODULE,
    _JPYPE_MODULE_MOCK_OBJ_GLOBAL,
    _MOCK_DOT_JPYPE_MODULE_GLOBAL,
    activate_jpype_mock_if_needed,
    pytest_sessionstart,
    pytest_sessionfinish
)
from tests.mocks.numpy_setup import setup_numpy_for_tests_fixture

from tests.fixtures.integration_fixtures import (
    integration_jvm, dung_classes, dl_syntax_parser, fol_syntax_parser,
    pl_syntax_parser, cl_syntax_parser, tweety_logics_classes,
    tweety_string_utils, tweety_math_utils, tweety_probability,
    tweety_conditional_probability, tweety_parser_exception,
    tweety_io_exception, tweety_qbf_classes, belief_revision_classes,
    dialogue_classes
)

# --- Configuration du Logger (déplacé avant la sauvegarde JPype pour l'utiliser) ---
logger = logging.getLogger(__name__)

# _REAL_JPYPE_MODULE, _JPYPE_MODULE_MOCK_OBJ_GLOBAL, _MOCK_DOT_JPYPE_MODULE_GLOBAL sont maintenant importés de jpype_setup.py

# Nécessaire pour la fixture integration_jvm
# La variable _integration_jvm_started_session_scope et les imports de jvm_setup
# ne sont plus nécessaires ici, gérés dans integration_fixtures.py

# --- Gestion du Path pour les Mocks ---
# Bloc déplacé plus haut

# print("INFO: conftest.py: Logger configuré pour pytest hooks jpype.") # Déjà fait plus haut

# --- Mock Matplotlib et NetworkX au plus tôt ---
# try:
#     from matplotlib_mock import pyplot as mock_pyplot_instance
#     from matplotlib_mock import cm as mock_cm_instance
#     from matplotlib_mock import MatplotlibMock as MockMatplotlibModule_class
    
#     sys.modules['matplotlib.pyplot'] = mock_pyplot_instance
#     sys.modules['matplotlib.cm'] = mock_cm_instance
#     mock_mpl_module = MockMatplotlibModule_class()
#     mock_mpl_module.pyplot = mock_pyplot_instance
#     mock_mpl_module.cm = mock_cm_instance
#     sys.modules['matplotlib'] = mock_mpl_module
#     print("INFO: Matplotlib mocké globalement.")

#     from networkx_mock import NetworkXMock as MockNetworkXModule_class
#     sys.modules['networkx'] = MockNetworkXModule_class()
#     print("INFO: NetworkX mocké globalement.")

# except ImportError as e:
#     print(f"ERREUR CRITIQUE lors du mocking global de matplotlib ou networkx: {e}")
#     if 'matplotlib' not in str(e).lower():
#         sys.modules['matplotlib.pyplot'] = MagicMock()
#         sys.modules['matplotlib.cm'] = MagicMock()
#         sys.modules['matplotlib'] = MagicMock()
#         sys.modules['matplotlib'].pyplot = sys.modules['matplotlib.pyplot']
#         sys.modules['matplotlib'].cm = sys.modules['matplotlib.cm']
#     if 'networkx' not in str(e).lower():
#         sys.modules['networkx'] = MagicMock()
print("INFO: Mocking global de Matplotlib et NetworkX commenté pour débogage.")

# --- Mock NumPy Immédiat ---

# MockRecarray, _install_numpy_mock_immediately sont maintenant dans numpy_setup.py
# L'appel à _install_numpy_mock_immediately est géré par la fixture setup_numpy_for_tests_fixture.

# --- Mock Pandas Immédiat ---
# def _install_pandas_mock_immediately():
#     if 'pandas' not in sys.modules:
#         try:
#             from pandas_mock import DataFrame, read_csv, read_json
#             sys.modules['pandas'] = type('pandas', (), {
#                 'DataFrame': DataFrame, 'read_csv': read_csv, 'read_json': read_json, 'Series': list,
#                 'NA': None, 'NaT': None, 'isna': lambda x: x is None, 'notna': lambda x: x is not None,
#                 '__version__': '1.5.3',
#             })
#             sys.modules['pandas.core'] = type('pandas.core', (), {})
#             sys.modules['pandas.core.api'] = type('pandas.core.api', (), {})
#             sys.modules['pandas._libs'] = type('pandas._libs', (), {})
#             sys.modules['pandas._libs.pandas_datetime'] = type('pandas._libs.pandas_datetime', (), {})
#             print("INFO: Mock Pandas installé immédiatement dans conftest.py")
#         except ImportError as e:
#             print(f"ERREUR lors de l'installation immédiate du mock Pandas: {e}")

# Installation immédiate si Python 3.12+ ou si pandas n'est pas disponible (de HEAD)
# if (sys.version_info.major == 3 and sys.version_info.minor >= 12):
#     _install_pandas_mock_immediately()
print("INFO: Installation immédiate du mock Pandas commentée pour débogage.")

# --- Mock JPype ---
# Définition de _JPYPE_MODULE_MOCK_OBJ_GLOBAL et _MOCK_DOT_JPYPE_MODULE_GLOBAL déplacée vers jpype_setup.py

# --- Mock ExtractDefinitions ---
# try:
#     from extract_definitions_mock import setup_extract_definitions_mock
#     setup_extract_definitions_mock()
#     print("INFO: ExtractDefinitions mocké globalement.")
# except ImportError as e_extract:
#     print(f"ERREUR lors du mocking d'ExtractDefinitions: {e_extract}")
# except Exception as e_extract_setup:
#     print(f"ERREUR lors de la configuration du mock ExtractDefinitions: {e_extract_setup}")
print("INFO: Mocking global de ExtractDefinitions commenté pour débogage.")

parent_dir = os.path.dirname(os.path.dirname(os.path.abspath(__file__)))
if parent_dir not in sys.path:
    sys.path.insert(0, parent_dir)

<<<<<<< HEAD
def is_module_available(module_name):
    if module_name in sys.modules:
        if isinstance(sys.modules[module_name], MagicMock) or \
           (module_name == 'jpype' and 'jpype_module_mock_obj' in globals() and sys.modules[module_name] is _JPYPE_MODULE_MOCK_OBJ_GLOBAL): # Modifié pour utiliser la globale
            return True
    try:
        spec = importlib.util.find_spec(module_name)
        return spec is not None
    except (ImportError, ValueError):
        return False

def is_python_version_compatible_with_jpype():
    major = sys.version_info.major
    minor = sys.version_info.minor
    if (major == 3 and minor >= 12) or major > 3:
        return False
    return True

def setup_numpy():
    if (sys.version_info.major == 3 and sys.version_info.minor >= 12) or not is_module_available('numpy'):
        if not is_module_available('numpy'): print("NumPy non disponible, utilisation du mock.")
        else: print("Python 3.12+ détecté, utilisation du mock NumPy.")
        import numpy_mock
        # Créer un dictionnaire à partir de tous les attributs de numpy_mock
        mock_numpy_attrs = {attr: getattr(numpy_mock, attr) for attr in dir(numpy_mock) if not attr.startswith('__')}
        # S'assurer que __version__ est bien celle du mock
        mock_numpy_attrs['__version__'] = numpy_mock.__version__ if hasattr(numpy_mock, '__version__') else '1.24.3.mock'

        sys.modules['numpy'] = type('numpy', (), mock_numpy_attrs)
        
        # Exposer explicitement les sous-modules nécessaires
        if hasattr(numpy_mock, 'typing'):
            sys.modules['numpy.typing'] = numpy_mock.typing
        if hasattr(numpy_mock, '_core'):
            sys.modules['numpy._core'] = numpy_mock._core
        if hasattr(numpy_mock, 'core'):
            sys.modules['numpy.core'] = numpy_mock.core
        if hasattr(numpy_mock, 'rec'):
            sys.modules['numpy.rec'] = numpy_mock.rec
        if hasattr(numpy_mock, '_core') and hasattr(numpy_mock._core, 'multiarray'):
            sys.modules['numpy._core.multiarray'] = numpy_mock._core.multiarray
        if hasattr(numpy_mock, 'core') and hasattr(numpy_mock.core, 'multiarray'):
            sys.modules['numpy.core.multiarray'] = numpy_mock.core
        if hasattr(numpy_mock, 'core') and hasattr(numpy_mock.core, 'numeric'):
            sys.modules['numpy.core.numeric'] = numpy_mock.core.numeric
        if hasattr(numpy_mock, '_core') and hasattr(numpy_mock._core, 'numeric'):
            sys.modules['numpy._core.numeric'] = numpy_mock._core.numeric
        if hasattr(numpy_mock, 'linalg'):
            sys.modules['numpy.linalg'] = numpy_mock.linalg
        if hasattr(numpy_mock, 'fft'):
            sys.modules['numpy.fft'] = numpy_mock.fft
        if hasattr(numpy_mock, 'lib'):
            sys.modules['numpy.lib'] = numpy_mock.lib

        print("INFO: Mock NumPy configuré dynamiquement (avec tous les attributs et sous-modules de numpy_mock).")
        return sys.modules['numpy']
    else:
        import numpy
        print(f"Utilisation de la vraie bibliothèque NumPy (version {getattr(numpy, '__version__', 'inconnue')})")
        return numpy

def setup_pandas():
    if (sys.version_info.major == 3 and sys.version_info.minor >= 12) or not is_module_available('pandas'):
        if not is_module_available('pandas'): print("Pandas non disponible, utilisation du mock.")
        else: print("Python 3.12+ détecté, utilisation du mock Pandas.")
        
        try:
            from pandas_mock import (
                PandasMock, DataFrame, read_csv, read_json, get_option, set_option,
                MockPandasIO, MockPandasIOFormats, MockPandasIOFormatsConsole
            )
            _pandas_module_instance = PandasMock()
            sys.modules['pandas'] = _pandas_module_instance
            setattr(sys.modules['pandas'], 'get_option', get_option)
            setattr(sys.modules['pandas'], 'set_option', set_option)
            _pandas_io_instance = MockPandasIO()
            sys.modules['pandas.io'] = _pandas_io_instance
            sys.modules['pandas.io.formats'] = _pandas_io_instance.formats
            sys.modules['pandas.io.formats.console'] = _pandas_io_instance.formats.console
            print("INFO: Mock Pandas complet (avec io.formats.console) installé depuis conftest.py")
        except ImportError as e:
            print(f"ERREUR CRITIQUE lors de l'importation des composants de pandas_mock dans conftest.py: {e}")
            from pandas_mock import DataFrame, read_csv, read_json # Fallback
            sys.modules['pandas'] = type('pandas', (), {
                'DataFrame': DataFrame, 'read_csv': read_csv, 'read_json': read_json, 'Series': list,
                'NA': None, 'NaT': None, 'isna': lambda x: x is None, 'notna': lambda x: x is not None,
                '__version__': '1.5.3.mock_fallback',
            })
            sys.modules['pandas.io'] = MagicMock()
            sys.modules['pandas.io.formats'] = MagicMock()
            sys.modules['pandas.io.formats.console'] = MagicMock()
        return sys.modules['pandas']
    else:
        import pandas
        print(f"Utilisation de la vraie bibliothèque Pandas (version {getattr(pandas, '__version__', 'inconnue')})")
        return pandas

# @pytest.fixture(scope="session", autouse=True)
# def setup_numpy_for_tests_fixture():
#     if 'PYTEST_CURRENT_TEST' in os.environ:
#         numpy_module = setup_numpy()
#         if sys.modules.get('numpy') is not numpy_module:
#             sys.modules['numpy'] = numpy_module
#         yield
#     else:
#         yield
print("INFO: Fixture setup_numpy_for_tests_fixture commentée pour débogage.")

# @pytest.fixture(scope="session", autouse=True)
# def setup_pandas_for_tests_fixture():
#     if 'PYTEST_CURRENT_TEST' in os.environ:
#         pandas_module = setup_pandas()
#         if sys.modules.get('pandas') is not pandas_module:
#             sys.modules['pandas'] = pandas_module
#         yield
#     else:
#         yield
print("INFO: Fixture setup_pandas_for_tests_fixture commentée pour débogage.")

# Configuration du logger spécifique pour les fixtures d'intégration JPype
logger_conftest_integration = logging.getLogger("conftest_integration_jvm_specific")
if not logger_conftest_integration.handlers:
    handler_conftest_integration = logging.StreamHandler(sys.stdout)
    formatter_conftest_integration = logging.Formatter('%(asctime)s - %(name)s - %(levelname)s - %(message)s')
    handler_conftest_integration.setFormatter(formatter_conftest_integration)
    logger_conftest_integration.addHandler(handler_conftest_integration)
    logger_conftest_integration.setLevel(logging.INFO)
    logger_conftest_integration.propagate = False

@pytest.fixture(scope="session")
def integration_jvm(request):
    logger.info("tests/conftest.py: Début de la fixture 'integration_jvm'.")
    global _integration_jvm_started_session_scope, _REAL_JPYPE_MODULE, _JPYPE_MODULE_MOCK_OBJ_GLOBAL, _MOCK_DOT_JPYPE_MODULE_GLOBAL # Déplacé ici pour être avant son utilisation
    """
    Fixture de session pour démarrer et arrêter la JVM pour les tests d'intégration JPype.
    - Gère le démarrage unique de la JVM pour toute la session de test si nécessaire.
    - Utilise la logique de `initialize_jvm` de `argumentation_analysis.core.jvm_setup`.
    - S'assure que le VRAI module `jpype` est utilisé pendant son exécution.
    - Tente de s'assurer que `jpype.config` est accessible avant `shutdownJVM` pour éviter
      les `ModuleNotFoundError` dans les handlers `atexit` de JPype.
    - Laisse le vrai module `jpype` dans `sys.modules` après un arrêt réussi de la JVM
      par cette fixture, pour permettre aux handlers `atexit` de JPype de s'exécuter correctement.
    """
    # global _integration_jvm_started_session_scope, _REAL_JPYPE_MODULE, _JPYPE_MODULE_MOCK_OBJ_GLOBAL, _MOCK_DOT_JPYPE_MODULE_GLOBAL # Déjà déclaré plus haut

    logger.info(f"tests/conftest.py: Dans 'integration_jvm', vérification de _REAL_JPYPE_MODULE. Est-il None? {_REAL_JPYPE_MODULE is None}")
    if _REAL_JPYPE_MODULE is not None:
        logger.info(f"tests/conftest.py: Dans 'integration_jvm', _REAL_JPYPE_MODULE ID: {id(_REAL_JPYPE_MODULE)}")

    if _REAL_JPYPE_MODULE is None:
        logger.error("tests/conftest.py: ERREUR FATALE dans 'integration_jvm': _REAL_JPYPE_MODULE est None. Appel de pytest.fail.")
        pytest.fail("Le vrai module JPype (_REAL_JPYPE_MODULE) est None dans la fixture integration_jvm. Tests d'intégration JPype impossibles.", pytrace=False)
        return

    # Sauvegarder l'état actuel de sys.modules pour jpype et _jpype
    # original_sys_jpype = sys.modules.get('jpype') # Simplification: commenté
    # original_sys_dot_jpype = sys.modules.get('_jpype') # Simplification: commenté

    logger.info("integration_jvm: Forçage de sys.modules['jpype'] = _REAL_JPYPE_MODULE")
    sys.modules['jpype'] = _REAL_JPYPE_MODULE
    if hasattr(_REAL_JPYPE_MODULE, '_jpype'):
        sys.modules['_jpype'] = _REAL_JPYPE_MODULE._jpype
        logger.info("integration_jvm: sys.modules['_jpype'] défini à _REAL_JPYPE_MODULE._jpype")
    elif '_jpype' in sys.modules:
        del sys.modules['_jpype']
        logger.info("integration_jvm: Ancien sys.modules['_jpype'] supprimé.")
    
    current_jpype_in_use = sys.modules['jpype'] # Devrait être _REAL_JPYPE_MODULE
    logger.info(f"Fixture 'integration_jvm' (session scope) appelée. Utilisation de JPype ID: {id(current_jpype_in_use)}")

    # S'assurer que jpype.config.destroy_jvm = False est défini sur le vrai module AVANT startJVM
    if hasattr(current_jpype_in_use, 'config') and current_jpype_in_use.config is not None:
        current_jpype_in_use.config.destroy_jvm = False
        logger.info(f"integration_jvm: current_jpype_in_use.config.destroy_jvm défini sur False.")
    else:
        logger.warning("integration_jvm: current_jpype_in_use.config non disponible ou None. Impossible de définir destroy_jvm.")


    try:
        logger.info(f"DEBUG_JVM_SETUP: integration_jvm - Début. current_jpype_in_use (ID: {id(current_jpype_in_use)}).isJVMStarted() = {current_jpype_in_use.isJVMStarted()}")
        logger.info(f"DEBUG_JVM_SETUP: integration_jvm - _integration_jvm_started_session_scope = {_integration_jvm_started_session_scope}")

        # Simplification: On suppose que si la JVM est démarrée, c'est par nous dans cette session.
        # La logique complexe de détection de démarrage externe est temporairement simplifiée.
        if _integration_jvm_started_session_scope and current_jpype_in_use.isJVMStarted():
            logger.info("integration_jvm: La JVM a déjà été initialisée par cette fixture dans cette session. Yielding.")
            yield _REAL_JPYPE_MODULE # Renvoyer _REAL_JPYPE_MODULE
            return
        
        # Si la JVM est démarrée mais que notre flag de session est False, c'est un problème.
        if current_jpype_in_use.isJVMStarted() and not _integration_jvm_started_session_scope:
             logger.error("integration_jvm: ERREUR - JVM démarrée mais _integration_jvm_started_session_scope est False. Problème de logique.")
             # pytest.fail("Incohérence état JVM fixture.") # Pourrait être trop strict pour le moment

        logger.info(f"integration_jvm: Vérification des dépendances pour initialize_jvm: initialize_jvm is None: {initialize_jvm is None}, LIBS_DIR is None: {LIBS_DIR is None}, TWEETY_VERSION is None: {TWEETY_VERSION is None}")
        if LIBS_DIR is not None:
            logger.info(f"integration_jvm: LIBS_DIR = {LIBS_DIR} (exists: {os.path.exists(LIBS_DIR)})")
        if TWEETY_VERSION is not None:
            logger.info(f"integration_jvm: TWEETY_VERSION = {TWEETY_VERSION}")


        if initialize_jvm is None or LIBS_DIR is None or TWEETY_VERSION is None:
            logger.error("integration_jvm: ERREUR FATALE - Dépendances manquantes: initialize_jvm, LIBS_DIR ou TWEETY_VERSION non disponible. Impossible de démarrer la JVM.")
            pytest.fail("ERREUR FATALE FIXTURE: Dépendances manquantes pour démarrer la JVM (initialize_jvm, LIBS_DIR, TWEETY_VERSION).", pytrace=False)
            return

        logger.info("integration_jvm: Tentative d'initialisation de la JVM via initialize_jvm...")
        # initialize_jvm devrait utiliser le jpype actuellement dans sys.modules
        success = initialize_jvm(
            lib_dir_path=str(LIBS_DIR),
            tweety_version=TWEETY_VERSION
        )
        logger.info(f"DEBUG_JVM_SETUP: integration_jvm - initialize_jvm() APPELÉ. Résultat (success variable): {success}")
        
        # Vérification explicite de l'état de la JVM *après* l'appel à initialize_jvm
        jvm_actually_started_after_call = current_jpype_in_use.isJVMStarted()
        logger.info(f"DEBUG_JVM_SETUP: integration_jvm - Après initialize_jvm - current_jpype_in_use.isJVMStarted() = {jvm_actually_started_after_call}")
        
        if not success or not jvm_actually_started_after_call:
            logger.error(f"integration_jvm: ÉCHEC CRITIQUE de l'initialisation de la JVM. success: {success}, jvm_actually_started_after_call: {jvm_actually_started_after_call}.")
            _integration_jvm_started_session_scope = False # Assurer que c'est False
            # Simplification: Pas de restauration de sys.modules ici pour l'instant si démarrage échoue
            pytest.fail(f"ÉCHEC FIXTURE integration_jvm: Démarrage JVM a échoué (success: {success}, isJVMStarted: {jvm_actually_started_after_call}).", pytrace=False)
        else:
            _integration_jvm_started_session_scope = True # Marquer comme démarrée par cette fixture
            logger.info(f"integration_jvm: JVM initialisée avec succès par cette fixture. Yielding _REAL_JPYPE_MODULE (ID: {id(_REAL_JPYPE_MODULE)}).")
            
        yield _REAL_JPYPE_MODULE # Le test s'exécute ici
        
    finally:
        logger.info("integration_jvm: Bloc finally atteint.")
        # Logique de shutdown simplifiée pour l'instant
        if _integration_jvm_started_session_scope and _REAL_JPYPE_MODULE and _REAL_JPYPE_MODULE.isJVMStarted():
            try:
                logger.info("integration_jvm (finally): Tentative d'arrêt de la JVM...")
                _REAL_JPYPE_MODULE.shutdownJVM()
                logger.info("integration_jvm (finally): JVM arrêtée.")
            except Exception as e_shutdown:
                logger.error(f"integration_jvm (finally): Erreur lors de l'arrêt de la JVM: {e_shutdown}", exc_info=True)
            finally:
                _integration_jvm_started_session_scope = False
        
        # Simplification: Pas de restauration complexe de sys.modules pour l'instant.
        # On suppose que la fixture activate_jpype_mock_if_needed gérera la restauration pour le prochain test.
        logger.info("integration_jvm (finally): Fin du bloc finally. La restauration de sys.modules est laissée à activate_jpype_mock_if_needed pour le prochain test.")


# Fixture pour activer le mock JPype pour les tests unitaires
@pytest.fixture(scope="function", autouse=True)
def activate_jpype_mock_if_needed(request):
    """
    Fixture à portée "function" et "autouse=True" pour gérer la sélection entre le mock JPype et le vrai JPype.

    Logique de sélection :
    1. Si un test est marqué avec `@pytest.mark.real_jpype`, le vrai module JPype (`_REAL_JPYPE_MODULE`)
       est placé dans `sys.modules['jpype']`.
    2. Si le chemin du fichier de test contient 'tests/integration/' ou 'tests/minimal_jpype_tweety_tests/',
       le vrai JPype est également utilisé.
    3. Dans tous les autres cas (tests unitaires par défaut), le mock JPype (`_JPYPE_MODULE_MOCK_OBJ_GLOBAL`)
       est activé.

    Gestion de l'état du mock :
    - Avant chaque test utilisant le mock, l'état interne du mock JPype est réinitialisé :
        - `tests.mocks.jpype_components.jvm._jvm_started` est mis à `False`.
        - `tests.mocks.jpype_components.jvm._jvm_path` est mis à `None`.
        - `_JPYPE_MODULE_MOCK_OBJ_GLOBAL.config.jvm_path` est mis à `None`.
      Cela garantit que chaque test unitaire commence avec une JVM mockée "propre" et non démarrée.
      `jpype.isJVMStarted()` (version mockée) retournera donc `False` au début de ces tests.
      Un appel à `jpype.startJVM()` (version mockée) mettra `_jvm_started` à `True` pour la durée du test.

    Restauration :
    - Après chaque test, l'état original de `sys.modules['jpype']`, `sys.modules['_jpype']`,
      et `sys.modules['jpype.imports']` est restauré.

    Interaction avec `integration_jvm` :
    - Pour les tests nécessitant la vraie JVM (marqués `real_jpype` ou dans les chemins d'intégration),
      cette fixture s'assure que le vrai `jpype` est dans `sys.modules`. La fixture `integration_jvm`
      (scope session) est alors responsable du démarrage effectif de la vraie JVM une fois par session
      et de sa gestion.
    """
    global _JPYPE_MODULE_MOCK_OBJ_GLOBAL, _MOCK_DOT_JPYPE_MODULE_GLOBAL, _REAL_JPYPE_MODULE
    
    use_real_jpype = False
    if request.node.get_closest_marker("real_jpype"):
        use_real_jpype = True
    path_str = str(request.node.fspath).replace(os.sep, '/')
    if 'tests/integration/' in path_str or 'tests/minimal_jpype_tweety_tests/' in path_str:
        use_real_jpype = True

    if use_real_jpype:
        logger.info(f"Test {request.node.name} demande REAL JPype. Configuration de sys.modules pour utiliser le vrai JPype.")
        original_sys_jpype = sys.modules.get('jpype')
        original_sys_dot_jpype = sys.modules.get('_jpype')
        original_sys_jpype_imports = sys.modules.get('jpype.imports')

        if _REAL_JPYPE_MODULE:
            sys.modules['jpype'] = _REAL_JPYPE_MODULE
            logger.debug(f"REAL JPype (ID: {id(_REAL_JPYPE_MODULE)}) est maintenant sys.modules['jpype'].")
            if hasattr(_REAL_JPYPE_MODULE, '_jpype'):
                sys.modules['_jpype'] = _REAL_JPYPE_MODULE._jpype
                logger.debug(f"REAL JPype _jpype (ID: {id(_REAL_JPYPE_MODULE._jpype)}) est maintenant sys.modules['_jpype'].")
            elif '_jpype' in sys.modules: # Si _REAL_JPYPE_MODULE n'a pas _jpype mais qu'il y en a un dans sys.modules
                del sys.modules['_jpype']
                logger.debug("Ancien sys.modules['_jpype'] supprimé car _REAL_JPYPE_MODULE n'en a pas.")
            
            if hasattr(_REAL_JPYPE_MODULE, 'imports'):
                sys.modules['jpype.imports'] = _REAL_JPYPE_MODULE.imports
                logger.debug(f"REAL JPype imports (ID: {id(_REAL_JPYPE_MODULE.imports)}) est maintenant sys.modules['jpype.imports'].")
            elif 'jpype.imports' in sys.modules: # Si _REAL_JPYPE_MODULE n'a pas imports mais qu'il y en a un dans sys.modules
                del sys.modules['jpype.imports']
                logger.debug("Ancien sys.modules['jpype.imports'] supprimé car _REAL_JPYPE_MODULE n'en a pas.")
        else:
            logger.error(f"Test {request.node.name} demande REAL JPype, mais _REAL_JPYPE_MODULE n'est pas disponible. Test échouera probablement.")
        
        yield # Exécution du test avec le vrai JPype

        # Restauration minimale pour le cas real_jpype :
        # On restaure ce qui était là avant, au cas où un autre test (non-real_jpype) suivrait
        # et s'attendrait à un état particulier (par exemple, le mock).
        # La fixture integration_jvm gère le cycle de vie de la JVM elle-même.
        logger.debug(f"Nettoyage après test {request.node.name} (utilisation REAL JPype). Restauration de l'état sys.modules précédent.")
        if original_sys_jpype is not None:
            sys.modules['jpype'] = original_sys_jpype
        elif 'jpype' in sys.modules and sys.modules['jpype'] is _REAL_JPYPE_MODULE: # Si on l'a mis et qu'il n'y avait rien
            del sys.modules['jpype']

        if original_sys_dot_jpype is not None:
            sys.modules['_jpype'] = original_sys_dot_jpype
        elif '_jpype' in sys.modules and hasattr(_REAL_JPYPE_MODULE, '_jpype') and sys.modules['_jpype'] is _REAL_JPYPE_MODULE._jpype:
             del sys.modules['_jpype']
        
        if original_sys_jpype_imports is not None:
            sys.modules['jpype.imports'] = original_sys_jpype_imports
        elif 'jpype.imports' in sys.modules and hasattr(_REAL_JPYPE_MODULE, 'imports') and sys.modules['jpype.imports'] is _REAL_JPYPE_MODULE.imports:
            del sys.modules['jpype.imports']
        logger.info(f"État de sys.modules pour JPype restauré après test REAL {request.node.name}.")

    else:
        logger.info(f"Test {request.node.name} utilise MOCK JPype.")

        # --- Début de la fusion des logiques ---

        # 1. Réinitialiser l'état _jvm_started et _jvm_path du mock JPype (de origin/main)
        try:
            jpype_components_jvm_module = sys.modules.get('tests.mocks.jpype_components.jvm')
            if jpype_components_jvm_module:
                if hasattr(jpype_components_jvm_module, '_jvm_started'):
                    jpype_components_jvm_module._jvm_started = False
                if hasattr(jpype_components_jvm_module, '_jvm_path'):
                    jpype_components_jvm_module._jvm_path = None
                if hasattr(_JPYPE_MODULE_MOCK_OBJ_GLOBAL, 'config') and hasattr(_JPYPE_MODULE_MOCK_OBJ_GLOBAL.config, 'jvm_path'):
                    _JPYPE_MODULE_MOCK_OBJ_GLOBAL.config.jvm_path = None
                logger.info("État (_jvm_started, _jvm_path, config.jvm_path) du mock JPype réinitialisé pour le test.")
            else:
                logger.warning("Impossible de réinitialiser l'état du mock JPype: module 'tests.mocks.jpype_components.jvm' non trouvé.")
        except Exception as e_reset_mock:
            logger.error(f"Erreur lors de la réinitialisation de l'état du mock JPype: {e_reset_mock}")

        # 2. Logique de gestion agressive de sys.modules (de HEAD)
        original_modules = {}
        # Modules à potentiellement supprimer et remplacer par des mocks
        modules_to_handle = ['jpype', '_jpype', 'jpype._core', 'jpype.imports', 'jpype.types', 'jpype.config', 'jpype.JProxy']
        
        # Tentative de patcher directement jpype.imports._jpype
        if 'jpype.imports' in sys.modules and \
           hasattr(sys.modules['jpype.imports'], '_jpype') and \
           _MOCK_DOT_JPYPE_MODULE_GLOBAL is not None and \
           hasattr(_MOCK_DOT_JPYPE_MODULE_GLOBAL, 'isStarted'):
            if sys.modules['jpype.imports']._jpype is not _MOCK_DOT_JPYPE_MODULE_GLOBAL:
                if 'jpype.imports._jpype_original' not in original_modules:
                     original_modules['jpype.imports._jpype_original'] = sys.modules['jpype.imports']._jpype
                logger.debug(f"Patch direct de sys.modules['jpype.imports']._jpype avec notre mock _jpype.")
                sys.modules['jpype.imports']._jpype = _MOCK_DOT_JPYPE_MODULE_GLOBAL
            else:
                logger.debug("sys.modules['jpype.imports']._jpype est déjà notre mock.")
        
        for module_name in modules_to_handle:
            if module_name in sys.modules:
                is_current_module_our_mock = False
                if module_name == 'jpype' and sys.modules[module_name] is _JPYPE_MODULE_MOCK_OBJ_GLOBAL: is_current_module_our_mock = True
                elif module_name in ['_jpype', 'jpype._core'] and sys.modules[module_name] is _MOCK_DOT_JPYPE_MODULE_GLOBAL: is_current_module_our_mock = True
                elif module_name == 'jpype.imports' and hasattr(_JPYPE_MODULE_MOCK_OBJ_GLOBAL, 'imports') and sys.modules[module_name] is _JPYPE_MODULE_MOCK_OBJ_GLOBAL.imports: is_current_module_our_mock = True
                elif module_name == 'jpype.config' and hasattr(_JPYPE_MODULE_MOCK_OBJ_GLOBAL, 'config') and sys.modules[module_name] is _JPYPE_MODULE_MOCK_OBJ_GLOBAL.config: is_current_module_our_mock = True
                
                if not is_current_module_our_mock and module_name not in original_modules:
                    original_modules[module_name] = sys.modules.pop(module_name)
                    logger.debug(f"Supprimé et sauvegardé sys.modules['{module_name}']")
                elif module_name in sys.modules and is_current_module_our_mock:
                    del sys.modules[module_name]
                    logger.debug(f"Supprimé notre mock préexistant pour sys.modules['{module_name}'].")
                elif module_name in sys.modules:
                    del sys.modules[module_name]
                    logger.debug(f"Supprimé sys.modules['{module_name}'] (sauvegarde prioritaire existante).")

        # 3. Mettre en place nos mocks principaux (de HEAD, légèrement adapté)
        sys.modules['jpype'] = _JPYPE_MODULE_MOCK_OBJ_GLOBAL
        sys.modules['_jpype'] = _MOCK_DOT_JPYPE_MODULE_GLOBAL
        sys.modules['jpype._core'] = _MOCK_DOT_JPYPE_MODULE_GLOBAL # Assurer que _core est aussi notre mock
        if hasattr(_JPYPE_MODULE_MOCK_OBJ_GLOBAL, 'imports'):
            sys.modules['jpype.imports'] = _JPYPE_MODULE_MOCK_OBJ_GLOBAL.imports
        else: # Fallback si le mock global n'a pas d'attribut 'imports'
            sys.modules['jpype.imports'] = MagicMock(name="jpype.imports_fallback_in_fixture")

        if hasattr(_JPYPE_MODULE_MOCK_OBJ_GLOBAL, 'config'):
            sys.modules['jpype.config'] = _JPYPE_MODULE_MOCK_OBJ_GLOBAL.config
        else: # Fallback
            sys.modules['jpype.config'] = MagicMock(name="jpype.config_fallback_in_fixture")
            
        mock_types_module = MagicMock(name="jpype.types_mock_module_dynamic_in_fixture")
        for type_name in ["JString", "JArray", "JObject", "JBoolean", "JInt", "JDouble", "JLong", "JFloat", "JShort", "JByte", "JChar"]:
            if hasattr(_JPYPE_MODULE_MOCK_OBJ_GLOBAL, type_name):
                setattr(mock_types_module, type_name, getattr(_JPYPE_MODULE_MOCK_OBJ_GLOBAL, type_name))
            else:
                setattr(mock_types_module, type_name, MagicMock(name=f"Mock{type_name}_in_fixture"))
        sys.modules['jpype.types'] = mock_types_module
        
        sys.modules['jpype.JProxy'] = MagicMock(name="jpype.JProxy_mock_module_dynamic_in_fixture")

        logger.debug(f"Mocks JPype (principal, _jpype/_core, imports, config, types, JProxy) mis en place.")

        # --- Fin de la fusion des logiques ---

        yield # Exécution du test
        
        logger.debug(f"Nettoyage après test {request.node.name} (utilisation du mock).")
        
        # Restaurer _jpype de jpype.imports s'il a été patché directement (de HEAD)
        if 'jpype.imports._jpype_original' in original_modules:
            if 'jpype.imports' in sys.modules and hasattr(sys.modules['jpype.imports'], '_jpype'):
                sys.modules['jpype.imports']._jpype = original_modules['jpype.imports._jpype_original']
                logger.debug("Restauré jpype.imports._jpype à sa valeur originale.")
            del original_modules['jpype.imports._jpype_original']

        # Supprimer les mocks que nous avons mis en place (de HEAD, adapté)
        modules_we_set_up_in_fixture = ['jpype', '_jpype', 'jpype._core', 'jpype.imports', 'jpype.config', 'jpype.types', 'jpype.JProxy']
        for module_name in modules_we_set_up_in_fixture:
            current_module_in_sys = sys.modules.get(module_name)
            is_our_specific_mock_from_fixture = False
            if module_name == 'jpype' and current_module_in_sys is _JPYPE_MODULE_MOCK_OBJ_GLOBAL: is_our_specific_mock_from_fixture = True
            elif module_name in ['_jpype', 'jpype._core'] and current_module_in_sys is _MOCK_DOT_JPYPE_MODULE_GLOBAL: is_our_specific_mock_from_fixture = True
            elif module_name == 'jpype.imports' and hasattr(_JPYPE_MODULE_MOCK_OBJ_GLOBAL, 'imports') and current_module_in_sys is _JPYPE_MODULE_MOCK_OBJ_GLOBAL.imports: is_our_specific_mock_from_fixture = True
            elif module_name == 'jpype.config' and hasattr(_JPYPE_MODULE_MOCK_OBJ_GLOBAL, 'config') and current_module_in_sys is _JPYPE_MODULE_MOCK_OBJ_GLOBAL.config: is_our_specific_mock_from_fixture = True
            elif module_name == 'jpype.types' and current_module_in_sys is mock_types_module: is_our_specific_mock_from_fixture = True
            elif module_name == 'jpype.JProxy' and isinstance(current_module_in_sys, MagicMock) and hasattr(current_module_in_sys, 'name') and "jpype.JProxy_mock_module_dynamic_in_fixture" in current_module_in_sys.name : is_our_specific_mock_from_fixture = True
            
            if is_our_specific_mock_from_fixture:
                if module_name in sys.modules:
                    del sys.modules[module_name]
                    logger.debug(f"Supprimé notre mock pour sys.modules['{module_name}']")

        # Restaurer les modules originaux (de HEAD)
        for module_name, original_module in original_modules.items():
            sys.modules[module_name] = original_module
            logger.debug(f"Restauré sys.modules['{module_name}'] à {original_module}")
        
        logger.info(f"État de JPype restauré après test {request.node.name} (utilisation du mock).")

# @pytest.fixture(scope="session")
# # def integration_jvm(request, ensure_tweety_libs): # Temporairement retiré ensure_tweety_libs
# def integration_jvm(request):
#     """
#     Fixture à portée "session" pour gérer le cycle de vie de la VRAIE JVM pour les tests d'intégration.
#
#     Objectifs et fonctionnement :
#     1. Démarrage unique de la JVM : La JVM est démarrée une seule fois pour toute la session de test
#        lorsque cette fixture est activée pour la première fois.
#     2. Utilisation du vrai JPype : Force l'utilisation du module `_REAL_JPYPE_MODULE` (le vrai JPype)
#        pendant toute la durée de son scope. Elle manipule `sys.modules` pour s'assurer que
#        `jpype`, `_jpype` et `jpype.imports` pointent vers les vrais modules, en sauvegardant
#        et restaurant les versions précédentes (potentiellement des mocks).
#     3. Gestion de `initialize_jvm` : Utilise la fonction `initialize_jvm` de
#        `argumentation_analysis.core.jvm_setup` pour démarrer la JVM avec le classpath approprié.
#     4. État de la JVM : Utilise la variable globale `_integration_jvm_started_session_scope` pour
#        suivre si la JVM a été démarrée par *cette* fixture au sein de la session.
#        `jpype.isJVMStarted()` (du vrai JPype) reflète l'état réel.
#     5. Arrêt de la JVM : La JVM est arrêtée à la fin de la session de test via `request.addfinalizer`.
#     6. Gestion de `jpype.config` pour `atexit` : Avant d'appeler `shutdownJVM`, cette fixture tente
#        de s'assurer que `jpype.config` est importé et accessible. Ceci vise à prévenir les
#        `ModuleNotFoundError: No module named 'jpype.config'` qui peuvent survenir si des handlers
#        `atexit` enregistrés par JPype tentent d'accéder à `jpype.config` après que le module
#        principal `jpype` ait été partiellement déchargé ou modifié.
#     7. Restauration de `sys.modules` : Après l'arrêt de la JVM (ou en cas d'échec), les modules
#        `jpype` originaux (qui pouvaient être des mocks) sont restaurés dans `sys.modules`.
#        Cependant, si la JVM est arrêtée avec succès par cette fixture, `sys.modules['jpype']`
#        est laissé comme `_REAL_JPYPE_MODULE` pour permettre aux handlers `atexit` du vrai JPype
#        de s'exécuter correctement.
#
#     Dépendances :
#     - `_REAL_JPYPE_MODULE`: Doit être le vrai module JPype, initialisé au début de `tests/conftest.py`.
#
#     Utilisation :
#     - Les tests d'intégration qui nécessitent une vraie JVM doivent dépendre de cette fixture
#       (directement ou indirectement, par exemple via `dung_classes`, `qbf_classes`, etc.).
#     - La fixture `activate_jpype_mock_if_needed` s'assurera que `sys.modules['jpype']` est
#       le vrai module JPype avant que `integration_jvm` ne s'exécute pour ces tests.
#     """
#     global _integration_jvm_started_session_scope, _REAL_JPYPE_MODULE
#
#     logger_conftest_integration.info("Fixture 'integration_jvm' (session scope) appelée.")
#
#     original_jpype_module = sys.modules.get('jpype')
#     original_dot_jpype_module = sys.modules.get('_jpype')
#
#     saved_jpype_modules = {}
#     for name in list(sys.modules.keys()):
#         if name == 'jpype' or name.startswith('jpype.') or name == '_jpype':
#             saved_jpype_modules[name] = sys.modules[name]
#             logger_conftest_integration.info(f"integration_jvm: Sauvegarde et suppression de sys.modules['{name}'] (actuel: {getattr(sys.modules[name], '__file__', 'N/A')})")
#             del sys.modules[name]
#
#     jpype_real = None
#     current_conftest_dir = os.path.dirname(os.path.abspath(__file__))
#     mocks_path = os.path.join(current_conftest_dir, 'mocks')
#     mocks_path_in_sys_path = False
#     original_sys_path = list(sys.path)
#
#     if mocks_path in sys.path:
#         mocks_path_in_sys_path = True
#         logger_conftest_integration.info(f"integration_jvm: Temporarily removing '{mocks_path}' from sys.path to import real jpype.")
#         sys.path = [p for p in sys.path if p != mocks_path]
#
#     try:
#         logger_conftest_integration.info("integration_jvm: Tentative d'import du vrai module 'jpype'.")
#         if _REAL_JPYPE_MODULE is None:
#             logger_conftest_integration.warning("integration_jvm: _REAL_JPYPE_MODULE est None, tentative d'import frais de jpype.")
#             spec = importlib.util.find_spec('jpype')
#             if spec:
#                 _REAL_JPYPE_MODULE = importlib.util.module_from_spec(spec)
#                 sys.modules['jpype'] = _REAL_JPYPE_MODULE
#                 spec.loader.exec_module(_REAL_JPYPE_MODULE)
#                 logger_conftest_integration.info(f"integration_jvm: JPype importé fraîchement dans la fixture: {getattr(_REAL_JPYPE_MODULE, '__file__', 'N/A')}")
#             else:
#                 raise ImportError("Impossible de trouver le spec pour jpype lors de l'import frais dans integration_jvm")
#
#         jpype_real = _REAL_JPYPE_MODULE
#         if not jpype_real:
#              raise ImportError("integration_jvm: _REAL_JPYPE_MODULE est None même après tentative d'import.")
#
#         sys.modules['jpype'] = jpype_real
#
#         if hasattr(jpype_real, '_core') and hasattr(jpype_real._core, '__file__'):
#              sys.modules['_jpype'] = jpype_real._core
#              logger_conftest_integration.info(f"integration_jvm: '_jpype' mis à jpype_real._core ({getattr(jpype_real._core, '__file__', 'N/A')}).")
#         elif hasattr(jpype_real, '_jpype') and hasattr(jpype_real._jpype, '__file__'):
#              sys.modules['_jpype'] = jpype_real._jpype
#              logger_conftest_integration.info(f"integration_jvm: '_jpype' mis à jpype_real._jpype ({getattr(jpype_real._jpype, '__file__', 'N/A')}).")
#         else:
#             if '_jpype' in sys.modules and original_dot_jpype_module and sys.modules['_jpype'] is original_dot_jpype_module:
#                  logger_conftest_integration.info("integration_jvm: Le module '_jpype' semble être le mock original, tentative de le supprimer pour recharger le vrai.")
#                  del sys.modules['_jpype']
#             logger_conftest_integration.warning("integration_jvm: Impossible de déterminer explicitement le module C (_jpype) à partir de jpype_real.")
#         logger_conftest_integration.info(f"integration_jvm: Vrai jpype (depuis _REAL_JPYPE_MODULE ou import frais) utilisé: {getattr(jpype_real, '__file__', 'N/A')}")
#     except ImportError as e:
#         logger_conftest_integration.error(f"integration_jvm: CRITICAL - Impossible d'utiliser/importer le vrai jpype: {e}")
#         logger_conftest_integration.info(f"integration_jvm: Restauration des modules sys.modules originaux après échec.")
#         for name, module_obj in saved_jpype_modules.items():
#             sys.modules[name] = module_obj
#         if original_jpype_module and 'jpype' not in sys.modules : sys.modules['jpype'] = original_jpype_module
#         if original_dot_jpype_module and '_jpype' not in sys.modules: sys.modules['_jpype'] = original_dot_jpype_module
#         pytest.skip(f"Impossible d'utiliser/importer le vrai jpype pour integration_jvm: {e}. Tests sautés.")
#     finally:
#         if sys.path[:] != original_sys_path:
#             sys.path[:] = original_sys_path
#             logger_conftest_integration.info(f"integration_jvm: sys.path restauré.")
#         if mocks_path_in_sys_path and mocks_path not in sys.path:
#             sys.path.insert(0, mocks_path)
#             logger_conftest_integration.info(f"integration_jvm: '{mocks_path}' ré-inséré dans sys.path.")
#
#     if jpype_real.isJVMStarted() and not _integration_jvm_started_session_scope:
#         logger_conftest_integration.error("integration_jvm: ERREUR - La JVM (vrai jpype) est déjà démarrée par un mécanisme externe.")
#         if original_jpype_module: sys.modules['jpype'] = original_jpype_module
#         elif 'jpype' in sys.modules and sys.modules['jpype'] is jpype_real: del sys.modules['jpype']
#         if original_dot_jpype_module: sys.modules['_jpype'] = original_dot_jpype_module
#         elif '_jpype' in sys.modules and ((hasattr(jpype_real, '_core') and sys.modules['_jpype'] is jpype_real._core) or \
#                                            (hasattr(jpype_real, '_jpype') and sys.modules['_jpype'] is jpype_real._jpype)):
#             del sys.modules['_jpype']
#         pytest.skip("JVM (vrai jpype) démarrée prématurément. Tests sautés.")
#
#     if _integration_jvm_started_session_scope and jpype_real.isJVMStarted():
#         logger_conftest_integration.info("integration_jvm: La JVM (vrai jpype) a déjà été initialisée par cette fixture.")
#         yield jpype_real
#         return
#
#     logger_conftest_integration.info("integration_jvm: Tentative d'initialisation de la JVM avec le vrai jpype...")
#     if initialize_jvm is None or LIBS_DIR is None or TWEETY_VERSION is None:
#         logger_conftest_integration.critical("integration_jvm: Dépendances (initialize_jvm, LIBS_DIR, TWEETY_VERSION) non disponibles.")
#         pytest.skip("Dépendances manquantes pour démarrer la JVM. Tests sautés.")
#
#     success = initialize_jvm(lib_dir_path=str(LIBS_DIR), tweety_version=TWEETY_VERSION)
#
#     if not success or not jpype_real.isJVMStarted():
#         logger_conftest_integration.error("integration_jvm: Échec critique de l'initialisation de la JVM avec le vrai jpype.")
#         _integration_jvm_started_session_scope = False
#         if original_jpype_module: sys.modules['jpype'] = original_jpype_module
#         elif 'jpype' in sys.modules and sys.modules['jpype'] is jpype_real: del sys.modules['jpype']
#         if original_dot_jpype_module: sys.modules['_jpype'] = original_dot_jpype_module
#         elif '_jpype' in sys.modules and ((hasattr(jpype_real, '_core') and sys.modules['_jpype'] is jpype_real._core) or \
#                                            (hasattr(jpype_real, '_jpype') and sys.modules['_jpype'] is jpype_real._jpype)):
#             del sys.modules['_jpype']
#         pytest.skip("Échec de démarrage de la JVM (vrai jpype). Tests sautés.")
#     else:
#         logger_conftest_integration.info("integration_jvm: JVM initialisée avec succès par la fixture avec le vrai jpype.")
#         _integration_jvm_started_session_scope = True
#
#     def fin_integration_jvm():
#         global _integration_jvm_started_session_scope
#         logger_conftest_integration.info("integration_jvm: Finalisation (arrêt JVM si démarrée par elle).")
#         if _integration_jvm_started_session_scope and jpype_real and jpype_real.isJVMStarted():
#             try:
#                 # S'assurer que jpype.config est accessible avant shutdownJVM pour éviter ModuleNotFoundError dans atexit.
#                 # Cette logique est inspirée de la première fixture integration_jvm (maintenant inactive).
#                 if jpype_real and sys.modules.get('jpype') is jpype_real: # Assure que jpype_real est le module jpype actuel
#                     logger_conftest_integration.info("integration_jvm (fin): Vérification/Import de jpype.config avant shutdown...")
#                     try:
#                         # Tenter d'accéder ou d'importer jpype.config pour s'assurer qu'il est chargé
#                         if not hasattr(jpype_real, 'config'):
#                              logger_conftest_integration.info("   jpype.config non trouvé comme attribut sur jpype_real, tentative d'import explicite via jpype_real.")
#                              # Essayer d'importer via l'objet jpype_real si possible, ou globalement
#                              if hasattr(jpype_real, '__name__') and jpype_real.__name__ == 'jpype':
#                                  import jpype.config # Importe le config du module jpype actuellement dans sys.modules
#                                  logger_conftest_integration.info("   Import explicite de jpype.config (via import global) réussi.")
#                              else: # Fallback si jpype_real n'est pas le 'jpype' global
#                                  # Ceci est moins probable si on a bien restauré sys.modules['jpype'] = jpype_real
#                                  temp_jpype_config = importlib.import_module(f"{jpype_real.__name__}.config")
#                                  setattr(jpype_real, 'config', temp_jpype_config)
#                                  logger_conftest_integration.info(f"   Import explicite de {jpype_real.__name__}.config réussi et attaché.")
#
#                         elif jpype_real.config is None : # Cas où l'attribut existe mais est None
#                              logger_conftest_integration.info("   jpype_real.config est None, tentative d'import explicite.")
#                              if hasattr(jpype_real, '__name__') and jpype_real.__name__ == 'jpype':
#                                  import jpype.config
#                                  logger_conftest_integration.info("   Import explicite de jpype.config (après None, via import global) réussi.")
#                              else:
#                                  temp_jpype_config = importlib.import_module(f"{jpype_real.__name__}.config")
#                                  setattr(jpype_real, 'config', temp_jpype_config)
#                                  logger_conftest_integration.info(f"   Import explicite de {jpype_real.__name__}.config (après None) réussi et attaché.")
#                         else:
#                              logger_conftest_integration.info(f"   jpype_real.config déjà présent (type: {type(jpype_real.config)}).")
#                     except ModuleNotFoundError:
#                         logger_conftest_integration.error("   ModuleNotFoundError pour jpype.config lors de la vérification/import avant shutdown.")
#                     except ImportError:
#                         logger_conftest_integration.error("   ImportError pour jpype.config lors de la vérification/import avant shutdown.")
#                     except Exception as e_cfg_imp:
#                         logger_conftest_integration.error(f"   Erreur lors de la vérification/import de jpype.config: {type(e_cfg_imp).__name__}: {e_cfg_imp}")
#                 else:
#                     logger_conftest_integration.warning("integration_jvm (fin): jpype_real n'est pas le module 'jpype' actuel dans sys.modules, ou jpype_real est None. Skip vérification jpype.config.")
#
#                 logger_conftest_integration.info("integration_jvm: Tentative d'arrêt de la JVM avec le vrai jpype...")
#                 jpype_real.shutdownJVM()
#                 logger_conftest_integration.info("integration_jvm: JVM (vrai jpype) arrêtée.")
#             except Exception as e_shutdown:
#                 logger_conftest_integration.error(f"integration_jvm: Erreur arrêt JVM (vrai jpype): {e_shutdown}", exc_info=True)
#             finally: _integration_jvm_started_session_scope = False
#         elif jpype_real and not jpype_real.isJVMStarted():
#             logger_conftest_integration.info("integration_jvm: JVM (vrai jpype) non démarrée à la finalisation.")
#             _integration_jvm_started_session_scope = False
#         else:
#             logger_conftest_integration.info("integration_jvm: JVM (vrai jpype) non démarrée par cette fixture ou jpype_real est None.")
#             _integration_jvm_started_session_scope = False
#
#         logger_conftest_integration.info("integration_jvm (fin): Restauration des modules sys.modules originaux.")
#         if jpype_real:
#             if 'jpype' in sys.modules and sys.modules['jpype'] is jpype_real: del sys.modules['jpype']
#             real_jpype_c_module = getattr(jpype_real, '_core', getattr(jpype_real, '_jpype', None))
#             if real_jpype_c_module and '_jpype' in sys.modules and sys.modules['_jpype'] is real_jpype_c_module:
#                 del sys.modules['_jpype']
#         for name, module_obj in saved_jpype_modules.items(): sys.modules[name] = module_obj
#         if 'jpype' not in sys.modules and original_jpype_module: sys.modules['jpype'] = original_jpype_module
#         if '_jpype' not in sys.modules and original_dot_jpype_module: sys.modules['_jpype'] = original_dot_jpype_module
#     request.addfinalizer(fin_integration_jvm)
#     yield jpype_real
#
@pytest.fixture(scope="module")
def dung_classes(integration_jvm): 
    jpype_instance = integration_jvm 
    if not jpype_instance or not jpype_instance.isJVMStarted(): pytest.skip("JVM non démarrée ou jpype_instance None (dung_classes).")
    try:
        TgfParser_class = None
        try: TgfParser_class = jpype_instance.JClass("org.tweetyproject.arg.dung.io.TgfParser")
        except jpype_instance.JException: 
            logger_conftest_integration.info("dung_classes: TgfParser non trouvé dans .io, essai avec .parser")
            try: TgfParser_class = jpype_instance.JClass("org.tweetyproject.arg.dung.parser.TgfParser")
            except jpype_instance.JException as e_parser: logger_conftest_integration.warning(f"dung_classes: TgfParser non trouvé: {e_parser}")
        classes_to_return = {
            "DungTheory": jpype_instance.JClass("org.tweetyproject.arg.dung.syntax.DungTheory"),
            "Argument": jpype_instance.JClass("org.tweetyproject.arg.dung.syntax.Argument"),
            "Attack": jpype_instance.JClass("org.tweetyproject.arg.dung.syntax.Attack"),
            "PreferredReasoner": jpype_instance.JClass("org.tweetyproject.arg.dung.reasoner.PreferredReasoner"),
            "GroundedReasoner": jpype_instance.JClass("org.tweetyproject.arg.dung.reasoner.GroundedReasoner"),
            "CompleteReasoner": jpype_instance.JClass("org.tweetyproject.arg.dung.reasoner.CompleteReasoner"),
            "StableReasoner": jpype_instance.JClass("org.tweetyproject.arg.dung.reasoner.StableReasoner"),
        }
        if TgfParser_class: classes_to_return["TgfParser"] = TgfParser_class
        return classes_to_return
    except jpype_instance.JException as e: pytest.fail(f"Echec import classes Dung: {e.stacktrace() if hasattr(e, 'stacktrace') else str(e)}")
    except Exception as e_py: pytest.fail(f"Erreur Python (dung_classes): {str(e_py)}")

@pytest.fixture(scope="module")
def qbf_classes(integration_jvm):
    jpype_instance = integration_jvm
    if not jpype_instance or not jpype_instance.isJVMStarted(): pytest.skip("JVM non démarrée ou jpype_instance None (qbf_classes).")
    try:
        return {
            "QuantifiedBooleanFormula": jpype_instance.JClass("org.tweetyproject.logics.qbf.syntax.QuantifiedBooleanFormula"),
            "Quantifier": jpype_instance.JClass("org.tweetyproject.logics.qbf.syntax.Quantifier"),
            "QbfParser": jpype_instance.JClass("org.tweetyproject.logics.qbf.parser.QbfParser"),
            "Variable": jpype_instance.JClass("org.tweetyproject.logics.commons.syntax.Variable"),
        }
    except jpype_instance.JException as e: pytest.fail(f"Echec import classes QBF: {e.stacktrace() if hasattr(e, 'stacktrace') else str(e)}")
    except Exception as e_py: pytest.fail(f"Erreur Python (qbf_classes): {str(e_py)}")

@pytest.fixture(scope="module")
def belief_revision_classes(integration_jvm):
    logger.info("tests/conftest.py: Début de la fixture 'belief_revision_classes'.")
    jpype_instance = integration_jvm
    
    if jpype_instance is None:
        logger.error("tests/conftest.py: belief_revision_classes - jpype_instance (résultat de integration_jvm) est None!")
        pytest.skip("belief_revision_classes: jpype_instance (integration_jvm) est None.")
        return

    logger.info(f"tests/conftest.py: belief_revision_classes - jpype_instance (ID: {id(jpype_instance)}) obtenu. Vérification de isJVMStarted()...")
    
    # Tentative de s'assurer que l'on utilise le bon objet jpype pour la vérification
    # Cela peut être redondant si integration_jvm garantit déjà que sys.modules['jpype'] est correct.
    # Mais ajoutons un log pour voir quel jpype est dans sys.modules ici.
    current_sys_jpype = sys.modules.get('jpype')
    logger.info(f"tests/conftest.py: belief_revision_classes - sys.modules['jpype'] (ID: {id(current_sys_jpype)}) au moment de la vérification.")
    logger.info(f"tests/conftest.py: belief_revision_classes - _REAL_JPYPE_MODULE (ID: {id(_REAL_JPYPE_MODULE)})")

    # Utiliser jpype_instance qui est le résultat de integration_jvm
    jvm_is_started_check = jpype_instance.isJVMStarted()
    logger.info(f"tests/conftest.py: belief_revision_classes - jpype_instance.isJVMStarted() a retourné: {jvm_is_started_check}")

    if not jvm_is_started_check:
        logger.warning("tests/conftest.py: belief_revision_classes - Appel de pytest.skip car jpype_instance.isJVMStarted() est False.")
        pytest.skip("JVM non démarrée ou jpype_instance None (belief_revision_classes).")
    
    logger.info("tests/conftest.py: belief_revision_classes - JVM démarrée, tentative de chargement des classes.")
    try:
        # Essayer d'obtenir et d'utiliser le ContextClassLoader
        loader_to_use = None
        try:
            JavaThread = jpype_instance.JClass("java.lang.Thread")
            current_thread = JavaThread.currentThread()
            loader_to_use = current_thread.getContextClassLoader()
            if loader_to_use is None: # Fallback si getContextClassLoader retourne null
                 loader_to_use = jpype_instance.JClass("java.lang.ClassLoader").getSystemClassLoader()
            logger.info(f"tests/conftest.py: belief_revision_classes - Utilisation du ClassLoader: {loader_to_use}")
        except Exception as e_loader:
            logger.warning(f"tests/conftest.py: belief_revision_classes - Erreur lors de l'obtention du ClassLoader: {e_loader}. JClass utilisera le loader par défaut.")
            loader_to_use = None # Assurer que c'est None pour que JClass utilise son défaut

        pl_classes = {
            "PlFormula": jpype_instance.JClass("org.tweetyproject.logics.pl.syntax.PlFormula", loader=loader_to_use),
            "PlBeliefSet": jpype_instance.JClass("org.tweetyproject.logics.pl.syntax.PlBeliefSet", loader=loader_to_use),
            "PlParser": jpype_instance.JClass("org.tweetyproject.logics.pl.parser.PlParser", loader=loader_to_use),
            "SimplePlReasoner": jpype_instance.JClass("org.tweetyproject.logics.pl.reasoner.SimplePlReasoner", loader=loader_to_use),
            "Negation": jpype_instance.JClass("org.tweetyproject.logics.pl.syntax.Negation", loader=loader_to_use),
            "PlSignature": jpype_instance.JClass("org.tweetyproject.logics.pl.syntax.PlSignature", loader=loader_to_use),
        }
        revision_ops = {
            "KernelContractionOperator": jpype_instance.JClass("org.tweetyproject.beliefdynamics.kernels.KernelContractionOperator", loader=loader_to_use),
            "RandomIncisionFunction": jpype_instance.JClass("org.tweetyproject.beliefdynamics.kernels.RandomIncisionFunction", loader=loader_to_use),
            "DefaultMultipleBaseExpansionOperator": jpype_instance.JClass("org.tweetyproject.beliefdynamics.DefaultMultipleBaseExpansionOperator", loader=loader_to_use),
            "LeviMultipleBaseRevisionOperator": jpype_instance.JClass("org.tweetyproject.beliefdynamics.LeviMultipleBaseRevisionOperator", loader=loader_to_use),
        }
        crmas_classes = {
            "CrMasBeliefSet": jpype_instance.JClass("org.tweetyproject.beliefdynamics.mas.CrMasBeliefSet", loader=loader_to_use),
            "InformationObject": jpype_instance.JClass("org.tweetyproject.beliefdynamics.mas.InformationObject", loader=loader_to_use),
            "CrMasRevisionWrapper": jpype_instance.JClass("org.tweetyproject.beliefdynamics.mas.CrMasRevisionWrapper", loader=loader_to_use),
            "CrMasSimpleRevisionOperator": jpype_instance.JClass("org.tweetyproject.beliefdynamics.operators.CrMasSimpleRevisionOperator", loader=loader_to_use),
            "CrMasArgumentativeRevisionOperator": jpype_instance.JClass("org.tweetyproject.beliefdynamics.operators.CrMasArgumentativeRevisionOperator", loader=loader_to_use),
            "DummyAgent": jpype_instance.JClass("org.tweetyproject.agents.DummyAgent", loader=loader_to_use),
            "Order": jpype_instance.JClass("org.tweetyproject.comparator.Order", loader=loader_to_use),
        }
        inconsistency_measures = {
            "ContensionInconsistencyMeasure": jpype_instance.JClass("org.tweetyproject.logics.pl.analysis.ContensionInconsistencyMeasure", loader=loader_to_use),
            "NaiveMusEnumerator": jpype_instance.JClass("org.tweetyproject.logics.commons.analysis.NaiveMusEnumerator", loader=loader_to_use),
            "SatSolver": jpype_instance.JClass("org.tweetyproject.logics.pl.sat.SatSolver", loader=loader_to_use),
        }
        return {**pl_classes, **revision_ops, **crmas_classes, **inconsistency_measures}
    except jpype_instance.JException as e: pytest.fail(f"Echec import classes Belief Revision: {e.stacktrace() if hasattr(e, 'stacktrace') else str(e)}")
    except Exception as e_py: pytest.fail(f"Erreur Python (belief_revision_classes): {str(e_py)}")

@pytest.fixture(scope="module")
def dialogue_classes(integration_jvm):
    jpype_instance = integration_jvm
    if not jpype_instance or not jpype_instance.isJVMStarted(): pytest.skip("JVM non démarrée ou jpype_instance None (dialogue_classes).")
    try:
        return {
            "ArgumentationAgent": jpype_instance.JClass("org.tweetyproject.agents.dialogues.ArgumentationAgent"),
            "GroundedAgent": jpype_instance.JClass("org.tweetyproject.agents.dialogues.GroundedAgent"),
            "OpponentModel": jpype_instance.JClass("org.tweetyproject.agents.dialogues.OpponentModel"),
            "Dialogue": jpype_instance.JClass("org.tweetyproject.agents.dialogues.Dialogue"),
            "DialogueTrace": jpype_instance.JClass("org.tweetyproject.agents.dialogues.DialogueTrace"),
            "DialogueResult": jpype_instance.JClass("org.tweetyproject.agents.dialogues.DialogueResult"),
            "PersuasionProtocol": jpype_instance.JClass("org.tweetyproject.agents.dialogues.PersuasionProtocol"),
            "Position": jpype_instance.JClass("org.tweetyproject.agents.dialogues.Position"),
            "SimpleBeliefSet": jpype_instance.JClass("org.tweetyproject.logics.commons.syntax.SimpleBeliefSet"), 
            "DefaultStrategy": jpype_instance.JClass("org.tweetyproject.agents.dialogues.strategies.DefaultStrategy"),
        }
    except jpype_instance.JException as e: pytest.fail(f"Echec import classes Dialogue: {e.stacktrace() if hasattr(e, 'stacktrace') else str(e)}")
    except Exception as e_py: pytest.fail(f"Erreur Python (dialogue_classes): {str(e_py)}")

# --- Pytest Session Hooks pour la gestion globale de JPype ---

def pytest_sessionstart(session):
    """
    Appelé après la collecte des tests et avant l'exécution.
    Configure jpype.config.destroy_jvm = False si le vrai JPype est utilisé.
    """
    global _REAL_JPYPE_MODULE, _JPYPE_MODULE_MOCK_OBJ_GLOBAL, logger # logger est défini en haut du fichier
    
    logger.info("tests/conftest.py: pytest_sessionstart hook triggered.")
    
    # S'assurer que logger est bien le logger de ce conftest
    if not hasattr(logger, 'info'): # Simple check
        # Récupérer le logger défini au début du fichier si besoin
        import logging
        logger = logging.getLogger(__name__) # Ou le nom spécifique utilisé au début

    if _REAL_JPYPE_MODULE and _REAL_JPYPE_MODULE is not _JPYPE_MODULE_MOCK_OBJ_GLOBAL:
        logger.info("   pytest_sessionstart: Real JPype module is available.")
        try:
            # Sauvegarder l'état actuel de sys.modules['jpype'] pour le restaurer si on le modifie temporairement
            original_sys_jpype_module = sys.modules.get('jpype')
            
            # S'assurer que sys.modules['jpype'] est _REAL_JPYPE_MODULE pour l'import de config
            if sys.modules.get('jpype') is not _REAL_JPYPE_MODULE:
                sys.modules['jpype'] = _REAL_JPYPE_MODULE
                logger.info("   pytest_sessionstart: Temporarily set sys.modules['jpype'] to _REAL_JPYPE_MODULE for config import.")

            # Tenter d'importer jpype.config. Cela devrait le mettre dans sys.modules['jpype.config']
            # et potentiellement l'attacher à _REAL_JPYPE_MODULE.config
            if not hasattr(_REAL_JPYPE_MODULE, 'config') or _REAL_JPYPE_MODULE.config is None:
                logger.info("   pytest_sessionstart: Attempting to import jpype.config explicitly.")
                import jpype.config # Cet import utilise sys.modules['jpype']
            
            # Restaurer sys.modules['jpype'] s'il a été modifié et n'était pas None
            if original_sys_jpype_module is not None and sys.modules.get('jpype') is not original_sys_jpype_module:
                sys.modules['jpype'] = original_sys_jpype_module
                logger.info("   pytest_sessionstart: Restored original sys.modules['jpype'].")
            elif original_sys_jpype_module is None and 'jpype' in sys.modules and sys.modules['jpype'] is _REAL_JPYPE_MODULE:
                # Si on l'a mis et qu'il n'y avait rien avant, on le laisse pour l'instant,
                # car _REAL_JPYPE_MODULE est ce que nous voulons utiliser.
                pass


            if hasattr(_REAL_JPYPE_MODULE, 'config') and _REAL_JPYPE_MODULE.config is not None:
                _REAL_JPYPE_MODULE.config.destroy_jvm = False
                logger.info(f"   pytest_sessionstart: _REAL_JPYPE_MODULE.config.destroy_jvm set to False. Current value: {_REAL_JPYPE_MODULE.config.destroy_jvm}")
                
                # S'assurer que le module config est bien dans sys.modules
                if 'jpype.config' not in sys.modules or sys.modules.get('jpype.config') is not _REAL_JPYPE_MODULE.config:
                    sys.modules['jpype.config'] = _REAL_JPYPE_MODULE.config
                    logger.info("   pytest_sessionstart: Ensured _REAL_JPYPE_MODULE.config is in sys.modules['jpype.config'].")
            else:
                logger.warning("   pytest_sessionstart: _REAL_JPYPE_MODULE does not have 'config' attribute or it's None after import attempt. Cannot set destroy_jvm.")
        
        except ImportError as e_cfg_imp:
            logger.error(f"   pytest_sessionstart: ImportError when trying to import or use jpype.config: {e_cfg_imp}")
        except Exception as e:
            logger.error(f"   pytest_sessionstart: Unexpected error when handling jpype.config: {type(e).__name__}: {e}", exc_info=True)
    
    elif _JPYPE_MODULE_MOCK_OBJ_GLOBAL and _REAL_JPYPE_MODULE is _JPYPE_MODULE_MOCK_OBJ_GLOBAL:
        logger.info("   pytest_sessionstart: JPype module is the MOCK. No changes to destroy_jvm needed for the mock.")
    else:
        logger.info("   pytest_sessionstart: Real JPype module not definitively available or identified as mock. Cannot set destroy_jvm.")

def pytest_sessionfinish(session, exitstatus):
    """
    Appelé après l'exécution de tous les tests.
    S'assure que jpype et jpype.config sont correctement dans sys.modules si la JVM n'a pas été détruite,
    pour aider les handlers atexit de JPype.
    """
    global _REAL_JPYPE_MODULE, _JPYPE_MODULE_MOCK_OBJ_GLOBAL, logger
    logger.info(f"tests/conftest.py: pytest_sessionfinish hook triggered. Exit status: {exitstatus}")

    if _REAL_JPYPE_MODULE and _REAL_JPYPE_MODULE is not _JPYPE_MODULE_MOCK_OBJ_GLOBAL:
        logger.info("   pytest_sessionfinish: Real JPype module is available.")
        try:
            # Vérifier si la JVM est démarrée et si destroy_jvm est False
            jvm_started = hasattr(_REAL_JPYPE_MODULE, 'isJVMStarted') and _REAL_JPYPE_MODULE.isJVMStarted()
            destroy_jvm_is_false = False
            if hasattr(_REAL_JPYPE_MODULE, 'config') and _REAL_JPYPE_MODULE.config is not None and hasattr(_REAL_JPYPE_MODULE.config, 'destroy_jvm'):
                destroy_jvm_is_false = not _REAL_JPYPE_MODULE.config.destroy_jvm
            
            logger.info(f"   pytest_sessionfinish: JVM started: {jvm_started}, destroy_jvm is False: {destroy_jvm_is_false}")

            if jvm_started and destroy_jvm_is_false:
                logger.info("   pytest_sessionfinish: JVM is active and not set to be destroyed. Ensuring jpype modules are correctly in sys.modules for atexit.")
                
                current_sys_jpype = sys.modules.get('jpype')
                if current_sys_jpype is not _REAL_JPYPE_MODULE:
                    logger.warning(f"   pytest_sessionfinish: sys.modules['jpype'] (ID: {id(current_sys_jpype)}) is not _REAL_JPYPE_MODULE (ID: {id(_REAL_JPYPE_MODULE)}). Restoring _REAL_JPYPE_MODULE.")
                    sys.modules['jpype'] = _REAL_JPYPE_MODULE
                else:
                    logger.info("   pytest_sessionfinish: sys.modules['jpype'] is already _REAL_JPYPE_MODULE.")

                if hasattr(_REAL_JPYPE_MODULE, 'config') and _REAL_JPYPE_MODULE.config is not None:
                    current_sys_jpype_config = sys.modules.get('jpype.config')
                    if current_sys_jpype_config is not _REAL_JPYPE_MODULE.config:
                        logger.warning(f"   pytest_sessionfinish: sys.modules['jpype.config'] (ID: {id(current_sys_jpype_config)}) is not _REAL_JPYPE_MODULE.config (ID: {id(_REAL_JPYPE_MODULE.config)}). Restoring.")
                        sys.modules['jpype.config'] = _REAL_JPYPE_MODULE.config
                    else:
                        logger.info("   pytest_sessionfinish: sys.modules['jpype.config'] is already _REAL_JPYPE_MODULE.config.")
                else:
                    logger.warning("   pytest_sessionfinish: _REAL_JPYPE_MODULE.config not available, cannot ensure sys.modules['jpype.config'].")
            else:
                logger.info("   pytest_sessionfinish: JVM not started or destroy_jvm is True. No special sys.modules handling for atexit needed from here.")
        
        except AttributeError as ae:
             logger.error(f"   pytest_sessionfinish: AttributeError encountered: {ae}. This might happen if JPype was not fully initialized or is mocked.", exc_info=True)
        except Exception as e:
            logger.error(f"   pytest_sessionfinish: Unexpected error: {type(e).__name__}: {e}", exc_info=True)
    else:
        logger.info("   pytest_sessionfinish: Real JPype module not available or is mock. No action.")

=======
# Fonctions is_module_available, is_python_version_compatible_with_jpype, setup_numpy, setup_pandas
# déplacées vers leurs modules respectifs (numpy_setup.py, pandas_setup.py) ou plus utilisées ici.

# Fixtures setup_numpy_for_tests_fixture, logger_conftest_integration, integration_jvm,
# activate_jpype_mock_if_needed, dung_classes, qbf_classes, belief_revision_classes, dialogue_classes
# et les hooks pytest_sessionstart, pytest_sessionfinish sont maintenant importés
# depuis leurs modules respectifs.
# Le code commenté pour setup_pandas_for_tests_fixture et l'ancienne version de integration_jvm
# peut également être supprimé.
# Les fixtures spécifiques à Tweety (dung_classes, etc.) sont supprimées ici car elles sont importées.
# Les hooks de session sont également supprimés car importés.
# La section "Pytest Session Hooks pour la gestion globale de JPype ---" (ligne 1212)
# et tout ce qui suit jusqu'à la fin du fichier est supprimé.

>>>>>>> 3ad95aa4
<|MERGE_RESOLUTION|>--- conflicted
+++ resolved
@@ -1,1075 +1,152 @@
-"""
-Configuration pour les tests pytest.
-
-Ce fichier est automatiquement chargé par pytest avant l'exécution des tests.
-Il configure les mocks nécessaires pour les tests et utilise les vraies bibliothèques
-lorsqu'elles sont disponibles. Pour Python 3.12 et supérieur, le mock JPype1 est
-automatiquement utilisé en raison de problèmes de compatibilité.
-"""
-# Ignorer la collecte de run_tests.py qui n'est pas un fichier de test
-# Déplacé plus bas pour avoir accès à os
-# collect_ignore = ["../argumentation_analysis/run_tests.py"]
-
-import sys
-import os
-import pytest
-from unittest.mock import patch, MagicMock
-import importlib.util
-# Ignorer la collecte de run_tests.py qui n'est pas un fichier de test
-# Chemin relatif depuis tests/conftest.py vers argumentation_analysis/run_tests.py
-# collect_ignore = ["../argumentation_analysis/run_tests.py"] # Commenté pour tester l'effet de python_classes
-import logging
-import threading # Ajout de l'import pour l'inspection des threads
-
-# --- Gestion du Path pour les Mocks (déplacé ici AVANT les imports des mocks) ---
-current_dir_for_mock = os.path.dirname(os.path.abspath(__file__))
-mocks_dir_for_mock = os.path.join(current_dir_for_mock, 'mocks')
-if mocks_dir_for_mock not in sys.path:
-    sys.path.insert(0, mocks_dir_for_mock)
-    print(f"INFO: tests/conftest.py: Ajout de {mocks_dir_for_mock} à sys.path.")
-
-from tests.mocks.jpype_setup import (
-    _REAL_JPYPE_MODULE,
-    _JPYPE_MODULE_MOCK_OBJ_GLOBAL,
-    _MOCK_DOT_JPYPE_MODULE_GLOBAL,
-    activate_jpype_mock_if_needed,
-    pytest_sessionstart,
-    pytest_sessionfinish
-)
-from tests.mocks.numpy_setup import setup_numpy_for_tests_fixture
-
-from tests.fixtures.integration_fixtures import (
-    integration_jvm, dung_classes, dl_syntax_parser, fol_syntax_parser,
-    pl_syntax_parser, cl_syntax_parser, tweety_logics_classes,
-    tweety_string_utils, tweety_math_utils, tweety_probability,
-    tweety_conditional_probability, tweety_parser_exception,
-    tweety_io_exception, tweety_qbf_classes, belief_revision_classes,
-    dialogue_classes
-)
-
-# --- Configuration du Logger (déplacé avant la sauvegarde JPype pour l'utiliser) ---
-logger = logging.getLogger(__name__)
-
-# _REAL_JPYPE_MODULE, _JPYPE_MODULE_MOCK_OBJ_GLOBAL, _MOCK_DOT_JPYPE_MODULE_GLOBAL sont maintenant importés de jpype_setup.py
-
-# Nécessaire pour la fixture integration_jvm
-# La variable _integration_jvm_started_session_scope et les imports de jvm_setup
-# ne sont plus nécessaires ici, gérés dans integration_fixtures.py
-
-# --- Gestion du Path pour les Mocks ---
-# Bloc déplacé plus haut
-
-# print("INFO: conftest.py: Logger configuré pour pytest hooks jpype.") # Déjà fait plus haut
-
-# --- Mock Matplotlib et NetworkX au plus tôt ---
-# try:
-#     from matplotlib_mock import pyplot as mock_pyplot_instance
-#     from matplotlib_mock import cm as mock_cm_instance
-#     from matplotlib_mock import MatplotlibMock as MockMatplotlibModule_class
-    
-#     sys.modules['matplotlib.pyplot'] = mock_pyplot_instance
-#     sys.modules['matplotlib.cm'] = mock_cm_instance
-#     mock_mpl_module = MockMatplotlibModule_class()
-#     mock_mpl_module.pyplot = mock_pyplot_instance
-#     mock_mpl_module.cm = mock_cm_instance
-#     sys.modules['matplotlib'] = mock_mpl_module
-#     print("INFO: Matplotlib mocké globalement.")
-
-#     from networkx_mock import NetworkXMock as MockNetworkXModule_class
-#     sys.modules['networkx'] = MockNetworkXModule_class()
-#     print("INFO: NetworkX mocké globalement.")
-
-# except ImportError as e:
-#     print(f"ERREUR CRITIQUE lors du mocking global de matplotlib ou networkx: {e}")
-#     if 'matplotlib' not in str(e).lower():
-#         sys.modules['matplotlib.pyplot'] = MagicMock()
-#         sys.modules['matplotlib.cm'] = MagicMock()
-#         sys.modules['matplotlib'] = MagicMock()
-#         sys.modules['matplotlib'].pyplot = sys.modules['matplotlib.pyplot']
-#         sys.modules['matplotlib'].cm = sys.modules['matplotlib.cm']
-#     if 'networkx' not in str(e).lower():
-#         sys.modules['networkx'] = MagicMock()
-print("INFO: Mocking global de Matplotlib et NetworkX commenté pour débogage.")
-
-# --- Mock NumPy Immédiat ---
-
-# MockRecarray, _install_numpy_mock_immediately sont maintenant dans numpy_setup.py
-# L'appel à _install_numpy_mock_immediately est géré par la fixture setup_numpy_for_tests_fixture.
-
-# --- Mock Pandas Immédiat ---
-# def _install_pandas_mock_immediately():
-#     if 'pandas' not in sys.modules:
-#         try:
-#             from pandas_mock import DataFrame, read_csv, read_json
-#             sys.modules['pandas'] = type('pandas', (), {
-#                 'DataFrame': DataFrame, 'read_csv': read_csv, 'read_json': read_json, 'Series': list,
-#                 'NA': None, 'NaT': None, 'isna': lambda x: x is None, 'notna': lambda x: x is not None,
-#                 '__version__': '1.5.3',
-#             })
-#             sys.modules['pandas.core'] = type('pandas.core', (), {})
-#             sys.modules['pandas.core.api'] = type('pandas.core.api', (), {})
-#             sys.modules['pandas._libs'] = type('pandas._libs', (), {})
-#             sys.modules['pandas._libs.pandas_datetime'] = type('pandas._libs.pandas_datetime', (), {})
-#             print("INFO: Mock Pandas installé immédiatement dans conftest.py")
-#         except ImportError as e:
-#             print(f"ERREUR lors de l'installation immédiate du mock Pandas: {e}")
-
-# Installation immédiate si Python 3.12+ ou si pandas n'est pas disponible (de HEAD)
-# if (sys.version_info.major == 3 and sys.version_info.minor >= 12):
-#     _install_pandas_mock_immediately()
-print("INFO: Installation immédiate du mock Pandas commentée pour débogage.")
-
-# --- Mock JPype ---
-# Définition de _JPYPE_MODULE_MOCK_OBJ_GLOBAL et _MOCK_DOT_JPYPE_MODULE_GLOBAL déplacée vers jpype_setup.py
-
-# --- Mock ExtractDefinitions ---
-# try:
-#     from extract_definitions_mock import setup_extract_definitions_mock
-#     setup_extract_definitions_mock()
-#     print("INFO: ExtractDefinitions mocké globalement.")
-# except ImportError as e_extract:
-#     print(f"ERREUR lors du mocking d'ExtractDefinitions: {e_extract}")
-# except Exception as e_extract_setup:
-#     print(f"ERREUR lors de la configuration du mock ExtractDefinitions: {e_extract_setup}")
-print("INFO: Mocking global de ExtractDefinitions commenté pour débogage.")
-
-parent_dir = os.path.dirname(os.path.dirname(os.path.abspath(__file__)))
-if parent_dir not in sys.path:
-    sys.path.insert(0, parent_dir)
-
-<<<<<<< HEAD
-def is_module_available(module_name):
-    if module_name in sys.modules:
-        if isinstance(sys.modules[module_name], MagicMock) or \
-           (module_name == 'jpype' and 'jpype_module_mock_obj' in globals() and sys.modules[module_name] is _JPYPE_MODULE_MOCK_OBJ_GLOBAL): # Modifié pour utiliser la globale
-            return True
-    try:
-        spec = importlib.util.find_spec(module_name)
-        return spec is not None
-    except (ImportError, ValueError):
-        return False
-
-def is_python_version_compatible_with_jpype():
-    major = sys.version_info.major
-    minor = sys.version_info.minor
-    if (major == 3 and minor >= 12) or major > 3:
-        return False
-    return True
-
-def setup_numpy():
-    if (sys.version_info.major == 3 and sys.version_info.minor >= 12) or not is_module_available('numpy'):
-        if not is_module_available('numpy'): print("NumPy non disponible, utilisation du mock.")
-        else: print("Python 3.12+ détecté, utilisation du mock NumPy.")
-        import numpy_mock
-        # Créer un dictionnaire à partir de tous les attributs de numpy_mock
-        mock_numpy_attrs = {attr: getattr(numpy_mock, attr) for attr in dir(numpy_mock) if not attr.startswith('__')}
-        # S'assurer que __version__ est bien celle du mock
-        mock_numpy_attrs['__version__'] = numpy_mock.__version__ if hasattr(numpy_mock, '__version__') else '1.24.3.mock'
-
-        sys.modules['numpy'] = type('numpy', (), mock_numpy_attrs)
-        
-        # Exposer explicitement les sous-modules nécessaires
-        if hasattr(numpy_mock, 'typing'):
-            sys.modules['numpy.typing'] = numpy_mock.typing
-        if hasattr(numpy_mock, '_core'):
-            sys.modules['numpy._core'] = numpy_mock._core
-        if hasattr(numpy_mock, 'core'):
-            sys.modules['numpy.core'] = numpy_mock.core
-        if hasattr(numpy_mock, 'rec'):
-            sys.modules['numpy.rec'] = numpy_mock.rec
-        if hasattr(numpy_mock, '_core') and hasattr(numpy_mock._core, 'multiarray'):
-            sys.modules['numpy._core.multiarray'] = numpy_mock._core.multiarray
-        if hasattr(numpy_mock, 'core') and hasattr(numpy_mock.core, 'multiarray'):
-            sys.modules['numpy.core.multiarray'] = numpy_mock.core
-        if hasattr(numpy_mock, 'core') and hasattr(numpy_mock.core, 'numeric'):
-            sys.modules['numpy.core.numeric'] = numpy_mock.core.numeric
-        if hasattr(numpy_mock, '_core') and hasattr(numpy_mock._core, 'numeric'):
-            sys.modules['numpy._core.numeric'] = numpy_mock._core.numeric
-        if hasattr(numpy_mock, 'linalg'):
-            sys.modules['numpy.linalg'] = numpy_mock.linalg
-        if hasattr(numpy_mock, 'fft'):
-            sys.modules['numpy.fft'] = numpy_mock.fft
-        if hasattr(numpy_mock, 'lib'):
-            sys.modules['numpy.lib'] = numpy_mock.lib
-
-        print("INFO: Mock NumPy configuré dynamiquement (avec tous les attributs et sous-modules de numpy_mock).")
-        return sys.modules['numpy']
-    else:
-        import numpy
-        print(f"Utilisation de la vraie bibliothèque NumPy (version {getattr(numpy, '__version__', 'inconnue')})")
-        return numpy
-
-def setup_pandas():
-    if (sys.version_info.major == 3 and sys.version_info.minor >= 12) or not is_module_available('pandas'):
-        if not is_module_available('pandas'): print("Pandas non disponible, utilisation du mock.")
-        else: print("Python 3.12+ détecté, utilisation du mock Pandas.")
-        
-        try:
-            from pandas_mock import (
-                PandasMock, DataFrame, read_csv, read_json, get_option, set_option,
-                MockPandasIO, MockPandasIOFormats, MockPandasIOFormatsConsole
-            )
-            _pandas_module_instance = PandasMock()
-            sys.modules['pandas'] = _pandas_module_instance
-            setattr(sys.modules['pandas'], 'get_option', get_option)
-            setattr(sys.modules['pandas'], 'set_option', set_option)
-            _pandas_io_instance = MockPandasIO()
-            sys.modules['pandas.io'] = _pandas_io_instance
-            sys.modules['pandas.io.formats'] = _pandas_io_instance.formats
-            sys.modules['pandas.io.formats.console'] = _pandas_io_instance.formats.console
-            print("INFO: Mock Pandas complet (avec io.formats.console) installé depuis conftest.py")
-        except ImportError as e:
-            print(f"ERREUR CRITIQUE lors de l'importation des composants de pandas_mock dans conftest.py: {e}")
-            from pandas_mock import DataFrame, read_csv, read_json # Fallback
-            sys.modules['pandas'] = type('pandas', (), {
-                'DataFrame': DataFrame, 'read_csv': read_csv, 'read_json': read_json, 'Series': list,
-                'NA': None, 'NaT': None, 'isna': lambda x: x is None, 'notna': lambda x: x is not None,
-                '__version__': '1.5.3.mock_fallback',
-            })
-            sys.modules['pandas.io'] = MagicMock()
-            sys.modules['pandas.io.formats'] = MagicMock()
-            sys.modules['pandas.io.formats.console'] = MagicMock()
-        return sys.modules['pandas']
-    else:
-        import pandas
-        print(f"Utilisation de la vraie bibliothèque Pandas (version {getattr(pandas, '__version__', 'inconnue')})")
-        return pandas
-
-# @pytest.fixture(scope="session", autouse=True)
-# def setup_numpy_for_tests_fixture():
-#     if 'PYTEST_CURRENT_TEST' in os.environ:
-#         numpy_module = setup_numpy()
-#         if sys.modules.get('numpy') is not numpy_module:
-#             sys.modules['numpy'] = numpy_module
-#         yield
-#     else:
-#         yield
-print("INFO: Fixture setup_numpy_for_tests_fixture commentée pour débogage.")
-
-# @pytest.fixture(scope="session", autouse=True)
-# def setup_pandas_for_tests_fixture():
-#     if 'PYTEST_CURRENT_TEST' in os.environ:
-#         pandas_module = setup_pandas()
-#         if sys.modules.get('pandas') is not pandas_module:
-#             sys.modules['pandas'] = pandas_module
-#         yield
-#     else:
-#         yield
-print("INFO: Fixture setup_pandas_for_tests_fixture commentée pour débogage.")
-
-# Configuration du logger spécifique pour les fixtures d'intégration JPype
-logger_conftest_integration = logging.getLogger("conftest_integration_jvm_specific")
-if not logger_conftest_integration.handlers:
-    handler_conftest_integration = logging.StreamHandler(sys.stdout)
-    formatter_conftest_integration = logging.Formatter('%(asctime)s - %(name)s - %(levelname)s - %(message)s')
-    handler_conftest_integration.setFormatter(formatter_conftest_integration)
-    logger_conftest_integration.addHandler(handler_conftest_integration)
-    logger_conftest_integration.setLevel(logging.INFO)
-    logger_conftest_integration.propagate = False
-
-@pytest.fixture(scope="session")
-def integration_jvm(request):
-    logger.info("tests/conftest.py: Début de la fixture 'integration_jvm'.")
-    global _integration_jvm_started_session_scope, _REAL_JPYPE_MODULE, _JPYPE_MODULE_MOCK_OBJ_GLOBAL, _MOCK_DOT_JPYPE_MODULE_GLOBAL # Déplacé ici pour être avant son utilisation
-    """
-    Fixture de session pour démarrer et arrêter la JVM pour les tests d'intégration JPype.
-    - Gère le démarrage unique de la JVM pour toute la session de test si nécessaire.
-    - Utilise la logique de `initialize_jvm` de `argumentation_analysis.core.jvm_setup`.
-    - S'assure que le VRAI module `jpype` est utilisé pendant son exécution.
-    - Tente de s'assurer que `jpype.config` est accessible avant `shutdownJVM` pour éviter
-      les `ModuleNotFoundError` dans les handlers `atexit` de JPype.
-    - Laisse le vrai module `jpype` dans `sys.modules` après un arrêt réussi de la JVM
-      par cette fixture, pour permettre aux handlers `atexit` de JPype de s'exécuter correctement.
-    """
-    # global _integration_jvm_started_session_scope, _REAL_JPYPE_MODULE, _JPYPE_MODULE_MOCK_OBJ_GLOBAL, _MOCK_DOT_JPYPE_MODULE_GLOBAL # Déjà déclaré plus haut
-
-    logger.info(f"tests/conftest.py: Dans 'integration_jvm', vérification de _REAL_JPYPE_MODULE. Est-il None? {_REAL_JPYPE_MODULE is None}")
-    if _REAL_JPYPE_MODULE is not None:
-        logger.info(f"tests/conftest.py: Dans 'integration_jvm', _REAL_JPYPE_MODULE ID: {id(_REAL_JPYPE_MODULE)}")
-
-    if _REAL_JPYPE_MODULE is None:
-        logger.error("tests/conftest.py: ERREUR FATALE dans 'integration_jvm': _REAL_JPYPE_MODULE est None. Appel de pytest.fail.")
-        pytest.fail("Le vrai module JPype (_REAL_JPYPE_MODULE) est None dans la fixture integration_jvm. Tests d'intégration JPype impossibles.", pytrace=False)
-        return
-
-    # Sauvegarder l'état actuel de sys.modules pour jpype et _jpype
-    # original_sys_jpype = sys.modules.get('jpype') # Simplification: commenté
-    # original_sys_dot_jpype = sys.modules.get('_jpype') # Simplification: commenté
-
-    logger.info("integration_jvm: Forçage de sys.modules['jpype'] = _REAL_JPYPE_MODULE")
-    sys.modules['jpype'] = _REAL_JPYPE_MODULE
-    if hasattr(_REAL_JPYPE_MODULE, '_jpype'):
-        sys.modules['_jpype'] = _REAL_JPYPE_MODULE._jpype
-        logger.info("integration_jvm: sys.modules['_jpype'] défini à _REAL_JPYPE_MODULE._jpype")
-    elif '_jpype' in sys.modules:
-        del sys.modules['_jpype']
-        logger.info("integration_jvm: Ancien sys.modules['_jpype'] supprimé.")
-    
-    current_jpype_in_use = sys.modules['jpype'] # Devrait être _REAL_JPYPE_MODULE
-    logger.info(f"Fixture 'integration_jvm' (session scope) appelée. Utilisation de JPype ID: {id(current_jpype_in_use)}")
-
-    # S'assurer que jpype.config.destroy_jvm = False est défini sur le vrai module AVANT startJVM
-    if hasattr(current_jpype_in_use, 'config') and current_jpype_in_use.config is not None:
-        current_jpype_in_use.config.destroy_jvm = False
-        logger.info(f"integration_jvm: current_jpype_in_use.config.destroy_jvm défini sur False.")
-    else:
-        logger.warning("integration_jvm: current_jpype_in_use.config non disponible ou None. Impossible de définir destroy_jvm.")
-
-
-    try:
-        logger.info(f"DEBUG_JVM_SETUP: integration_jvm - Début. current_jpype_in_use (ID: {id(current_jpype_in_use)}).isJVMStarted() = {current_jpype_in_use.isJVMStarted()}")
-        logger.info(f"DEBUG_JVM_SETUP: integration_jvm - _integration_jvm_started_session_scope = {_integration_jvm_started_session_scope}")
-
-        # Simplification: On suppose que si la JVM est démarrée, c'est par nous dans cette session.
-        # La logique complexe de détection de démarrage externe est temporairement simplifiée.
-        if _integration_jvm_started_session_scope and current_jpype_in_use.isJVMStarted():
-            logger.info("integration_jvm: La JVM a déjà été initialisée par cette fixture dans cette session. Yielding.")
-            yield _REAL_JPYPE_MODULE # Renvoyer _REAL_JPYPE_MODULE
-            return
-        
-        # Si la JVM est démarrée mais que notre flag de session est False, c'est un problème.
-        if current_jpype_in_use.isJVMStarted() and not _integration_jvm_started_session_scope:
-             logger.error("integration_jvm: ERREUR - JVM démarrée mais _integration_jvm_started_session_scope est False. Problème de logique.")
-             # pytest.fail("Incohérence état JVM fixture.") # Pourrait être trop strict pour le moment
-
-        logger.info(f"integration_jvm: Vérification des dépendances pour initialize_jvm: initialize_jvm is None: {initialize_jvm is None}, LIBS_DIR is None: {LIBS_DIR is None}, TWEETY_VERSION is None: {TWEETY_VERSION is None}")
-        if LIBS_DIR is not None:
-            logger.info(f"integration_jvm: LIBS_DIR = {LIBS_DIR} (exists: {os.path.exists(LIBS_DIR)})")
-        if TWEETY_VERSION is not None:
-            logger.info(f"integration_jvm: TWEETY_VERSION = {TWEETY_VERSION}")
-
-
-        if initialize_jvm is None or LIBS_DIR is None or TWEETY_VERSION is None:
-            logger.error("integration_jvm: ERREUR FATALE - Dépendances manquantes: initialize_jvm, LIBS_DIR ou TWEETY_VERSION non disponible. Impossible de démarrer la JVM.")
-            pytest.fail("ERREUR FATALE FIXTURE: Dépendances manquantes pour démarrer la JVM (initialize_jvm, LIBS_DIR, TWEETY_VERSION).", pytrace=False)
-            return
-
-        logger.info("integration_jvm: Tentative d'initialisation de la JVM via initialize_jvm...")
-        # initialize_jvm devrait utiliser le jpype actuellement dans sys.modules
-        success = initialize_jvm(
-            lib_dir_path=str(LIBS_DIR),
-            tweety_version=TWEETY_VERSION
-        )
-        logger.info(f"DEBUG_JVM_SETUP: integration_jvm - initialize_jvm() APPELÉ. Résultat (success variable): {success}")
-        
-        # Vérification explicite de l'état de la JVM *après* l'appel à initialize_jvm
-        jvm_actually_started_after_call = current_jpype_in_use.isJVMStarted()
-        logger.info(f"DEBUG_JVM_SETUP: integration_jvm - Après initialize_jvm - current_jpype_in_use.isJVMStarted() = {jvm_actually_started_after_call}")
-        
-        if not success or not jvm_actually_started_after_call:
-            logger.error(f"integration_jvm: ÉCHEC CRITIQUE de l'initialisation de la JVM. success: {success}, jvm_actually_started_after_call: {jvm_actually_started_after_call}.")
-            _integration_jvm_started_session_scope = False # Assurer que c'est False
-            # Simplification: Pas de restauration de sys.modules ici pour l'instant si démarrage échoue
-            pytest.fail(f"ÉCHEC FIXTURE integration_jvm: Démarrage JVM a échoué (success: {success}, isJVMStarted: {jvm_actually_started_after_call}).", pytrace=False)
-        else:
-            _integration_jvm_started_session_scope = True # Marquer comme démarrée par cette fixture
-            logger.info(f"integration_jvm: JVM initialisée avec succès par cette fixture. Yielding _REAL_JPYPE_MODULE (ID: {id(_REAL_JPYPE_MODULE)}).")
-            
-        yield _REAL_JPYPE_MODULE # Le test s'exécute ici
-        
-    finally:
-        logger.info("integration_jvm: Bloc finally atteint.")
-        # Logique de shutdown simplifiée pour l'instant
-        if _integration_jvm_started_session_scope and _REAL_JPYPE_MODULE and _REAL_JPYPE_MODULE.isJVMStarted():
-            try:
-                logger.info("integration_jvm (finally): Tentative d'arrêt de la JVM...")
-                _REAL_JPYPE_MODULE.shutdownJVM()
-                logger.info("integration_jvm (finally): JVM arrêtée.")
-            except Exception as e_shutdown:
-                logger.error(f"integration_jvm (finally): Erreur lors de l'arrêt de la JVM: {e_shutdown}", exc_info=True)
-            finally:
-                _integration_jvm_started_session_scope = False
-        
-        # Simplification: Pas de restauration complexe de sys.modules pour l'instant.
-        # On suppose que la fixture activate_jpype_mock_if_needed gérera la restauration pour le prochain test.
-        logger.info("integration_jvm (finally): Fin du bloc finally. La restauration de sys.modules est laissée à activate_jpype_mock_if_needed pour le prochain test.")
-
-
-# Fixture pour activer le mock JPype pour les tests unitaires
-@pytest.fixture(scope="function", autouse=True)
-def activate_jpype_mock_if_needed(request):
-    """
-    Fixture à portée "function" et "autouse=True" pour gérer la sélection entre le mock JPype et le vrai JPype.
-
-    Logique de sélection :
-    1. Si un test est marqué avec `@pytest.mark.real_jpype`, le vrai module JPype (`_REAL_JPYPE_MODULE`)
-       est placé dans `sys.modules['jpype']`.
-    2. Si le chemin du fichier de test contient 'tests/integration/' ou 'tests/minimal_jpype_tweety_tests/',
-       le vrai JPype est également utilisé.
-    3. Dans tous les autres cas (tests unitaires par défaut), le mock JPype (`_JPYPE_MODULE_MOCK_OBJ_GLOBAL`)
-       est activé.
-
-    Gestion de l'état du mock :
-    - Avant chaque test utilisant le mock, l'état interne du mock JPype est réinitialisé :
-        - `tests.mocks.jpype_components.jvm._jvm_started` est mis à `False`.
-        - `tests.mocks.jpype_components.jvm._jvm_path` est mis à `None`.
-        - `_JPYPE_MODULE_MOCK_OBJ_GLOBAL.config.jvm_path` est mis à `None`.
-      Cela garantit que chaque test unitaire commence avec une JVM mockée "propre" et non démarrée.
-      `jpype.isJVMStarted()` (version mockée) retournera donc `False` au début de ces tests.
-      Un appel à `jpype.startJVM()` (version mockée) mettra `_jvm_started` à `True` pour la durée du test.
-
-    Restauration :
-    - Après chaque test, l'état original de `sys.modules['jpype']`, `sys.modules['_jpype']`,
-      et `sys.modules['jpype.imports']` est restauré.
-
-    Interaction avec `integration_jvm` :
-    - Pour les tests nécessitant la vraie JVM (marqués `real_jpype` ou dans les chemins d'intégration),
-      cette fixture s'assure que le vrai `jpype` est dans `sys.modules`. La fixture `integration_jvm`
-      (scope session) est alors responsable du démarrage effectif de la vraie JVM une fois par session
-      et de sa gestion.
-    """
-    global _JPYPE_MODULE_MOCK_OBJ_GLOBAL, _MOCK_DOT_JPYPE_MODULE_GLOBAL, _REAL_JPYPE_MODULE
-    
-    use_real_jpype = False
-    if request.node.get_closest_marker("real_jpype"):
-        use_real_jpype = True
-    path_str = str(request.node.fspath).replace(os.sep, '/')
-    if 'tests/integration/' in path_str or 'tests/minimal_jpype_tweety_tests/' in path_str:
-        use_real_jpype = True
-
-    if use_real_jpype:
-        logger.info(f"Test {request.node.name} demande REAL JPype. Configuration de sys.modules pour utiliser le vrai JPype.")
-        original_sys_jpype = sys.modules.get('jpype')
-        original_sys_dot_jpype = sys.modules.get('_jpype')
-        original_sys_jpype_imports = sys.modules.get('jpype.imports')
-
-        if _REAL_JPYPE_MODULE:
-            sys.modules['jpype'] = _REAL_JPYPE_MODULE
-            logger.debug(f"REAL JPype (ID: {id(_REAL_JPYPE_MODULE)}) est maintenant sys.modules['jpype'].")
-            if hasattr(_REAL_JPYPE_MODULE, '_jpype'):
-                sys.modules['_jpype'] = _REAL_JPYPE_MODULE._jpype
-                logger.debug(f"REAL JPype _jpype (ID: {id(_REAL_JPYPE_MODULE._jpype)}) est maintenant sys.modules['_jpype'].")
-            elif '_jpype' in sys.modules: # Si _REAL_JPYPE_MODULE n'a pas _jpype mais qu'il y en a un dans sys.modules
-                del sys.modules['_jpype']
-                logger.debug("Ancien sys.modules['_jpype'] supprimé car _REAL_JPYPE_MODULE n'en a pas.")
-            
-            if hasattr(_REAL_JPYPE_MODULE, 'imports'):
-                sys.modules['jpype.imports'] = _REAL_JPYPE_MODULE.imports
-                logger.debug(f"REAL JPype imports (ID: {id(_REAL_JPYPE_MODULE.imports)}) est maintenant sys.modules['jpype.imports'].")
-            elif 'jpype.imports' in sys.modules: # Si _REAL_JPYPE_MODULE n'a pas imports mais qu'il y en a un dans sys.modules
-                del sys.modules['jpype.imports']
-                logger.debug("Ancien sys.modules['jpype.imports'] supprimé car _REAL_JPYPE_MODULE n'en a pas.")
-        else:
-            logger.error(f"Test {request.node.name} demande REAL JPype, mais _REAL_JPYPE_MODULE n'est pas disponible. Test échouera probablement.")
-        
-        yield # Exécution du test avec le vrai JPype
-
-        # Restauration minimale pour le cas real_jpype :
-        # On restaure ce qui était là avant, au cas où un autre test (non-real_jpype) suivrait
-        # et s'attendrait à un état particulier (par exemple, le mock).
-        # La fixture integration_jvm gère le cycle de vie de la JVM elle-même.
-        logger.debug(f"Nettoyage après test {request.node.name} (utilisation REAL JPype). Restauration de l'état sys.modules précédent.")
-        if original_sys_jpype is not None:
-            sys.modules['jpype'] = original_sys_jpype
-        elif 'jpype' in sys.modules and sys.modules['jpype'] is _REAL_JPYPE_MODULE: # Si on l'a mis et qu'il n'y avait rien
-            del sys.modules['jpype']
-
-        if original_sys_dot_jpype is not None:
-            sys.modules['_jpype'] = original_sys_dot_jpype
-        elif '_jpype' in sys.modules and hasattr(_REAL_JPYPE_MODULE, '_jpype') and sys.modules['_jpype'] is _REAL_JPYPE_MODULE._jpype:
-             del sys.modules['_jpype']
-        
-        if original_sys_jpype_imports is not None:
-            sys.modules['jpype.imports'] = original_sys_jpype_imports
-        elif 'jpype.imports' in sys.modules and hasattr(_REAL_JPYPE_MODULE, 'imports') and sys.modules['jpype.imports'] is _REAL_JPYPE_MODULE.imports:
-            del sys.modules['jpype.imports']
-        logger.info(f"État de sys.modules pour JPype restauré après test REAL {request.node.name}.")
-
-    else:
-        logger.info(f"Test {request.node.name} utilise MOCK JPype.")
-
-        # --- Début de la fusion des logiques ---
-
-        # 1. Réinitialiser l'état _jvm_started et _jvm_path du mock JPype (de origin/main)
-        try:
-            jpype_components_jvm_module = sys.modules.get('tests.mocks.jpype_components.jvm')
-            if jpype_components_jvm_module:
-                if hasattr(jpype_components_jvm_module, '_jvm_started'):
-                    jpype_components_jvm_module._jvm_started = False
-                if hasattr(jpype_components_jvm_module, '_jvm_path'):
-                    jpype_components_jvm_module._jvm_path = None
-                if hasattr(_JPYPE_MODULE_MOCK_OBJ_GLOBAL, 'config') and hasattr(_JPYPE_MODULE_MOCK_OBJ_GLOBAL.config, 'jvm_path'):
-                    _JPYPE_MODULE_MOCK_OBJ_GLOBAL.config.jvm_path = None
-                logger.info("État (_jvm_started, _jvm_path, config.jvm_path) du mock JPype réinitialisé pour le test.")
-            else:
-                logger.warning("Impossible de réinitialiser l'état du mock JPype: module 'tests.mocks.jpype_components.jvm' non trouvé.")
-        except Exception as e_reset_mock:
-            logger.error(f"Erreur lors de la réinitialisation de l'état du mock JPype: {e_reset_mock}")
-
-        # 2. Logique de gestion agressive de sys.modules (de HEAD)
-        original_modules = {}
-        # Modules à potentiellement supprimer et remplacer par des mocks
-        modules_to_handle = ['jpype', '_jpype', 'jpype._core', 'jpype.imports', 'jpype.types', 'jpype.config', 'jpype.JProxy']
-        
-        # Tentative de patcher directement jpype.imports._jpype
-        if 'jpype.imports' in sys.modules and \
-           hasattr(sys.modules['jpype.imports'], '_jpype') and \
-           _MOCK_DOT_JPYPE_MODULE_GLOBAL is not None and \
-           hasattr(_MOCK_DOT_JPYPE_MODULE_GLOBAL, 'isStarted'):
-            if sys.modules['jpype.imports']._jpype is not _MOCK_DOT_JPYPE_MODULE_GLOBAL:
-                if 'jpype.imports._jpype_original' not in original_modules:
-                     original_modules['jpype.imports._jpype_original'] = sys.modules['jpype.imports']._jpype
-                logger.debug(f"Patch direct de sys.modules['jpype.imports']._jpype avec notre mock _jpype.")
-                sys.modules['jpype.imports']._jpype = _MOCK_DOT_JPYPE_MODULE_GLOBAL
-            else:
-                logger.debug("sys.modules['jpype.imports']._jpype est déjà notre mock.")
-        
-        for module_name in modules_to_handle:
-            if module_name in sys.modules:
-                is_current_module_our_mock = False
-                if module_name == 'jpype' and sys.modules[module_name] is _JPYPE_MODULE_MOCK_OBJ_GLOBAL: is_current_module_our_mock = True
-                elif module_name in ['_jpype', 'jpype._core'] and sys.modules[module_name] is _MOCK_DOT_JPYPE_MODULE_GLOBAL: is_current_module_our_mock = True
-                elif module_name == 'jpype.imports' and hasattr(_JPYPE_MODULE_MOCK_OBJ_GLOBAL, 'imports') and sys.modules[module_name] is _JPYPE_MODULE_MOCK_OBJ_GLOBAL.imports: is_current_module_our_mock = True
-                elif module_name == 'jpype.config' and hasattr(_JPYPE_MODULE_MOCK_OBJ_GLOBAL, 'config') and sys.modules[module_name] is _JPYPE_MODULE_MOCK_OBJ_GLOBAL.config: is_current_module_our_mock = True
-                
-                if not is_current_module_our_mock and module_name not in original_modules:
-                    original_modules[module_name] = sys.modules.pop(module_name)
-                    logger.debug(f"Supprimé et sauvegardé sys.modules['{module_name}']")
-                elif module_name in sys.modules and is_current_module_our_mock:
-                    del sys.modules[module_name]
-                    logger.debug(f"Supprimé notre mock préexistant pour sys.modules['{module_name}'].")
-                elif module_name in sys.modules:
-                    del sys.modules[module_name]
-                    logger.debug(f"Supprimé sys.modules['{module_name}'] (sauvegarde prioritaire existante).")
-
-        # 3. Mettre en place nos mocks principaux (de HEAD, légèrement adapté)
-        sys.modules['jpype'] = _JPYPE_MODULE_MOCK_OBJ_GLOBAL
-        sys.modules['_jpype'] = _MOCK_DOT_JPYPE_MODULE_GLOBAL
-        sys.modules['jpype._core'] = _MOCK_DOT_JPYPE_MODULE_GLOBAL # Assurer que _core est aussi notre mock
-        if hasattr(_JPYPE_MODULE_MOCK_OBJ_GLOBAL, 'imports'):
-            sys.modules['jpype.imports'] = _JPYPE_MODULE_MOCK_OBJ_GLOBAL.imports
-        else: # Fallback si le mock global n'a pas d'attribut 'imports'
-            sys.modules['jpype.imports'] = MagicMock(name="jpype.imports_fallback_in_fixture")
-
-        if hasattr(_JPYPE_MODULE_MOCK_OBJ_GLOBAL, 'config'):
-            sys.modules['jpype.config'] = _JPYPE_MODULE_MOCK_OBJ_GLOBAL.config
-        else: # Fallback
-            sys.modules['jpype.config'] = MagicMock(name="jpype.config_fallback_in_fixture")
-            
-        mock_types_module = MagicMock(name="jpype.types_mock_module_dynamic_in_fixture")
-        for type_name in ["JString", "JArray", "JObject", "JBoolean", "JInt", "JDouble", "JLong", "JFloat", "JShort", "JByte", "JChar"]:
-            if hasattr(_JPYPE_MODULE_MOCK_OBJ_GLOBAL, type_name):
-                setattr(mock_types_module, type_name, getattr(_JPYPE_MODULE_MOCK_OBJ_GLOBAL, type_name))
-            else:
-                setattr(mock_types_module, type_name, MagicMock(name=f"Mock{type_name}_in_fixture"))
-        sys.modules['jpype.types'] = mock_types_module
-        
-        sys.modules['jpype.JProxy'] = MagicMock(name="jpype.JProxy_mock_module_dynamic_in_fixture")
-
-        logger.debug(f"Mocks JPype (principal, _jpype/_core, imports, config, types, JProxy) mis en place.")
-
-        # --- Fin de la fusion des logiques ---
-
-        yield # Exécution du test
-        
-        logger.debug(f"Nettoyage après test {request.node.name} (utilisation du mock).")
-        
-        # Restaurer _jpype de jpype.imports s'il a été patché directement (de HEAD)
-        if 'jpype.imports._jpype_original' in original_modules:
-            if 'jpype.imports' in sys.modules and hasattr(sys.modules['jpype.imports'], '_jpype'):
-                sys.modules['jpype.imports']._jpype = original_modules['jpype.imports._jpype_original']
-                logger.debug("Restauré jpype.imports._jpype à sa valeur originale.")
-            del original_modules['jpype.imports._jpype_original']
-
-        # Supprimer les mocks que nous avons mis en place (de HEAD, adapté)
-        modules_we_set_up_in_fixture = ['jpype', '_jpype', 'jpype._core', 'jpype.imports', 'jpype.config', 'jpype.types', 'jpype.JProxy']
-        for module_name in modules_we_set_up_in_fixture:
-            current_module_in_sys = sys.modules.get(module_name)
-            is_our_specific_mock_from_fixture = False
-            if module_name == 'jpype' and current_module_in_sys is _JPYPE_MODULE_MOCK_OBJ_GLOBAL: is_our_specific_mock_from_fixture = True
-            elif module_name in ['_jpype', 'jpype._core'] and current_module_in_sys is _MOCK_DOT_JPYPE_MODULE_GLOBAL: is_our_specific_mock_from_fixture = True
-            elif module_name == 'jpype.imports' and hasattr(_JPYPE_MODULE_MOCK_OBJ_GLOBAL, 'imports') and current_module_in_sys is _JPYPE_MODULE_MOCK_OBJ_GLOBAL.imports: is_our_specific_mock_from_fixture = True
-            elif module_name == 'jpype.config' and hasattr(_JPYPE_MODULE_MOCK_OBJ_GLOBAL, 'config') and current_module_in_sys is _JPYPE_MODULE_MOCK_OBJ_GLOBAL.config: is_our_specific_mock_from_fixture = True
-            elif module_name == 'jpype.types' and current_module_in_sys is mock_types_module: is_our_specific_mock_from_fixture = True
-            elif module_name == 'jpype.JProxy' and isinstance(current_module_in_sys, MagicMock) and hasattr(current_module_in_sys, 'name') and "jpype.JProxy_mock_module_dynamic_in_fixture" in current_module_in_sys.name : is_our_specific_mock_from_fixture = True
-            
-            if is_our_specific_mock_from_fixture:
-                if module_name in sys.modules:
-                    del sys.modules[module_name]
-                    logger.debug(f"Supprimé notre mock pour sys.modules['{module_name}']")
-
-        # Restaurer les modules originaux (de HEAD)
-        for module_name, original_module in original_modules.items():
-            sys.modules[module_name] = original_module
-            logger.debug(f"Restauré sys.modules['{module_name}'] à {original_module}")
-        
-        logger.info(f"État de JPype restauré après test {request.node.name} (utilisation du mock).")
-
-# @pytest.fixture(scope="session")
-# # def integration_jvm(request, ensure_tweety_libs): # Temporairement retiré ensure_tweety_libs
-# def integration_jvm(request):
-#     """
-#     Fixture à portée "session" pour gérer le cycle de vie de la VRAIE JVM pour les tests d'intégration.
-#
-#     Objectifs et fonctionnement :
-#     1. Démarrage unique de la JVM : La JVM est démarrée une seule fois pour toute la session de test
-#        lorsque cette fixture est activée pour la première fois.
-#     2. Utilisation du vrai JPype : Force l'utilisation du module `_REAL_JPYPE_MODULE` (le vrai JPype)
-#        pendant toute la durée de son scope. Elle manipule `sys.modules` pour s'assurer que
-#        `jpype`, `_jpype` et `jpype.imports` pointent vers les vrais modules, en sauvegardant
-#        et restaurant les versions précédentes (potentiellement des mocks).
-#     3. Gestion de `initialize_jvm` : Utilise la fonction `initialize_jvm` de
-#        `argumentation_analysis.core.jvm_setup` pour démarrer la JVM avec le classpath approprié.
-#     4. État de la JVM : Utilise la variable globale `_integration_jvm_started_session_scope` pour
-#        suivre si la JVM a été démarrée par *cette* fixture au sein de la session.
-#        `jpype.isJVMStarted()` (du vrai JPype) reflète l'état réel.
-#     5. Arrêt de la JVM : La JVM est arrêtée à la fin de la session de test via `request.addfinalizer`.
-#     6. Gestion de `jpype.config` pour `atexit` : Avant d'appeler `shutdownJVM`, cette fixture tente
-#        de s'assurer que `jpype.config` est importé et accessible. Ceci vise à prévenir les
-#        `ModuleNotFoundError: No module named 'jpype.config'` qui peuvent survenir si des handlers
-#        `atexit` enregistrés par JPype tentent d'accéder à `jpype.config` après que le module
-#        principal `jpype` ait été partiellement déchargé ou modifié.
-#     7. Restauration de `sys.modules` : Après l'arrêt de la JVM (ou en cas d'échec), les modules
-#        `jpype` originaux (qui pouvaient être des mocks) sont restaurés dans `sys.modules`.
-#        Cependant, si la JVM est arrêtée avec succès par cette fixture, `sys.modules['jpype']`
-#        est laissé comme `_REAL_JPYPE_MODULE` pour permettre aux handlers `atexit` du vrai JPype
-#        de s'exécuter correctement.
-#
-#     Dépendances :
-#     - `_REAL_JPYPE_MODULE`: Doit être le vrai module JPype, initialisé au début de `tests/conftest.py`.
-#
-#     Utilisation :
-#     - Les tests d'intégration qui nécessitent une vraie JVM doivent dépendre de cette fixture
-#       (directement ou indirectement, par exemple via `dung_classes`, `qbf_classes`, etc.).
-#     - La fixture `activate_jpype_mock_if_needed` s'assurera que `sys.modules['jpype']` est
-#       le vrai module JPype avant que `integration_jvm` ne s'exécute pour ces tests.
-#     """
-#     global _integration_jvm_started_session_scope, _REAL_JPYPE_MODULE
-#
-#     logger_conftest_integration.info("Fixture 'integration_jvm' (session scope) appelée.")
-#
-#     original_jpype_module = sys.modules.get('jpype')
-#     original_dot_jpype_module = sys.modules.get('_jpype')
-#
-#     saved_jpype_modules = {}
-#     for name in list(sys.modules.keys()):
-#         if name == 'jpype' or name.startswith('jpype.') or name == '_jpype':
-#             saved_jpype_modules[name] = sys.modules[name]
-#             logger_conftest_integration.info(f"integration_jvm: Sauvegarde et suppression de sys.modules['{name}'] (actuel: {getattr(sys.modules[name], '__file__', 'N/A')})")
-#             del sys.modules[name]
-#
-#     jpype_real = None
-#     current_conftest_dir = os.path.dirname(os.path.abspath(__file__))
-#     mocks_path = os.path.join(current_conftest_dir, 'mocks')
-#     mocks_path_in_sys_path = False
-#     original_sys_path = list(sys.path)
-#
-#     if mocks_path in sys.path:
-#         mocks_path_in_sys_path = True
-#         logger_conftest_integration.info(f"integration_jvm: Temporarily removing '{mocks_path}' from sys.path to import real jpype.")
-#         sys.path = [p for p in sys.path if p != mocks_path]
-#
-#     try:
-#         logger_conftest_integration.info("integration_jvm: Tentative d'import du vrai module 'jpype'.")
-#         if _REAL_JPYPE_MODULE is None:
-#             logger_conftest_integration.warning("integration_jvm: _REAL_JPYPE_MODULE est None, tentative d'import frais de jpype.")
-#             spec = importlib.util.find_spec('jpype')
-#             if spec:
-#                 _REAL_JPYPE_MODULE = importlib.util.module_from_spec(spec)
-#                 sys.modules['jpype'] = _REAL_JPYPE_MODULE
-#                 spec.loader.exec_module(_REAL_JPYPE_MODULE)
-#                 logger_conftest_integration.info(f"integration_jvm: JPype importé fraîchement dans la fixture: {getattr(_REAL_JPYPE_MODULE, '__file__', 'N/A')}")
-#             else:
-#                 raise ImportError("Impossible de trouver le spec pour jpype lors de l'import frais dans integration_jvm")
-#
-#         jpype_real = _REAL_JPYPE_MODULE
-#         if not jpype_real:
-#              raise ImportError("integration_jvm: _REAL_JPYPE_MODULE est None même après tentative d'import.")
-#
-#         sys.modules['jpype'] = jpype_real
-#
-#         if hasattr(jpype_real, '_core') and hasattr(jpype_real._core, '__file__'):
-#              sys.modules['_jpype'] = jpype_real._core
-#              logger_conftest_integration.info(f"integration_jvm: '_jpype' mis à jpype_real._core ({getattr(jpype_real._core, '__file__', 'N/A')}).")
-#         elif hasattr(jpype_real, '_jpype') and hasattr(jpype_real._jpype, '__file__'):
-#              sys.modules['_jpype'] = jpype_real._jpype
-#              logger_conftest_integration.info(f"integration_jvm: '_jpype' mis à jpype_real._jpype ({getattr(jpype_real._jpype, '__file__', 'N/A')}).")
-#         else:
-#             if '_jpype' in sys.modules and original_dot_jpype_module and sys.modules['_jpype'] is original_dot_jpype_module:
-#                  logger_conftest_integration.info("integration_jvm: Le module '_jpype' semble être le mock original, tentative de le supprimer pour recharger le vrai.")
-#                  del sys.modules['_jpype']
-#             logger_conftest_integration.warning("integration_jvm: Impossible de déterminer explicitement le module C (_jpype) à partir de jpype_real.")
-#         logger_conftest_integration.info(f"integration_jvm: Vrai jpype (depuis _REAL_JPYPE_MODULE ou import frais) utilisé: {getattr(jpype_real, '__file__', 'N/A')}")
-#     except ImportError as e:
-#         logger_conftest_integration.error(f"integration_jvm: CRITICAL - Impossible d'utiliser/importer le vrai jpype: {e}")
-#         logger_conftest_integration.info(f"integration_jvm: Restauration des modules sys.modules originaux après échec.")
-#         for name, module_obj in saved_jpype_modules.items():
-#             sys.modules[name] = module_obj
-#         if original_jpype_module and 'jpype' not in sys.modules : sys.modules['jpype'] = original_jpype_module
-#         if original_dot_jpype_module and '_jpype' not in sys.modules: sys.modules['_jpype'] = original_dot_jpype_module
-#         pytest.skip(f"Impossible d'utiliser/importer le vrai jpype pour integration_jvm: {e}. Tests sautés.")
-#     finally:
-#         if sys.path[:] != original_sys_path:
-#             sys.path[:] = original_sys_path
-#             logger_conftest_integration.info(f"integration_jvm: sys.path restauré.")
-#         if mocks_path_in_sys_path and mocks_path not in sys.path:
-#             sys.path.insert(0, mocks_path)
-#             logger_conftest_integration.info(f"integration_jvm: '{mocks_path}' ré-inséré dans sys.path.")
-#
-#     if jpype_real.isJVMStarted() and not _integration_jvm_started_session_scope:
-#         logger_conftest_integration.error("integration_jvm: ERREUR - La JVM (vrai jpype) est déjà démarrée par un mécanisme externe.")
-#         if original_jpype_module: sys.modules['jpype'] = original_jpype_module
-#         elif 'jpype' in sys.modules and sys.modules['jpype'] is jpype_real: del sys.modules['jpype']
-#         if original_dot_jpype_module: sys.modules['_jpype'] = original_dot_jpype_module
-#         elif '_jpype' in sys.modules and ((hasattr(jpype_real, '_core') and sys.modules['_jpype'] is jpype_real._core) or \
-#                                            (hasattr(jpype_real, '_jpype') and sys.modules['_jpype'] is jpype_real._jpype)):
-#             del sys.modules['_jpype']
-#         pytest.skip("JVM (vrai jpype) démarrée prématurément. Tests sautés.")
-#
-#     if _integration_jvm_started_session_scope and jpype_real.isJVMStarted():
-#         logger_conftest_integration.info("integration_jvm: La JVM (vrai jpype) a déjà été initialisée par cette fixture.")
-#         yield jpype_real
-#         return
-#
-#     logger_conftest_integration.info("integration_jvm: Tentative d'initialisation de la JVM avec le vrai jpype...")
-#     if initialize_jvm is None or LIBS_DIR is None or TWEETY_VERSION is None:
-#         logger_conftest_integration.critical("integration_jvm: Dépendances (initialize_jvm, LIBS_DIR, TWEETY_VERSION) non disponibles.")
-#         pytest.skip("Dépendances manquantes pour démarrer la JVM. Tests sautés.")
-#
-#     success = initialize_jvm(lib_dir_path=str(LIBS_DIR), tweety_version=TWEETY_VERSION)
-#
-#     if not success or not jpype_real.isJVMStarted():
-#         logger_conftest_integration.error("integration_jvm: Échec critique de l'initialisation de la JVM avec le vrai jpype.")
-#         _integration_jvm_started_session_scope = False
-#         if original_jpype_module: sys.modules['jpype'] = original_jpype_module
-#         elif 'jpype' in sys.modules and sys.modules['jpype'] is jpype_real: del sys.modules['jpype']
-#         if original_dot_jpype_module: sys.modules['_jpype'] = original_dot_jpype_module
-#         elif '_jpype' in sys.modules and ((hasattr(jpype_real, '_core') and sys.modules['_jpype'] is jpype_real._core) or \
-#                                            (hasattr(jpype_real, '_jpype') and sys.modules['_jpype'] is jpype_real._jpype)):
-#             del sys.modules['_jpype']
-#         pytest.skip("Échec de démarrage de la JVM (vrai jpype). Tests sautés.")
-#     else:
-#         logger_conftest_integration.info("integration_jvm: JVM initialisée avec succès par la fixture avec le vrai jpype.")
-#         _integration_jvm_started_session_scope = True
-#
-#     def fin_integration_jvm():
-#         global _integration_jvm_started_session_scope
-#         logger_conftest_integration.info("integration_jvm: Finalisation (arrêt JVM si démarrée par elle).")
-#         if _integration_jvm_started_session_scope and jpype_real and jpype_real.isJVMStarted():
-#             try:
-#                 # S'assurer que jpype.config est accessible avant shutdownJVM pour éviter ModuleNotFoundError dans atexit.
-#                 # Cette logique est inspirée de la première fixture integration_jvm (maintenant inactive).
-#                 if jpype_real and sys.modules.get('jpype') is jpype_real: # Assure que jpype_real est le module jpype actuel
-#                     logger_conftest_integration.info("integration_jvm (fin): Vérification/Import de jpype.config avant shutdown...")
-#                     try:
-#                         # Tenter d'accéder ou d'importer jpype.config pour s'assurer qu'il est chargé
-#                         if not hasattr(jpype_real, 'config'):
-#                              logger_conftest_integration.info("   jpype.config non trouvé comme attribut sur jpype_real, tentative d'import explicite via jpype_real.")
-#                              # Essayer d'importer via l'objet jpype_real si possible, ou globalement
-#                              if hasattr(jpype_real, '__name__') and jpype_real.__name__ == 'jpype':
-#                                  import jpype.config # Importe le config du module jpype actuellement dans sys.modules
-#                                  logger_conftest_integration.info("   Import explicite de jpype.config (via import global) réussi.")
-#                              else: # Fallback si jpype_real n'est pas le 'jpype' global
-#                                  # Ceci est moins probable si on a bien restauré sys.modules['jpype'] = jpype_real
-#                                  temp_jpype_config = importlib.import_module(f"{jpype_real.__name__}.config")
-#                                  setattr(jpype_real, 'config', temp_jpype_config)
-#                                  logger_conftest_integration.info(f"   Import explicite de {jpype_real.__name__}.config réussi et attaché.")
-#
-#                         elif jpype_real.config is None : # Cas où l'attribut existe mais est None
-#                              logger_conftest_integration.info("   jpype_real.config est None, tentative d'import explicite.")
-#                              if hasattr(jpype_real, '__name__') and jpype_real.__name__ == 'jpype':
-#                                  import jpype.config
-#                                  logger_conftest_integration.info("   Import explicite de jpype.config (après None, via import global) réussi.")
-#                              else:
-#                                  temp_jpype_config = importlib.import_module(f"{jpype_real.__name__}.config")
-#                                  setattr(jpype_real, 'config', temp_jpype_config)
-#                                  logger_conftest_integration.info(f"   Import explicite de {jpype_real.__name__}.config (après None) réussi et attaché.")
-#                         else:
-#                              logger_conftest_integration.info(f"   jpype_real.config déjà présent (type: {type(jpype_real.config)}).")
-#                     except ModuleNotFoundError:
-#                         logger_conftest_integration.error("   ModuleNotFoundError pour jpype.config lors de la vérification/import avant shutdown.")
-#                     except ImportError:
-#                         logger_conftest_integration.error("   ImportError pour jpype.config lors de la vérification/import avant shutdown.")
-#                     except Exception as e_cfg_imp:
-#                         logger_conftest_integration.error(f"   Erreur lors de la vérification/import de jpype.config: {type(e_cfg_imp).__name__}: {e_cfg_imp}")
-#                 else:
-#                     logger_conftest_integration.warning("integration_jvm (fin): jpype_real n'est pas le module 'jpype' actuel dans sys.modules, ou jpype_real est None. Skip vérification jpype.config.")
-#
-#                 logger_conftest_integration.info("integration_jvm: Tentative d'arrêt de la JVM avec le vrai jpype...")
-#                 jpype_real.shutdownJVM()
-#                 logger_conftest_integration.info("integration_jvm: JVM (vrai jpype) arrêtée.")
-#             except Exception as e_shutdown:
-#                 logger_conftest_integration.error(f"integration_jvm: Erreur arrêt JVM (vrai jpype): {e_shutdown}", exc_info=True)
-#             finally: _integration_jvm_started_session_scope = False
-#         elif jpype_real and not jpype_real.isJVMStarted():
-#             logger_conftest_integration.info("integration_jvm: JVM (vrai jpype) non démarrée à la finalisation.")
-#             _integration_jvm_started_session_scope = False
-#         else:
-#             logger_conftest_integration.info("integration_jvm: JVM (vrai jpype) non démarrée par cette fixture ou jpype_real est None.")
-#             _integration_jvm_started_session_scope = False
-#
-#         logger_conftest_integration.info("integration_jvm (fin): Restauration des modules sys.modules originaux.")
-#         if jpype_real:
-#             if 'jpype' in sys.modules and sys.modules['jpype'] is jpype_real: del sys.modules['jpype']
-#             real_jpype_c_module = getattr(jpype_real, '_core', getattr(jpype_real, '_jpype', None))
-#             if real_jpype_c_module and '_jpype' in sys.modules and sys.modules['_jpype'] is real_jpype_c_module:
-#                 del sys.modules['_jpype']
-#         for name, module_obj in saved_jpype_modules.items(): sys.modules[name] = module_obj
-#         if 'jpype' not in sys.modules and original_jpype_module: sys.modules['jpype'] = original_jpype_module
-#         if '_jpype' not in sys.modules and original_dot_jpype_module: sys.modules['_jpype'] = original_dot_jpype_module
-#     request.addfinalizer(fin_integration_jvm)
-#     yield jpype_real
-#
-@pytest.fixture(scope="module")
-def dung_classes(integration_jvm): 
-    jpype_instance = integration_jvm 
-    if not jpype_instance or not jpype_instance.isJVMStarted(): pytest.skip("JVM non démarrée ou jpype_instance None (dung_classes).")
-    try:
-        TgfParser_class = None
-        try: TgfParser_class = jpype_instance.JClass("org.tweetyproject.arg.dung.io.TgfParser")
-        except jpype_instance.JException: 
-            logger_conftest_integration.info("dung_classes: TgfParser non trouvé dans .io, essai avec .parser")
-            try: TgfParser_class = jpype_instance.JClass("org.tweetyproject.arg.dung.parser.TgfParser")
-            except jpype_instance.JException as e_parser: logger_conftest_integration.warning(f"dung_classes: TgfParser non trouvé: {e_parser}")
-        classes_to_return = {
-            "DungTheory": jpype_instance.JClass("org.tweetyproject.arg.dung.syntax.DungTheory"),
-            "Argument": jpype_instance.JClass("org.tweetyproject.arg.dung.syntax.Argument"),
-            "Attack": jpype_instance.JClass("org.tweetyproject.arg.dung.syntax.Attack"),
-            "PreferredReasoner": jpype_instance.JClass("org.tweetyproject.arg.dung.reasoner.PreferredReasoner"),
-            "GroundedReasoner": jpype_instance.JClass("org.tweetyproject.arg.dung.reasoner.GroundedReasoner"),
-            "CompleteReasoner": jpype_instance.JClass("org.tweetyproject.arg.dung.reasoner.CompleteReasoner"),
-            "StableReasoner": jpype_instance.JClass("org.tweetyproject.arg.dung.reasoner.StableReasoner"),
-        }
-        if TgfParser_class: classes_to_return["TgfParser"] = TgfParser_class
-        return classes_to_return
-    except jpype_instance.JException as e: pytest.fail(f"Echec import classes Dung: {e.stacktrace() if hasattr(e, 'stacktrace') else str(e)}")
-    except Exception as e_py: pytest.fail(f"Erreur Python (dung_classes): {str(e_py)}")
-
-@pytest.fixture(scope="module")
-def qbf_classes(integration_jvm):
-    jpype_instance = integration_jvm
-    if not jpype_instance or not jpype_instance.isJVMStarted(): pytest.skip("JVM non démarrée ou jpype_instance None (qbf_classes).")
-    try:
-        return {
-            "QuantifiedBooleanFormula": jpype_instance.JClass("org.tweetyproject.logics.qbf.syntax.QuantifiedBooleanFormula"),
-            "Quantifier": jpype_instance.JClass("org.tweetyproject.logics.qbf.syntax.Quantifier"),
-            "QbfParser": jpype_instance.JClass("org.tweetyproject.logics.qbf.parser.QbfParser"),
-            "Variable": jpype_instance.JClass("org.tweetyproject.logics.commons.syntax.Variable"),
-        }
-    except jpype_instance.JException as e: pytest.fail(f"Echec import classes QBF: {e.stacktrace() if hasattr(e, 'stacktrace') else str(e)}")
-    except Exception as e_py: pytest.fail(f"Erreur Python (qbf_classes): {str(e_py)}")
-
-@pytest.fixture(scope="module")
-def belief_revision_classes(integration_jvm):
-    logger.info("tests/conftest.py: Début de la fixture 'belief_revision_classes'.")
-    jpype_instance = integration_jvm
-    
-    if jpype_instance is None:
-        logger.error("tests/conftest.py: belief_revision_classes - jpype_instance (résultat de integration_jvm) est None!")
-        pytest.skip("belief_revision_classes: jpype_instance (integration_jvm) est None.")
-        return
-
-    logger.info(f"tests/conftest.py: belief_revision_classes - jpype_instance (ID: {id(jpype_instance)}) obtenu. Vérification de isJVMStarted()...")
-    
-    # Tentative de s'assurer que l'on utilise le bon objet jpype pour la vérification
-    # Cela peut être redondant si integration_jvm garantit déjà que sys.modules['jpype'] est correct.
-    # Mais ajoutons un log pour voir quel jpype est dans sys.modules ici.
-    current_sys_jpype = sys.modules.get('jpype')
-    logger.info(f"tests/conftest.py: belief_revision_classes - sys.modules['jpype'] (ID: {id(current_sys_jpype)}) au moment de la vérification.")
-    logger.info(f"tests/conftest.py: belief_revision_classes - _REAL_JPYPE_MODULE (ID: {id(_REAL_JPYPE_MODULE)})")
-
-    # Utiliser jpype_instance qui est le résultat de integration_jvm
-    jvm_is_started_check = jpype_instance.isJVMStarted()
-    logger.info(f"tests/conftest.py: belief_revision_classes - jpype_instance.isJVMStarted() a retourné: {jvm_is_started_check}")
-
-    if not jvm_is_started_check:
-        logger.warning("tests/conftest.py: belief_revision_classes - Appel de pytest.skip car jpype_instance.isJVMStarted() est False.")
-        pytest.skip("JVM non démarrée ou jpype_instance None (belief_revision_classes).")
-    
-    logger.info("tests/conftest.py: belief_revision_classes - JVM démarrée, tentative de chargement des classes.")
-    try:
-        # Essayer d'obtenir et d'utiliser le ContextClassLoader
-        loader_to_use = None
-        try:
-            JavaThread = jpype_instance.JClass("java.lang.Thread")
-            current_thread = JavaThread.currentThread()
-            loader_to_use = current_thread.getContextClassLoader()
-            if loader_to_use is None: # Fallback si getContextClassLoader retourne null
-                 loader_to_use = jpype_instance.JClass("java.lang.ClassLoader").getSystemClassLoader()
-            logger.info(f"tests/conftest.py: belief_revision_classes - Utilisation du ClassLoader: {loader_to_use}")
-        except Exception as e_loader:
-            logger.warning(f"tests/conftest.py: belief_revision_classes - Erreur lors de l'obtention du ClassLoader: {e_loader}. JClass utilisera le loader par défaut.")
-            loader_to_use = None # Assurer que c'est None pour que JClass utilise son défaut
-
-        pl_classes = {
-            "PlFormula": jpype_instance.JClass("org.tweetyproject.logics.pl.syntax.PlFormula", loader=loader_to_use),
-            "PlBeliefSet": jpype_instance.JClass("org.tweetyproject.logics.pl.syntax.PlBeliefSet", loader=loader_to_use),
-            "PlParser": jpype_instance.JClass("org.tweetyproject.logics.pl.parser.PlParser", loader=loader_to_use),
-            "SimplePlReasoner": jpype_instance.JClass("org.tweetyproject.logics.pl.reasoner.SimplePlReasoner", loader=loader_to_use),
-            "Negation": jpype_instance.JClass("org.tweetyproject.logics.pl.syntax.Negation", loader=loader_to_use),
-            "PlSignature": jpype_instance.JClass("org.tweetyproject.logics.pl.syntax.PlSignature", loader=loader_to_use),
-        }
-        revision_ops = {
-            "KernelContractionOperator": jpype_instance.JClass("org.tweetyproject.beliefdynamics.kernels.KernelContractionOperator", loader=loader_to_use),
-            "RandomIncisionFunction": jpype_instance.JClass("org.tweetyproject.beliefdynamics.kernels.RandomIncisionFunction", loader=loader_to_use),
-            "DefaultMultipleBaseExpansionOperator": jpype_instance.JClass("org.tweetyproject.beliefdynamics.DefaultMultipleBaseExpansionOperator", loader=loader_to_use),
-            "LeviMultipleBaseRevisionOperator": jpype_instance.JClass("org.tweetyproject.beliefdynamics.LeviMultipleBaseRevisionOperator", loader=loader_to_use),
-        }
-        crmas_classes = {
-            "CrMasBeliefSet": jpype_instance.JClass("org.tweetyproject.beliefdynamics.mas.CrMasBeliefSet", loader=loader_to_use),
-            "InformationObject": jpype_instance.JClass("org.tweetyproject.beliefdynamics.mas.InformationObject", loader=loader_to_use),
-            "CrMasRevisionWrapper": jpype_instance.JClass("org.tweetyproject.beliefdynamics.mas.CrMasRevisionWrapper", loader=loader_to_use),
-            "CrMasSimpleRevisionOperator": jpype_instance.JClass("org.tweetyproject.beliefdynamics.operators.CrMasSimpleRevisionOperator", loader=loader_to_use),
-            "CrMasArgumentativeRevisionOperator": jpype_instance.JClass("org.tweetyproject.beliefdynamics.operators.CrMasArgumentativeRevisionOperator", loader=loader_to_use),
-            "DummyAgent": jpype_instance.JClass("org.tweetyproject.agents.DummyAgent", loader=loader_to_use),
-            "Order": jpype_instance.JClass("org.tweetyproject.comparator.Order", loader=loader_to_use),
-        }
-        inconsistency_measures = {
-            "ContensionInconsistencyMeasure": jpype_instance.JClass("org.tweetyproject.logics.pl.analysis.ContensionInconsistencyMeasure", loader=loader_to_use),
-            "NaiveMusEnumerator": jpype_instance.JClass("org.tweetyproject.logics.commons.analysis.NaiveMusEnumerator", loader=loader_to_use),
-            "SatSolver": jpype_instance.JClass("org.tweetyproject.logics.pl.sat.SatSolver", loader=loader_to_use),
-        }
-        return {**pl_classes, **revision_ops, **crmas_classes, **inconsistency_measures}
-    except jpype_instance.JException as e: pytest.fail(f"Echec import classes Belief Revision: {e.stacktrace() if hasattr(e, 'stacktrace') else str(e)}")
-    except Exception as e_py: pytest.fail(f"Erreur Python (belief_revision_classes): {str(e_py)}")
-
-@pytest.fixture(scope="module")
-def dialogue_classes(integration_jvm):
-    jpype_instance = integration_jvm
-    if not jpype_instance or not jpype_instance.isJVMStarted(): pytest.skip("JVM non démarrée ou jpype_instance None (dialogue_classes).")
-    try:
-        return {
-            "ArgumentationAgent": jpype_instance.JClass("org.tweetyproject.agents.dialogues.ArgumentationAgent"),
-            "GroundedAgent": jpype_instance.JClass("org.tweetyproject.agents.dialogues.GroundedAgent"),
-            "OpponentModel": jpype_instance.JClass("org.tweetyproject.agents.dialogues.OpponentModel"),
-            "Dialogue": jpype_instance.JClass("org.tweetyproject.agents.dialogues.Dialogue"),
-            "DialogueTrace": jpype_instance.JClass("org.tweetyproject.agents.dialogues.DialogueTrace"),
-            "DialogueResult": jpype_instance.JClass("org.tweetyproject.agents.dialogues.DialogueResult"),
-            "PersuasionProtocol": jpype_instance.JClass("org.tweetyproject.agents.dialogues.PersuasionProtocol"),
-            "Position": jpype_instance.JClass("org.tweetyproject.agents.dialogues.Position"),
-            "SimpleBeliefSet": jpype_instance.JClass("org.tweetyproject.logics.commons.syntax.SimpleBeliefSet"), 
-            "DefaultStrategy": jpype_instance.JClass("org.tweetyproject.agents.dialogues.strategies.DefaultStrategy"),
-        }
-    except jpype_instance.JException as e: pytest.fail(f"Echec import classes Dialogue: {e.stacktrace() if hasattr(e, 'stacktrace') else str(e)}")
-    except Exception as e_py: pytest.fail(f"Erreur Python (dialogue_classes): {str(e_py)}")
-
-# --- Pytest Session Hooks pour la gestion globale de JPype ---
-
-def pytest_sessionstart(session):
-    """
-    Appelé après la collecte des tests et avant l'exécution.
-    Configure jpype.config.destroy_jvm = False si le vrai JPype est utilisé.
-    """
-    global _REAL_JPYPE_MODULE, _JPYPE_MODULE_MOCK_OBJ_GLOBAL, logger # logger est défini en haut du fichier
-    
-    logger.info("tests/conftest.py: pytest_sessionstart hook triggered.")
-    
-    # S'assurer que logger est bien le logger de ce conftest
-    if not hasattr(logger, 'info'): # Simple check
-        # Récupérer le logger défini au début du fichier si besoin
-        import logging
-        logger = logging.getLogger(__name__) # Ou le nom spécifique utilisé au début
-
-    if _REAL_JPYPE_MODULE and _REAL_JPYPE_MODULE is not _JPYPE_MODULE_MOCK_OBJ_GLOBAL:
-        logger.info("   pytest_sessionstart: Real JPype module is available.")
-        try:
-            # Sauvegarder l'état actuel de sys.modules['jpype'] pour le restaurer si on le modifie temporairement
-            original_sys_jpype_module = sys.modules.get('jpype')
-            
-            # S'assurer que sys.modules['jpype'] est _REAL_JPYPE_MODULE pour l'import de config
-            if sys.modules.get('jpype') is not _REAL_JPYPE_MODULE:
-                sys.modules['jpype'] = _REAL_JPYPE_MODULE
-                logger.info("   pytest_sessionstart: Temporarily set sys.modules['jpype'] to _REAL_JPYPE_MODULE for config import.")
-
-            # Tenter d'importer jpype.config. Cela devrait le mettre dans sys.modules['jpype.config']
-            # et potentiellement l'attacher à _REAL_JPYPE_MODULE.config
-            if not hasattr(_REAL_JPYPE_MODULE, 'config') or _REAL_JPYPE_MODULE.config is None:
-                logger.info("   pytest_sessionstart: Attempting to import jpype.config explicitly.")
-                import jpype.config # Cet import utilise sys.modules['jpype']
-            
-            # Restaurer sys.modules['jpype'] s'il a été modifié et n'était pas None
-            if original_sys_jpype_module is not None and sys.modules.get('jpype') is not original_sys_jpype_module:
-                sys.modules['jpype'] = original_sys_jpype_module
-                logger.info("   pytest_sessionstart: Restored original sys.modules['jpype'].")
-            elif original_sys_jpype_module is None and 'jpype' in sys.modules and sys.modules['jpype'] is _REAL_JPYPE_MODULE:
-                # Si on l'a mis et qu'il n'y avait rien avant, on le laisse pour l'instant,
-                # car _REAL_JPYPE_MODULE est ce que nous voulons utiliser.
-                pass
-
-
-            if hasattr(_REAL_JPYPE_MODULE, 'config') and _REAL_JPYPE_MODULE.config is not None:
-                _REAL_JPYPE_MODULE.config.destroy_jvm = False
-                logger.info(f"   pytest_sessionstart: _REAL_JPYPE_MODULE.config.destroy_jvm set to False. Current value: {_REAL_JPYPE_MODULE.config.destroy_jvm}")
-                
-                # S'assurer que le module config est bien dans sys.modules
-                if 'jpype.config' not in sys.modules or sys.modules.get('jpype.config') is not _REAL_JPYPE_MODULE.config:
-                    sys.modules['jpype.config'] = _REAL_JPYPE_MODULE.config
-                    logger.info("   pytest_sessionstart: Ensured _REAL_JPYPE_MODULE.config is in sys.modules['jpype.config'].")
-            else:
-                logger.warning("   pytest_sessionstart: _REAL_JPYPE_MODULE does not have 'config' attribute or it's None after import attempt. Cannot set destroy_jvm.")
-        
-        except ImportError as e_cfg_imp:
-            logger.error(f"   pytest_sessionstart: ImportError when trying to import or use jpype.config: {e_cfg_imp}")
-        except Exception as e:
-            logger.error(f"   pytest_sessionstart: Unexpected error when handling jpype.config: {type(e).__name__}: {e}", exc_info=True)
-    
-    elif _JPYPE_MODULE_MOCK_OBJ_GLOBAL and _REAL_JPYPE_MODULE is _JPYPE_MODULE_MOCK_OBJ_GLOBAL:
-        logger.info("   pytest_sessionstart: JPype module is the MOCK. No changes to destroy_jvm needed for the mock.")
-    else:
-        logger.info("   pytest_sessionstart: Real JPype module not definitively available or identified as mock. Cannot set destroy_jvm.")
-
-def pytest_sessionfinish(session, exitstatus):
-    """
-    Appelé après l'exécution de tous les tests.
-    S'assure que jpype et jpype.config sont correctement dans sys.modules si la JVM n'a pas été détruite,
-    pour aider les handlers atexit de JPype.
-    """
-    global _REAL_JPYPE_MODULE, _JPYPE_MODULE_MOCK_OBJ_GLOBAL, logger
-    logger.info(f"tests/conftest.py: pytest_sessionfinish hook triggered. Exit status: {exitstatus}")
-
-    if _REAL_JPYPE_MODULE and _REAL_JPYPE_MODULE is not _JPYPE_MODULE_MOCK_OBJ_GLOBAL:
-        logger.info("   pytest_sessionfinish: Real JPype module is available.")
-        try:
-            # Vérifier si la JVM est démarrée et si destroy_jvm est False
-            jvm_started = hasattr(_REAL_JPYPE_MODULE, 'isJVMStarted') and _REAL_JPYPE_MODULE.isJVMStarted()
-            destroy_jvm_is_false = False
-            if hasattr(_REAL_JPYPE_MODULE, 'config') and _REAL_JPYPE_MODULE.config is not None and hasattr(_REAL_JPYPE_MODULE.config, 'destroy_jvm'):
-                destroy_jvm_is_false = not _REAL_JPYPE_MODULE.config.destroy_jvm
-            
-            logger.info(f"   pytest_sessionfinish: JVM started: {jvm_started}, destroy_jvm is False: {destroy_jvm_is_false}")
-
-            if jvm_started and destroy_jvm_is_false:
-                logger.info("   pytest_sessionfinish: JVM is active and not set to be destroyed. Ensuring jpype modules are correctly in sys.modules for atexit.")
-                
-                current_sys_jpype = sys.modules.get('jpype')
-                if current_sys_jpype is not _REAL_JPYPE_MODULE:
-                    logger.warning(f"   pytest_sessionfinish: sys.modules['jpype'] (ID: {id(current_sys_jpype)}) is not _REAL_JPYPE_MODULE (ID: {id(_REAL_JPYPE_MODULE)}). Restoring _REAL_JPYPE_MODULE.")
-                    sys.modules['jpype'] = _REAL_JPYPE_MODULE
-                else:
-                    logger.info("   pytest_sessionfinish: sys.modules['jpype'] is already _REAL_JPYPE_MODULE.")
-
-                if hasattr(_REAL_JPYPE_MODULE, 'config') and _REAL_JPYPE_MODULE.config is not None:
-                    current_sys_jpype_config = sys.modules.get('jpype.config')
-                    if current_sys_jpype_config is not _REAL_JPYPE_MODULE.config:
-                        logger.warning(f"   pytest_sessionfinish: sys.modules['jpype.config'] (ID: {id(current_sys_jpype_config)}) is not _REAL_JPYPE_MODULE.config (ID: {id(_REAL_JPYPE_MODULE.config)}). Restoring.")
-                        sys.modules['jpype.config'] = _REAL_JPYPE_MODULE.config
-                    else:
-                        logger.info("   pytest_sessionfinish: sys.modules['jpype.config'] is already _REAL_JPYPE_MODULE.config.")
-                else:
-                    logger.warning("   pytest_sessionfinish: _REAL_JPYPE_MODULE.config not available, cannot ensure sys.modules['jpype.config'].")
-            else:
-                logger.info("   pytest_sessionfinish: JVM not started or destroy_jvm is True. No special sys.modules handling for atexit needed from here.")
-        
-        except AttributeError as ae:
-             logger.error(f"   pytest_sessionfinish: AttributeError encountered: {ae}. This might happen if JPype was not fully initialized or is mocked.", exc_info=True)
-        except Exception as e:
-            logger.error(f"   pytest_sessionfinish: Unexpected error: {type(e).__name__}: {e}", exc_info=True)
-    else:
-        logger.info("   pytest_sessionfinish: Real JPype module not available or is mock. No action.")
-
-=======
-# Fonctions is_module_available, is_python_version_compatible_with_jpype, setup_numpy, setup_pandas
-# déplacées vers leurs modules respectifs (numpy_setup.py, pandas_setup.py) ou plus utilisées ici.
-
-# Fixtures setup_numpy_for_tests_fixture, logger_conftest_integration, integration_jvm,
-# activate_jpype_mock_if_needed, dung_classes, qbf_classes, belief_revision_classes, dialogue_classes
-# et les hooks pytest_sessionstart, pytest_sessionfinish sont maintenant importés
-# depuis leurs modules respectifs.
-# Le code commenté pour setup_pandas_for_tests_fixture et l'ancienne version de integration_jvm
-# peut également être supprimé.
-# Les fixtures spécifiques à Tweety (dung_classes, etc.) sont supprimées ici car elles sont importées.
-# Les hooks de session sont également supprimés car importés.
-# La section "Pytest Session Hooks pour la gestion globale de JPype ---" (ligne 1212)
-# et tout ce qui suit jusqu'à la fin du fichier est supprimé.
-
->>>>>>> 3ad95aa4
+"""
+Configuration pour les tests pytest.
+
+Ce fichier est automatiquement chargé par pytest avant l'exécution des tests.
+Il configure les mocks nécessaires pour les tests et utilise les vraies bibliothèques
+lorsqu'elles sont disponibles. Pour Python 3.12 et supérieur, le mock JPype1 est
+automatiquement utilisé en raison de problèmes de compatibilité.
+"""
+# Ignorer la collecte de run_tests.py qui n'est pas un fichier de test
+# Déplacé plus bas pour avoir accès à os
+# collect_ignore = ["../argumentation_analysis/run_tests.py"]
+
+import sys
+import os
+import pytest
+from unittest.mock import patch, MagicMock
+import importlib.util
+# Ignorer la collecte de run_tests.py qui n'est pas un fichier de test
+# Chemin relatif depuis tests/conftest.py vers argumentation_analysis/run_tests.py
+# collect_ignore = ["../argumentation_analysis/run_tests.py"] # Commenté pour tester l'effet de python_classes
+import logging
+import threading # Ajout de l'import pour l'inspection des threads
+
+# --- Gestion du Path pour les Mocks (déplacé ici AVANT les imports des mocks) ---
+current_dir_for_mock = os.path.dirname(os.path.abspath(__file__))
+mocks_dir_for_mock = os.path.join(current_dir_for_mock, 'mocks')
+if mocks_dir_for_mock not in sys.path:
+    sys.path.insert(0, mocks_dir_for_mock)
+    print(f"INFO: tests/conftest.py: Ajout de {mocks_dir_for_mock} à sys.path.")
+
+from tests.mocks.jpype_setup import (
+    _REAL_JPYPE_MODULE,
+    _JPYPE_MODULE_MOCK_OBJ_GLOBAL,
+    _MOCK_DOT_JPYPE_MODULE_GLOBAL,
+    activate_jpype_mock_if_needed,
+    pytest_sessionstart,
+    pytest_sessionfinish
+)
+from tests.mocks.numpy_setup import setup_numpy_for_tests_fixture
+
+from tests.fixtures.integration_fixtures import (
+    integration_jvm, dung_classes, dl_syntax_parser, fol_syntax_parser,
+    pl_syntax_parser, cl_syntax_parser, tweety_logics_classes,
+    tweety_string_utils, tweety_math_utils, tweety_probability,
+    tweety_conditional_probability, tweety_parser_exception,
+    tweety_io_exception, tweety_qbf_classes, belief_revision_classes,
+    dialogue_classes
+)
+
+# --- Configuration du Logger (déplacé avant la sauvegarde JPype pour l'utiliser) ---
+logger = logging.getLogger(__name__)
+
+# _REAL_JPYPE_MODULE, _JPYPE_MODULE_MOCK_OBJ_GLOBAL, _MOCK_DOT_JPYPE_MODULE_GLOBAL sont maintenant importés de jpype_setup.py
+
+# Nécessaire pour la fixture integration_jvm
+# La variable _integration_jvm_started_session_scope et les imports de jvm_setup
+# ne sont plus nécessaires ici, gérés dans integration_fixtures.py
+
+# --- Gestion du Path pour les Mocks ---
+# Bloc déplacé plus haut
+
+# print("INFO: conftest.py: Logger configuré pour pytest hooks jpype.") # Déjà fait plus haut
+
+# --- Mock Matplotlib et NetworkX au plus tôt ---
+# try:
+#     from matplotlib_mock import pyplot as mock_pyplot_instance
+#     from matplotlib_mock import cm as mock_cm_instance
+#     from matplotlib_mock import MatplotlibMock as MockMatplotlibModule_class
+    
+#     sys.modules['matplotlib.pyplot'] = mock_pyplot_instance
+#     sys.modules['matplotlib.cm'] = mock_cm_instance
+#     mock_mpl_module = MockMatplotlibModule_class()
+#     mock_mpl_module.pyplot = mock_pyplot_instance
+#     mock_mpl_module.cm = mock_cm_instance
+#     sys.modules['matplotlib'] = mock_mpl_module
+#     print("INFO: Matplotlib mocké globalement.")
+
+#     from networkx_mock import NetworkXMock as MockNetworkXModule_class
+#     sys.modules['networkx'] = MockNetworkXModule_class()
+#     print("INFO: NetworkX mocké globalement.")
+
+# except ImportError as e:
+#     print(f"ERREUR CRITIQUE lors du mocking global de matplotlib ou networkx: {e}")
+#     if 'matplotlib' not in str(e).lower():
+#         sys.modules['matplotlib.pyplot'] = MagicMock()
+#         sys.modules['matplotlib.cm'] = MagicMock()
+#         sys.modules['matplotlib'] = MagicMock()
+#         sys.modules['matplotlib'].pyplot = sys.modules['matplotlib.pyplot']
+#         sys.modules['matplotlib'].cm = sys.modules['matplotlib.cm']
+#     if 'networkx' not in str(e).lower():
+#         sys.modules['networkx'] = MagicMock()
+print("INFO: Mocking global de Matplotlib et NetworkX commenté pour débogage.")
+
+# --- Mock NumPy Immédiat ---
+
+# MockRecarray, _install_numpy_mock_immediately sont maintenant dans numpy_setup.py
+# L'appel à _install_numpy_mock_immediately est géré par la fixture setup_numpy_for_tests_fixture.
+
+# --- Mock Pandas Immédiat ---
+# def _install_pandas_mock_immediately():
+#     if 'pandas' not in sys.modules:
+#         try:
+#             from pandas_mock import DataFrame, read_csv, read_json
+#             sys.modules['pandas'] = type('pandas', (), {
+#                 'DataFrame': DataFrame, 'read_csv': read_csv, 'read_json': read_json, 'Series': list,
+#                 'NA': None, 'NaT': None, 'isna': lambda x: x is None, 'notna': lambda x: x is not None,
+#                 '__version__': '1.5.3',
+#             })
+#             sys.modules['pandas.core'] = type('pandas.core', (), {})
+#             sys.modules['pandas.core.api'] = type('pandas.core.api', (), {})
+#             sys.modules['pandas._libs'] = type('pandas._libs', (), {})
+#             sys.modules['pandas._libs.pandas_datetime'] = type('pandas._libs.pandas_datetime', (), {})
+#             print("INFO: Mock Pandas installé immédiatement dans conftest.py")
+#         except ImportError as e:
+#             print(f"ERREUR lors de l'installation immédiate du mock Pandas: {e}")
+
+# Installation immédiate si Python 3.12+ ou si pandas n'est pas disponible (de HEAD)
+# if (sys.version_info.major == 3 and sys.version_info.minor >= 12):
+#     _install_pandas_mock_immediately()
+print("INFO: Installation immédiate du mock Pandas commentée pour débogage.")
+
+# --- Mock JPype ---
+# Définition de _JPYPE_MODULE_MOCK_OBJ_GLOBAL et _MOCK_DOT_JPYPE_MODULE_GLOBAL déplacée vers jpype_setup.py
+
+# --- Mock ExtractDefinitions ---
+# try:
+#     from extract_definitions_mock import setup_extract_definitions_mock
+#     setup_extract_definitions_mock()
+#     print("INFO: ExtractDefinitions mocké globalement.")
+# except ImportError as e_extract:
+#     print(f"ERREUR lors du mocking d'ExtractDefinitions: {e_extract}")
+# except Exception as e_extract_setup:
+#     print(f"ERREUR lors de la configuration du mock ExtractDefinitions: {e_extract_setup}")
+print("INFO: Mocking global de ExtractDefinitions commenté pour débogage.")
+
+parent_dir = os.path.dirname(os.path.dirname(os.path.abspath(__file__)))
+if parent_dir not in sys.path:
+    sys.path.insert(0, parent_dir)
+
+# Fonctions is_module_available, is_python_version_compatible_with_jpype, setup_numpy, setup_pandas
+# déplacées vers leurs modules respectifs (numpy_setup.py, pandas_setup.py) ou plus utilisées ici.
+
+# Fixtures setup_numpy_for_tests_fixture, logger_conftest_integration, integration_jvm,
+# activate_jpype_mock_if_needed, dung_classes, qbf_classes, belief_revision_classes, dialogue_classes
+# et les hooks pytest_sessionstart, pytest_sessionfinish sont maintenant importés
+# depuis leurs modules respectifs.
+# Le code commenté pour setup_pandas_for_tests_fixture et l'ancienne version de integration_jvm
+# peut également être supprimé.
+# Les fixtures spécifiques à Tweety (dung_classes, etc.) sont supprimées ici car elles sont importées.
+# Les hooks de session sont également supprimés car importés.
+# La section "Pytest Session Hooks pour la gestion globale de JPype ---" (ligne 1212)
+# et tout ce qui suit jusqu'à la fin du fichier est supprimé.