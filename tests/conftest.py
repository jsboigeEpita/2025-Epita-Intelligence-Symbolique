<<<<<<< HEAD
import json
#!/usr/bin/env python3
# -*- coding: utf-8 -*-

"""
Configuration pytest globale pour l'ensemble des tests du projet.
"""

import pytest
import logging
import os
import sys
import asyncio
from pathlib import Path
import shutil
from unittest.mock import patch, MagicMock
import nest_asyncio
import jpype
from unittest.mock import patch, MagicMock

# --- Mocking global pour les tests E2E ---
# Si --disable-jvm-session est présent, on mocke jpype AVANT toute autre importation.
_disable_jvm_early_check = any(arg == '--disable-jvm-session' for arg in sys.argv)
if _disable_jvm_early_check:
    print("[INFO] Early check: --disable-jvm-session detected. Mocking jpype globally.")
    sys.modules['jpype'] = MagicMock()
    sys.modules['jpype.imports'] = MagicMock()

# Désactive la vérification de l'environnement Conda pour les tests E2E
os.environ['E2E_TESTING_MODE'] = '1'

# --- Importations préventives pour éviter les conflits de bas niveau ---
# Il est crucial d'importer les bibliothèques lourdes comme torch et transformers
# AVANT que jpype ne soit initialisé pour éviter des crashs de type "access violation".
# Ces imports sont effectués au niveau du module pour garantir qu'ils sont chargés
# avant même que pytest ne commence à traiter les fixtures.
try:
    import torch
    import transformers
    import openai
    import semantic_kernel
except ImportError as e:
    # Utilise print car le logger n'est pas encore configuré à ce stade.
    print(f"[AVERTISSEMENT CONTEST] L'importation préventive d'une bibliothèque a échoué: {e}", file=sys.stderr)
# Ajouter le répertoire racine et les sous-répertoires pertinents au PYTHONPATH
project_root = Path(__file__).parent.parent
additional_paths = [
    str(project_root),
    str(project_root / "scripts"),
    str(project_root / "examples" / "scripts_demonstration"),
    str(project_root / "services"),
]
for path in additional_paths:
    if path not in sys.path:
        sys.path.insert(0, path)

# Importations nécessaires pour les fixtures ci-dessous


logger = logging.getLogger(__name__)

# --- Mocking de python-dotenv ---
_dotenv_patcher = None
MOCK_DOTENV = os.environ.get("MOCK_DOTENV_IN_TESTS", "false").lower() in ("true", "1", "t")


def pytest_addoption(parser):
    """Ajoute des options de ligne de commande personnalisées à pytest."""
    parser.addoption(
        "--allow-dotenv", action="store_true", default=False, help="Désactive le mock de dotenv et autorise le chargement du vrai fichier .env."
    )
    parser.addoption(
        "--disable-e2e-servers-fixture", action="store_true", default=False, help="Désactive la fixture qui gère les serveurs E2E."
    )
    parser.addoption(
        "--disable-jvm-session", action="store_true", default=False, help="Désactive complètement la fixture de session JVM."
    )
    parser.addoption("--frontend-url", action="store", default="http://localhost:8085", help="URL pour le serveur frontend E2E.")
    parser.addoption("--backend-url", action="store", default="http://localhost:8095", help="URL pour le serveur backend E2E.")

def pytest_configure(config):
    """
    Hook de configuration précoce de pytest.
    """
    # ========================== VÉRIFICATION CRITIQUE DE L'ENVIRONNEMENT ==========================
    # Le bloc suivant est essentiel pour garantir que les tests s'exécutent dans le bon environnement Conda.
    # NE PAS COMMENTER OU DÉSACTIVER, sauf en cas de maintenance délibérée de l'infrastructure de test.
    try:
        from argumentation_analysis.core.environment import ensure_env
        ensure_env()
    except RuntimeError as e:
        pytest.exit(f"\n\n[FATAL] ERREUR DE CONFIGURATION DE L'ENVIRONNEMENT:\n{e}", returncode=1)
    # ===============================================================================================

    # Désactive dynamiquement le plugin opentelemetry pour éviter les conflits
    # avec jpype, qui peuvent causer un crash "access violation" sur Windows.
    if "opentelemetry" in config.pluginmanager.list_name_plugin():
        plugin = config.pluginmanager.get_plugin("opentelemetry")
        config.pluginmanager.unregister(plugin)
        print("Plugin opentelemetry désenregistré pour éviter le crash de la JVM.", file=sys.stderr)

    global MOCK_DOTENV, _dotenv_patcher
    
    from dotenv import dotenv_values

    if config.getoption("--allow-dotenv"):
        MOCK_DOTENV = False
        print("\n[INFO] Dotenv mocking is DISABLED. Real .env file will be used.")

        project_dir = Path(__file__).parent.parent
        # Hiérarchie de chargement: .env.test > .env
        dotenv_test_path = project_dir / '.env.test'
        dotenv_path = project_dir / '.env'

        if dotenv_test_path.exists():
            print(f"[INFO] Loading .env.test file from: {dotenv_test_path}")
            env_vars = dotenv_values(dotenv_path=dotenv_test_path)
        elif dotenv_path.exists():
            print(f"[INFO] Loading .env file from: {dotenv_path}")
            env_vars = dotenv_values(dotenv_path=dotenv_path)
        else:
            env_vars = {}
            print("[INFO] No .env or .env.test file found.")

        if env_vars:
            
            if not env_vars:
                print(f"[WARNING] .env file found at '{dotenv_path}' but it seems to be empty.")
                return

            updated_vars = 0
            for key, value in env_vars.items():
                if value is not None:
                    if key in os.environ:
                        print(f"[INFO] Overriding existing environment variable '{key}'.")
                    os.environ[key] = value
                    updated_vars += 1
                else:
                    print(f"[WARNING] Skipping .env variable '{key}' because its value is None.")
            
            print(f"[INFO] Loaded {updated_vars} variables from .env into os.environ.")
            
            if 'OPENAI_API_KEY' not in os.environ:
                 print(f"[WARNING] OPENAI_API_KEY was not found in the loaded .env variables.")
            else:
                 print("[INFO] OPENAI_API_KEY successfully loaded.")

        else:
            print(f"[INFO] No .env file found at '{dotenv_path}'.")
    
    # --- Désactivation d'OpenTelemetry pour les tests ---
    # Pour éviter les erreurs de connexion pendant les tests, nous désactivons
    # explicitement les exportateurs OTLP, sauf si demandé autrement.
    print("\\n[INFO] Disabling OpenTelemetry exporters for tests by default.")
    os.environ["OTEL_TRACES_EXPORTER"] = "none"
    os.environ["OTEL_METRICS_EXPORTER"] = "none"
    os.environ["OTEL_LOGS_EXPORTER"] = "none"

    config.addinivalue_line("markers", "slow: marks tests as slow (deselect with '-m \"not slow\"')")
    config.addinivalue_line("markers", "integration: marks tests as integration tests")
    config.addinivalue_line("markers", "unit: marks tests as unit tests")
    config.addinivalue_line("markers", "e2e: marks tests as end-to-end tests")
    config.addinivalue_line("markers", "api: marks tests related to the API")
    config.addinivalue_line("markers", "real_llm: marks tests that require a real LLM service")
    config.addinivalue_line("markers", "real_jpype: marks tests that require a real JPype/JVM environment")
    config.addinivalue_line("markers", "no_jvm_session: marks tests that should not start the shared JVM session")
    config.addinivalue_line("markers", "jvm_test: marks tests that require the JVM to be started.")

    if MOCK_DOTENV:
        print("[INFO] Dotenv mocking is ENABLED. .env files will be ignored by tests.")
        _dotenv_patcher = patch('dotenv.main.dotenv_values', return_value={}, override=True)
        _dotenv_patcher.start()

def pytest_unconfigure(config):
    """
    Arrête le patcher dotenv à la fin de la session de test pour nettoyer.
    """
    global _dotenv_patcher
    if _dotenv_patcher:
        print("\n[INFO] Stopping dotenv mock.")
        _dotenv_patcher.stop()
        _dotenv_patcher = None

def pytest_sessionstart(session):
    """
    Hook exécuté au tout début de la session de test, avant la collecte.
    C'est l'endroit le plus sûr pour initialiser la JVM afin d'éviter les conflits
    avec les bibliothèques natives chargées par les plugins pytest.
    """
    logger.info("=" * 80)
    logger.info("pytest_sessionstart: Initialisation de la JVM...")
    logger.info("=" * 80)

    if session.config.getoption("--disable-jvm-session"):
        logger.warning("Initialisation de la JVM sautée via --disable-jvm-session.")
        session.config.cache.set("jvm_started", False)
        return

    try:
        from argumentation_analysis.core.jvm_setup import initialize_jvm
        initialize_jvm(session_fixture_owns_jvm=True)
        session.config.cache.set("jvm_started", True)
        logger.info("JVM initialisée avec succès depuis pytest_sessionstart.")
    except Exception as e:
        logger.error(f"ÉCHEC CRITIQUE de l'initialisation de la JVM dans pytest_sessionstart: {e}")
        session.config.cache.set("jvm_started", False)
        # On ne lance pas pytest.exit ici pour laisser les tests non-JVM s'exécuter
        # Mais on pourrait le faire si la JVM est absolument critique pour toute la suite.


def pytest_sessionfinish(session):
    """
    Hook exécuté à la toute fin de la session de test.
    """
    # L'arrêt de la JVM est instable, on se conforme au commentaire existant.
    logger.info("=" * 80)
    logger.info("pytest_sessionfinish: L'arrêt de la JVM est désactivé pour plus de stabilité.")
    logger.info("=" * 80)


@pytest.fixture(scope="session", autouse=True)
def setup_test_environment():
    """
    Fixture de session pour configurer l'environnement de test global.
    Définit une variable d'environnement pour signaler que les tests sont en cours.
    """
    os.environ['PYTEST_RUNNING'] = '1'
    # --- FORCER LE SOLVEUR 'TWEETY' ---
    # Pour éviter le crash 'access violation' causé par le conflit entre la JVM
    # et la DLL native de Prover9, nous forçons l'utilisation du solveur 'tweety'
    # pour toute la session de test.
    os.environ['ARG_ANALYSIS_SOLVER'] = 'tweety'
    logger.info("Variable d'environnement 'PYTEST_RUNNING' définie à '1'.")
    logger.info("Variable d'environnement 'ARG_ANALYSIS_SOLVER' forcée à 'tweety' pour éviter les conflits natifs.")
    
    yield
    
    del os.environ['PYTEST_RUNNING']
    # Pas besoin de supprimer ARG_ANALYSIS_SOLVER car l'environnement est propre à cette session de test
    logger.info("Variable d'environnement 'PYTEST_RUNNING' supprimée.")


@pytest.fixture(scope="session", autouse=True)
def apply_nest_asyncio():
    """
    Applique nest_asyncio pour permettre l'exécution de boucles d'événements imbriquées.
    Cette fixture est maintenant en `autouse=True` pour s'assurer qu'elle s'exécute tôt.
    """
    try:
        import nest_asyncio
        nest_asyncio.apply()
        logger.info("nest_asyncio.apply() has been called.")
    except ImportError:
        logger.error("`nest_asyncio` is not installed. Please install it with `pip install nest-asyncio`.")
        pytest.fail("Missing dependency: nest_asyncio is required for running async tests with Playwright.", pytrace=False)
    yield


@pytest.fixture(scope="session", autouse=True)
def jvm_session(request):
    """
    Fixture de session qui sert maintenant de "garde" pour les tests nécessitant la JVM.
    L'initialisation réelle a été déplacée vers `pytest_sessionstart` pour une exécution
    plus précoce et plus sûre. Cette fixture vérifie si l'initialisation a réussi.
    """
    jvm_started = request.config.cache.get("jvm_started", False)
    
    is_no_jvm_test = 'no_jvm_session' in request.node.keywords
    is_jvm_disabled_globally = request.config.getoption("--disable-jvm-session")

    # Si la JVM n'est pas nécessaire ou désactivée, on ne fait rien.
    if is_no_jvm_test or is_jvm_disabled_globally:
        yield
        return

    # Si le test nécessite la JVM mais qu'elle n'a pas démarré, on le saute.
    if not jvm_started:
        pytest.skip("Saut du test car l'initialisation de la JVM a échoué dans pytest_sessionstart.")
    
    # La JVM est prête, le test peut s'exécuter.
    yield

# La fixture jvm_fixture est supprimée car elle est la source des conflits.
# La gestion de la JVM est maintenant entièrement centralisée dans jvm_session.

@pytest.fixture(scope="function")
def tweety_bridge_fixture(jvm_session):
    """
    Fournit une instance de TweetyBridge connectée à la session JVM gérée
    par la fixture jvm_session.
    """
    # La dépendance à jvm_session garantit que la JVM est démarrée avant
    # l'exécution de ce code.
    from argumentation_analysis.agents.core.logic.tweety_bridge import TweetyBridge
    logger.info("Création de l'instance TweetyBridge pour la fixture...")

    # Vérification explicite que la JVM est bien démarrée par la session
    assert jpype.isJVMStarted(), "La fixture jvm_session n'a pas réussi à démarrer la JVM."

    bridge = TweetyBridge()
    assert bridge.initializer.is_jvm_ready(), "La JVM devrait être prête grâce à jvm_session"
    logger.info("Instance TweetyBridge créée avec succès.")
    yield bridge



# Charger les fixtures définies dans d'autres fichiers comme des plugins
pytest_plugins = [
   "tests.fixtures.jvm_subprocess_fixture",
    "pytest_playwright",
]

# --- Chargement conditionnel des fixtures lourdes ---
# Ne charge les fixtures d'intégration (qui dépendent de la JVM) que si
# la session JVM n'est pas explicitement désactivée.
# Cela évite à pytest de tenter de résoudre la fixture jvm_session
# lorsque nous savons qu'elle ne sera pas disponible.
import pytest
_disable_jvm = any(arg == '--disable-jvm-session' for arg in sys.argv)

if not _disable_jvm:
    pytest_plugins.append("tests.fixtures.integration_fixtures")
else:
    # Utilise print pour s'assurer que le message est visible même si le logging n'est pas encore configuré
    print("\n[INFO] Fixtures d'intégration (integration_fixtures.py) non chargées en raison de l'option --disable-jvm-session.")
    # Utilise print pour s'assurer que le message est visible même si le logging n'est pas encore configuré
    print("\n[INFO] Fixtures d'intégration (integration_fixtures.py) non chargées en raison de l'option --disable-jvm-session.")

@pytest.fixture(scope="function", autouse=True)
def check_mock_llm_is_forced(request, monkeypatch):
    """
    Ce "coupe-circuit" est une sécurité pour tous les tests.
    """
    from argumentation_analysis.config.settings import settings
    if 'real_llm' in request.node.keywords:
        logger.warning(f"Le test {request.node.name} utilise le marqueur 'real_llm'. Le mock LLM est désactivé.")
        monkeypatch.setattr(settings, 'MOCK_LLM', False)
        monkeypatch.setattr(settings, 'use_mock_llm', False)
        yield
    else:
        monkeypatch.setattr(settings, 'MOCK_LLM', True)
        monkeypatch.setattr(settings, 'use_mock_llm', True)
        yield
        
@pytest.fixture(scope="session")
def backend_url(request):
    """Provides the backend URL from command-line options."""
    return request.config.getoption("--backend-url")
        
@pytest.fixture
def mock_kernel():
    """
    Provides a mocked Semantic Kernel that is compatible with Pydantic validation.
    It returns a real Kernel instance with a mocked chat completion service.
    """
    try:
        import semantic_kernel as sk
        from argumentation_analysis.core.llm_service import MockChatCompletion
    except ImportError:
        pytest.fail("Failed to import semantic_kernel or MockChatCompletion for mock_kernel fixture.")

    kernel = sk.Kernel()
    mock_service = MockChatCompletion(service_id="mock_service", ai_model_id="mock_model")
    kernel.add_service(mock_service)
    
    # Conserver une certaine compatibilité avec l'ancien mock pour les plugins si nécessaire
    kernel.plugins = MagicMock()
    mock_plugin = MagicMock()
    mock_function = MagicMock()
    mock_function.invoke.return_value = '{"formulas": ["exists X: (Cat(X))"]}'
    mock_plugin.__getitem__.return_value = mock_function
    kernel.plugins.__getitem__.return_value = mock_plugin
    
    return kernel

@pytest.fixture
def fol_agent(mock_kernel):
    """Provides a concrete, testable instance of FOLLogicAgent."""

    class ConcreteFOLAgent(FOLLogicAgent):
        async def validate_argument(self, premises: list[str], conclusion: str, **kwargs) -> bool:
            return True

    agent = ConcreteFOLAgent(kernel=mock_kernel, agent_name="fol_test_agent")
    agent._tweety_bridge = MagicMock()
    agent._tweety_bridge.validate_fol_belief_set.return_value = (True, "Valid")
    return agent

@pytest.fixture
def extract_result_dict():
    """Provides a dictionary for a valid ExtractResult."""
    return {
        "source_name": "Test Source",
        "extract_name": "Test Extract",
        "status": "valid",
        "message": "Extraction réussie",
        "start_marker": "DEBUT_EXTRAIT",
        "end_marker": "FIN_EXTRAIT",
        "template_start": "T{0}",
        "explanation": "Explication de l'extraction",
        "extracted_text": "Texte extrait de test"
    }

@pytest.fixture
def valid_extract_result(extract_result_dict):
    """Provides a valid instance of ExtractResult."""
    from argumentation_analysis.models.extract_result import ExtractResult
    return ExtractResult.from_dict(extract_result_dict)

@pytest.fixture
def error_extract_result(extract_result_dict):
    """Provides an error instance of ExtractResult."""
    error_dict = extract_result_dict.copy()
    error_dict["status"] = "error"
    error_dict["message"] = "Erreur lors de l'extraction"
    return ExtractResult.from_dict(error_dict)

@pytest.fixture
def rejected_extract_result(extract_result_dict):
    """Provides a rejected instance of ExtractResult."""
    rejected_dict = extract_result_dict.copy()
    rejected_dict["status"] = "rejected"
    rejected_dict["message"] = "Extraction rejetée"
    return ExtractResult.from_dict(rejected_dict)

@pytest.fixture
def sample_definitions():
    """Provides a sample ExtractDefinitions object for tests."""
    from argumentation_analysis.models.extract_definition import Extract, SourceDefinition, ExtractDefinitions
    extract = Extract(
        extract_name="Test Extract",
        start_marker="DEBUT_EXTRAIT",
        end_marker="FIN_EXTRAIT",
        template_start="T{0}"
    )
    source = SourceDefinition(
        source_name="Test Source",
        source_type="url",
        schema="https",
        host_parts=["example", "com"],
        path="/test",
        extracts=[extract]
    )
    return ExtractDefinitions(sources=[source])

@pytest.fixture
def mock_parse_args(mocker):
    """Fixture to mock argparse.ArgumentParser.parse_args."""
    return mocker.patch("argparse.ArgumentParser.parse_args")

@pytest.fixture
def successful_simple_argument_analysis_fixture_path(tmp_path):
    """
    Creates a temporary JSON file for testing the successful
    analysis of a simple argument.
    """
    data = {
        "text": "Socrates is a man, all men are mortal, therefore Socrates is mortal.",
        "analysis_mode": "simple"
    }
    file_path = tmp_path / "simple_argument.json"
    file_path.write_text(json.dumps(data))
    return str(file_path)

@pytest.fixture(scope="function")
def page_with_console_logs(page: "Page"):
    """
    Wraps the Playwright page to automatically log console messages,
    especially JS errors.
    """
    def handle_console_message(msg):
        # Filtrer pour ne montrer que les messages pertinents (erreurs, warnings)
        if msg.type.lower() in ['error', 'warning']:
            print(f"\n[CONSOLE {msg.type.upper()}] {msg.text}")
            # Si c'est une erreur, afficher la pile d'appels si disponible
            if msg.location:
                print(f"    at {msg.location['url']}:{msg.location['lineNumber']}:{msg.location['columnNumber']}")

    page.on("console", handle_console_message)
    yield page
    # Le nettoyage se fait automatiquement à la fin du test
    page.remove_listener("console", handle_console_message)


# --- Gestion des Serveurs E2E ---

import subprocess
import time
import requests

def _wait_for_server(url: str, process: subprocess.Popen, timeout: int = 120):
    """Attend qu'un serveur soit disponible ou que le processus se termine."""
    start_time = time.time()
    try:
        while time.time() - start_time < timeout:
            # Vérifie si le processus a terminé prématurément
            if process.poll() is not None:
                # Le serveur s'est arrêté, on lève une erreur avec sa sortie
                stdout, stderr = process.communicate()
                stdout_decoded = stdout.decode('utf-8', 'ignore')
                stderr_decoded = stderr.decode('utf-8', 'ignore')
                
                # Utiliser le logger pour s'assurer que la sortie est capturée par pytest
                logger.error(f"Le serveur {url} a terminé prématurément. Code: {process.poll()}")
                logger.error(f"--- STDOUT DU SERVEUR ---\n{stdout_decoded}")
                logger.error(f"--- STDERR DU SERVEUR ---\n{stderr_decoded}")
                
                raise RuntimeError(
                    f"Le serveur à l'adresse {url} a terminé prématurément avec le code {process.poll()}.\n"
                    f"STDOUT:\n{stdout_decoded}\n\n"
                    f"STDERR:\n{stderr_decoded}"
                )

            try:
                response = requests.get(f"{url}/api/health", timeout=5)
                if response.status_code == 200:
                    logger.info(f"Serveur à l'adresse {url} est prêt !")
                    return True
            except requests.ConnectionError:
                time.sleep(2)  # Attend un peu avant de réessayer
            except requests.Timeout:
                logger.warning(f"Timeout lors de la connexion à {url}. Réessai...")
        
        # Si la boucle se termine, c'est un timeout
        raise TimeoutError(f"Le serveur à l'adresse {url} n'a pas démarré dans le temps imparti de {timeout}s.")
    finally:
        # Dans tous les cas (succès, exception), si le processus est toujours en vie mais que
        # la fonction se termine (par ex. timeout), on essaie de récupérer sa sortie.
        if process.poll() is None:
             logger.info("Le processus serveur est toujours en cours d'exécution après la fin de la vérification.")
        else:
            # S'il y a eu un timeout et que le processus s'est terminé entre-temps,
            # on tente une dernière fois de récupérer sa sortie pour le débogage.
            try:
                stdout, stderr = process.communicate(timeout=5) # Petit timeout pour ne pas bloquer
                logger.error("SORTIE DU SERVEUR CAPTURÉE APRÈS TIMEOUT:")
                logger.error(f"STDOUT:\n{stdout.decode('utf-8', 'ignore')}")
                logger.error(f"STDERR:\n{stderr.decode('utf-8', 'ignore')}")
            except subprocess.TimeoutExpired:
                logger.error("Impossible de récupérer la sortie du processus serveur après le timeout (il est peut-être bloqué).")
            except Exception as e:
                 logger.error(f"Une erreur est survenue en tentant de récupérer la sortie du serveur après timeout: {e}")

def _kill_process(proc):
    if proc and proc.poll() is None:
        try:
            proc.terminate()
            proc.wait(timeout=10)
            logger.info(f"Processus {proc.pid} terminé avec la méthode terminate().")
        except subprocess.TimeoutExpired:
            proc.kill()
            proc.wait(timeout=10)
            logger.warning(f"Processus {proc.pid} ne répondait pas, il a été tué (kill).")
        except Exception as e:
            logger.error(f"Erreur en terminant le processus {proc.pid}: {e}")

@pytest.fixture(scope="session")
def e2e_servers(request):
    """
    Fixture de session qui démarre et gère les serveurs backend et frontend pour les tests E2E.
    Elle utilise `subprocess.Popen` et garantit l'arrêt des serveurs à la fin.
    """
    if request.config.getoption("--disable-e2e-servers-fixture"):
        logger.info("Fixture e2e_servers désactivée via l'option en ligne de commande.")
        yield None, None
        return

    backend_url = request.config.getoption("--backend-url")
    frontend_url = request.config.getoption("--frontend-url")
    project_root = Path(__file__).parent.parent
    
    backend_process = None
    frontend_process = None

    try:
        # --- Démarrage du serveur Backend (Application Flask en tant que module) ---
        backend_module = "services.web_api_from_libs.app"
        backend_command = [sys.executable, "-m", backend_module]
        
        backend_port = backend_url.split(":")[-1]

        # --- Définition de l'environnement pour le sous-processus Backend ---
        # Il est crucial de reconstruire un environnement propre qui inclut
        # les variables du .env, car Popen n'hérite pas automatiquement de celles
        # chargées par pytest-dotenv dans le processus principal.
        from dotenv import dotenv_values

        # 1. Copier l'environnement courant
        backend_env = os.environ.copy()

        # 2. Charger les variables du fichier .env
        dotenv_path = project_root / '.env'
        if dotenv_path.exists():
            logger.info(f"Chargement des variables depuis {dotenv_path} pour le sous-processus backend.")
            env_vars = dotenv_values(dotenv_path)
            backend_env.update(env_vars)
            logger.info(f"{len(env_vars)} variables chargées. Clé OPENAI_API_KEY présente: {'OPENAI_API_KEY' in backend_env}")

        # 3. Ajouter/Surcharger les variables spécifiques au test
        backend_env["PORT"] = backend_port
        backend_env["PYTHONPATH"] = str(project_root)
        backend_env["FORCE_MOCK_LLM"] = "true"  # Force le mock pour les tests E2E

        logger.info(f"Démarrage du serveur backend Flask avec la commande: {' '.join(backend_command)}")
        # Création des fichiers de log
        e2e_logs_dir = project_root / "_e2e_logs"
        e2e_logs_dir.mkdir(exist_ok=True)
        backend_log_path = e2e_logs_dir / "backend_server.log"
        backend_log_file = open(backend_log_path, "w")

        logger.info(f"Démarrage du serveur backend Flask. Logs dans: {backend_log_path}")
        backend_process = subprocess.Popen(
            backend_command,
            cwd=project_root,
            stdout=backend_log_file,
            stderr=backend_log_file,
            env=backend_env
        )

        # Attendre que le backend soit prêt
        _wait_for_server(backend_url, backend_process)

        # --- Démarrage du serveur Frontend ---
        frontend_command = ["npm", "start"]
        frontend_dir = project_root / "services" / "web_api" / "interface-web-argumentative"
        # Création d'un environnement pour le frontend avec le port personnalisé
        frontend_env = os.environ.copy()
        frontend_env["PORT"] = frontend_url.split(":")[-1]
        
        logger.info(f"Démarrage du serveur frontend dans '{frontend_dir}' avec la commande: {' '.join(frontend_command)}")
        # Création des fichiers de log pour le frontend
        frontend_log_path = e2e_logs_dir / "frontend_server.log"
        frontend_log_file = open(frontend_log_path, "w")

        logger.info(f"Démarrage du serveur frontend dans '{frontend_dir}'. Logs dans: {frontend_log_path}")
        frontend_process = subprocess.Popen(
            frontend_command,
            cwd=frontend_dir,
            stdout=frontend_log_file,
            stderr=frontend_log_file,
            env=frontend_env,
            shell=True
        )

        # Simple attente pour le frontend, car il n'a pas de healthcheck standard
        logger.info("Attente de 15 secondes pour le démarrage du serveur frontend...")
        time.sleep(15)

        yield backend_url, frontend_url

    finally:
        logger.info("--- Nettoyage de la fixture e2e_servers ---")
        _kill_process(frontend_process)
        if 'frontend_log_file' in locals() and not frontend_log_file.closed:
            frontend_log_file.close()

        _kill_process(backend_process)
        if 'backend_log_file' in locals() and not backend_log_file.closed:
            backend_log_file.close()
            
        logger.info("Serveurs E2E terminés.")
=======
import json
#!/usr/bin/env python3
# -*- coding: utf-8 -*-

"""
Configuration pytest globale pour l'ensemble des tests du projet.
"""

import pytest
import logging
import os
import sys
import asyncio
from pathlib import Path
import shutil
from unittest.mock import patch, MagicMock
import nest_asyncio
import jpype
from unittest.mock import patch, MagicMock

# --- Mocking global pour les tests E2E ---
# Si --disable-jvm-session est présent, on mocke jpype AVANT toute autre importation.
_disable_jvm_early_check = any(arg == '--disable-jvm-session' for arg in sys.argv)
if _disable_jvm_early_check:
    print("[INFO] Early check: --disable-jvm-session detected. Mocking jpype globally.")
    sys.modules['jpype'] = MagicMock()
    sys.modules['jpype.imports'] = MagicMock()

# Désactive la vérification de l'environnement Conda pour les tests E2E
os.environ['E2E_TESTING_MODE'] = '1'

# --- Importations préventives pour éviter les conflits de bas niveau ---
# NOTE: Ce bloc a été déplacé dans la fixture `jvm_session` pour garantir
# que les imports ont lieu dans le bon contexte, juste avant l'initialisation de la JVM.



# Ajouter le répertoire racine et les sous-répertoires pertinents au PYTHONPATH
project_root = Path(__file__).parent.parent
additional_paths = [
    str(project_root),
    str(project_root / "scripts"),
    str(project_root / "examples" / "scripts_demonstration"),
    str(project_root / "services"),
]
for path in additional_paths:
    if path not in sys.path:
        sys.path.insert(0, path)

# Importations nécessaires pour les fixtures ci-dessous


logger = logging.getLogger(__name__)

# --- Mocking de python-dotenv ---
_dotenv_patcher = None
MOCK_DOTENV = os.environ.get("MOCK_DOTENV_IN_TESTS", "false").lower() in ("true", "1", "t")


def pytest_addoption(parser):
    """Ajoute des options de ligne de commande personnalisées à pytest."""
    parser.addoption(
        "--allow-dotenv", action="store_true", default=False, help="Désactive le mock de dotenv et autorise le chargement du vrai fichier .env."
    )
    parser.addoption(
        "--disable-e2e-servers-fixture", action="store_true", default=False, help="Désactive la fixture qui gère les serveurs E2E."
    )
    parser.addoption(
        "--disable-jvm-session", action="store_true", default=False, help="Désactive complètement la fixture de session JVM."
    )
    parser.addoption("--frontend-url", action="store", default="http://localhost:8085", help="URL pour le serveur frontend E2E.")
    parser.addoption("--backend-url", action="store", default="http://localhost:8095", help="URL pour le serveur backend E2E.")

def pytest_configure(config):
    """
    Hook de configuration précoce de pytest.
    """
    # ========================== VÉRIFICATION CRITIQUE DE L'ENVIRONNEMENT ==========================
    # Le bloc suivant est essentiel pour garantir que les tests s'exécutent dans le bon environnement Conda.
    # NE PAS COMMENTER OU DÉSACTIVER, sauf en cas de maintenance délibérée de l'infrastructure de test.
    try:
        from argumentation_analysis.core.environment import ensure_env
        ensure_env()
    except RuntimeError as e:
        pytest.exit(f"\n\n[FATAL] ERREUR DE CONFIGURATION DE L'ENVIRONNEMENT:\n{e}", returncode=1)
    # ===============================================================================================

    # Désactive dynamiquement le plugin opentelemetry pour éviter les conflits
    # avec jpype, qui peuvent causer un crash "access violation" sur Windows.
    if "opentelemetry" in config.pluginmanager.list_name_plugin():
        plugin = config.pluginmanager.get_plugin("opentelemetry")
        config.pluginmanager.unregister(plugin)
        print("Plugin opentelemetry désenregistré pour éviter le crash de la JVM.", file=sys.stderr)

    global MOCK_DOTENV, _dotenv_patcher
    
    from dotenv import dotenv_values

    if config.getoption("--allow-dotenv"):
        MOCK_DOTENV = False
        print("\n[INFO] Dotenv mocking is DISABLED. Real .env file will be used.")

        project_dir = Path(__file__).parent.parent
        # Hiérarchie de chargement: .env.test > .env
        dotenv_test_path = project_dir / '.env.test'
        dotenv_path = project_dir / '.env'

        if dotenv_test_path.exists():
            print(f"[INFO] Loading .env.test file from: {dotenv_test_path}")
            env_vars = dotenv_values(dotenv_path=dotenv_test_path)
        elif dotenv_path.exists():
            print(f"[INFO] Loading .env file from: {dotenv_path}")
            env_vars = dotenv_values(dotenv_path=dotenv_path)
        else:
            env_vars = {}
            print("[INFO] No .env or .env.test file found.")

        if env_vars:
            
            if not env_vars:
                print(f"[WARNING] .env file found at '{dotenv_path}' but it seems to be empty.")
                return

            updated_vars = 0
            for key, value in env_vars.items():
                if value is not None:
                    if key in os.environ:
                        print(f"[INFO] Overriding existing environment variable '{key}'.")
                    os.environ[key] = value
                    updated_vars += 1
                else:
                    print(f"[WARNING] Skipping .env variable '{key}' because its value is None.")
            
            print(f"[INFO] Loaded {updated_vars} variables from .env into os.environ.")
            
            if 'OPENAI_API_KEY' not in os.environ:
                 print(f"[WARNING] OPENAI_API_KEY was not found in the loaded .env variables.")
            else:
                 print("[INFO] OPENAI_API_KEY successfully loaded.")

        else:
            print(f"[INFO] No .env file found at '{dotenv_path}'.")
    
    # --- Désactivation d'OpenTelemetry pour les tests ---
    # Pour éviter les erreurs de connexion pendant les tests, nous désactivons
    # explicitement les exportateurs OTLP, sauf si demandé autrement.
    print("\\n[INFO] Disabling OpenTelemetry exporters for tests by default.")
    os.environ["OTEL_TRACES_EXPORTER"] = "none"
    os.environ["OTEL_METRICS_EXPORTER"] = "none"
    os.environ["OTEL_LOGS_EXPORTER"] = "none"

    config.addinivalue_line("markers", "slow: marks tests as slow (deselect with '-m \"not slow\"')")
    config.addinivalue_line("markers", "integration: marks tests as integration tests")
    config.addinivalue_line("markers", "unit: marks tests as unit tests")
    config.addinivalue_line("markers", "e2e: marks tests as end-to-end tests")
    config.addinivalue_line("markers", "api: marks tests related to the API")
    config.addinivalue_line("markers", "real_llm: marks tests that require a real LLM service")
    config.addinivalue_line("markers", "real_jpype: marks tests that require a real JPype/JVM environment")
    config.addinivalue_line("markers", "no_jvm_session: marks tests that should not start the shared JVM session")
    config.addinivalue_line("markers", "jvm_test: marks tests that require the JVM to be started.")

    if MOCK_DOTENV:
        print("[INFO] Dotenv mocking is ENABLED. .env files will be ignored by tests.")
        _dotenv_patcher = patch('dotenv.main.dotenv_values', return_value={}, override=True)
        _dotenv_patcher.start()

def pytest_unconfigure(config):
    """
    Arrête le patcher dotenv à la fin de la session de test pour nettoyer.
    """
    global _dotenv_patcher
    if _dotenv_patcher:
        print("\n[INFO] Stopping dotenv mock.")
        _dotenv_patcher.stop()
        _dotenv_patcher = None

@pytest.fixture(scope="session", autouse=True)
def setup_test_environment():
    """
    Fixture de session pour configurer l'environnement de test global.
    Définit une variable d'environnement pour signaler que les tests sont en cours.
    """
    os.environ['PYTEST_RUNNING'] = '1'
    # --- FORCER LE SOLVEUR 'TWEETY' ---
    # Pour éviter le crash 'access violation' causé par le conflit entre la JVM
    # et la DLL native de Prover9, nous forçons l'utilisation du solveur 'tweety'
    # pour toute la session de test.
    os.environ['ARG_ANALYSIS_SOLVER'] = 'tweety'
    logger.info("Variable d'environnement 'PYTEST_RUNNING' définie à '1'.")
    logger.info("Variable d'environnement 'ARG_ANALYSIS_SOLVER' forcée à 'tweety' pour éviter les conflits natifs.")
    
    yield
    
    del os.environ['PYTEST_RUNNING']
    # Pas besoin de supprimer ARG_ANALYSIS_SOLVER car l'environnement est propre à cette session de test
    logger.info("Variable d'environnement 'PYTEST_RUNNING' supprimée.")


@pytest.fixture(scope="session", autouse=True)
def apply_nest_asyncio():
    """
    Applique nest_asyncio pour permettre l'exécution de boucles d'événements imbriquées,
    ce qui est crucial pour la compatibilité entre pytest-asyncio et Playwright.
    """
    try:
        import nest_asyncio
        nest_asyncio.apply() # Réactivé pour corriger le crash de la JVM
        logger.info("nest_asyncio.apply() has been re-enabled to prevent JVM crashes.")
    except ImportError:
        logger.error("`nest_asyncio` is not installed. Please install it with `pip install nest-asyncio`.")
        pytest.fail("Missing dependency: nest_asyncio is required for running async tests with Playwright.", pytrace=False)
    yield


@pytest.fixture(scope="session", autouse=True)
def jvm_session(request):
    """
    Fixture de session AUTO-ACTIVEE pour démarrer et arrêter la JVM une seule fois
    pour tous les tests. L'ancienne fixture 'jvm_fixture' a été supprimée pour
    éviter les conflits de cycle de vie.
    """
    # Option pour désactiver complètement la JVM pour une session de test (ex: E2E)
    if request.config.getoption("--disable-jvm-session"):
        logger.warning("La fixture jvm_session est désactivée via --disable-jvm-session.")
        yield
        return

    # Marqueur pour les tests qui ne doivent pas utiliser la JVM partagée.
    if 'no_jvm_session' in request.node.keywords:
        yield
        return

    logger.info("=" * 80)
    logger.info(f" début de la fixture jvm_session pour le test : {request.node.name} ")
    logger.info("=" * 80)

    # --- Importations préventives pour éviter les conflits de bas niveau ---
    # Il est crucial d'importer les bibliothèques lourdes comme torch et transformers
    # AVANT que jpype ne soit initialisé pour éviter des crashs de type "access violation".
    logger.info("[INFO] Pre-importing heavy libraries inside jvm_session to prevent conflicts...")
    try:
        import torch
        import transformers
        import semantic_kernel
        import openai
        logger.info("[INFO] Heavy libraries pre-imported successfully inside jvm_session.")
    except ImportError as e:
        logger.warning(f"[WARNING] A library pre-import failed inside jvm_session: {e}.")
    
    # On s'assure que la structure des JARs est correcte avant tout.
    # _ensure_tweety_jars_are_correctly_placed() # This logic is now in jvm_setup
    
    # --- Logging de diagnostic AVANT le démarrage de la JVM ---
    logger.info("--- [DIAGNOSTIC JVM] Vérification de l'état avant initialisation ---")
    
    # 1. Vérifier les modules potentiellement conflictuels
    conflicting_modules = ['opentelemetry', 'torch', 'transformers']
    loaded_conflicts = [mod for mod in conflicting_modules if mod in sys.modules]
    if loaded_conflicts:
        logger.critical(f"[DIAGNOSTIC JVM] ALERTE: Modules conflictuels déjà chargés: {', '.join(loaded_conflicts)}")
    else:
        logger.info("[DIAGNOSTIC JVM] OK: Aucun module conflictuel connu (opentelemetry, torch, transformers) n'est présent dans sys.modules.")

    # 2. Vérifier si la JVM pense être déjà démarrée
    try:
        is_started = jpype.isJVMStarted()
        logger.info(f"[DIAGNOSTIC JVM] jpype.isJVMStarted() avant l'appel: {is_started}")
    except Exception as e:
        logger.error(f"[DIAGNOSTIC JVM] Erreur en appelant jpype.isJVMStarted(): {e}")

    logger.info("--- [DIAGNOSTIC JVM] Fin de la vérification. Tentative de démarrage... ---")

    # Démarrage de la JVM. Le drapeau `session_fixture_owns_jvm=True` indique
    # que cette fixture est propriétaire de la JVM et est la seule autorisée à l'arrêter.
    from argumentation_analysis.core.jvm_setup import initialize_jvm
    initialize_jvm(session_fixture_owns_jvm=True)
    
    # La fixture cède le contrôle aux tests.
    yield
    
    # Le code après yield est exécuté à la fin de la session de test.
    logger.info("=" * 80)
    logger.info(f" Fin de la fixture jvm_session pour le test : {request.node.name} ")
    logger.info("=" * 80)
    
    # On arrête la JVM en indiquant que c'est bien la fixture de session qui le demande.
    # shutdown_jvm(called_by_session_fixture=True) # Désactivé car notoirement instable.
    logger.warning("L'arrêt de la JVM est désactivé à la fin de la session pour éviter les crashs.")

# La fixture jvm_fixture est supprimée car elle est la source des conflits.
# La gestion de la JVM est maintenant entièrement centralisée dans jvm_session.

@pytest.fixture(scope="function")
def tweety_bridge_fixture(jvm_session):
    """
    Fournit une instance de TweetyBridge connectée à la session JVM gérée
    par la fixture jvm_session.
    """
    # La dépendance à jvm_session garantit que la JVM est démarrée avant
    # l'exécution de ce code.
    from argumentation_analysis.agents.core.logic.tweety_bridge import TweetyBridge
    logger.info("Création de l'instance TweetyBridge pour la fixture...")

    # Vérification explicite que la JVM est bien démarrée par la session
    assert is_jvm_started(), "La fixture jvm_session n'a pas réussi à démarrer la JVM."

    bridge = TweetyBridge()
    assert bridge.initializer.is_jvm_ready(), "La JVM devrait être prête grâce à jvm_session"
    logger.info("Instance TweetyBridge créée avec succès.")
    yield bridge



# Charger les fixtures définies dans d'autres fichiers comme des plugins
pytest_plugins = [
   "tests.fixtures.jvm_subprocess_fixture",
    "pytest_playwright",
]

# --- Chargement conditionnel des fixtures lourdes ---
# Ne charge les fixtures d'intégration (qui dépendent de la JVM) que si
# la session JVM n'est pas explicitement désactivée.
# Cela évite à pytest de tenter de résoudre la fixture jvm_session
# lorsque nous savons qu'elle ne sera pas disponible.
import pytest
_disable_jvm = any(arg == '--disable-jvm-session' for arg in sys.argv)

if not _disable_jvm:
    pytest_plugins.append("tests.fixtures.integration_fixtures")
else:
    # Utilise print pour s'assurer que le message est visible même si le logging n'est pas encore configuré
    print("\n[INFO] Fixtures d'intégration (integration_fixtures.py) non chargées en raison de l'option --disable-jvm-session.")
    # Utilise print pour s'assurer que le message est visible même si le logging n'est pas encore configuré
    print("\n[INFO] Fixtures d'intégration (integration_fixtures.py) non chargées en raison de l'option --disable-jvm-session.")

@pytest.fixture(scope="function", autouse=True)
def check_mock_llm_is_forced(request, monkeypatch):
    """
    Ce "coupe-circuit" est une sécurité pour tous les tests.
    """
    from argumentation_analysis.config.settings import settings
    if 'real_llm' in request.node.keywords:
        logger.warning(f"Le test {request.node.name} utilise le marqueur 'real_llm'. Le mock LLM est désactivé.")
        monkeypatch.setattr(settings, 'MOCK_LLM', False)
        monkeypatch.setattr(settings, 'use_mock_llm', False)
        yield
    else:
        monkeypatch.setattr(settings, 'MOCK_LLM', True)
        monkeypatch.setattr(settings, 'use_mock_llm', True)
        yield
        
@pytest.fixture(scope="session")
def backend_url(request):
    """Provides the backend URL from command-line options."""
    return request.config.getoption("--backend-url")
        
@pytest.fixture
def mock_kernel():
    """
    Provides a mocked Semantic Kernel that is compatible with Pydantic validation.
    It returns a real Kernel instance with a mocked chat completion service.
    """
    try:
        import semantic_kernel as sk
        from argumentation_analysis.core.llm_service import MockChatCompletion
    except ImportError:
        pytest.fail("Failed to import semantic_kernel or MockChatCompletion for mock_kernel fixture.")

    kernel = sk.Kernel()
    mock_service = MockChatCompletion(service_id="mock_service", ai_model_id="mock_model")
    kernel.add_service(mock_service)
    
    # Conserver une certaine compatibilité avec l'ancien mock pour les plugins si nécessaire
    kernel.plugins = MagicMock()
    mock_plugin = MagicMock()
    mock_function = MagicMock()
    mock_function.invoke.return_value = '{"formulas": ["exists X: (Cat(X))"]}'
    mock_plugin.__getitem__.return_value = mock_function
    kernel.plugins.__getitem__.return_value = mock_plugin
    
    return kernel

@pytest.fixture
def fol_agent(mock_kernel):
    """Provides a concrete, testable instance of FOLLogicAgent."""

    class ConcreteFOLAgent(FOLLogicAgent):
        async def validate_argument(self, premises: list[str], conclusion: str, **kwargs) -> bool:
            return True

    agent = ConcreteFOLAgent(kernel=mock_kernel, agent_name="fol_test_agent")
    agent._tweety_bridge = MagicMock()
    agent._tweety_bridge.validate_fol_belief_set.return_value = (True, "Valid")
    return agent

@pytest.fixture
def extract_result_dict():
    """Provides a dictionary for a valid ExtractResult."""
    return {
        "source_name": "Test Source",
        "extract_name": "Test Extract",
        "status": "valid",
        "message": "Extraction réussie",
        "start_marker": "DEBUT_EXTRAIT",
        "end_marker": "FIN_EXTRAIT",
        "template_start": "T{0}",
        "explanation": "Explication de l'extraction",
        "extracted_text": "Texte extrait de test"
    }

@pytest.fixture
def valid_extract_result(extract_result_dict):
    """Provides a valid instance of ExtractResult."""
    from argumentation_analysis.models.extract_result import ExtractResult
    return ExtractResult.from_dict(extract_result_dict)

@pytest.fixture
def error_extract_result(extract_result_dict):
    """Provides an error instance of ExtractResult."""
    error_dict = extract_result_dict.copy()
    error_dict["status"] = "error"
    error_dict["message"] = "Erreur lors de l'extraction"
    return ExtractResult.from_dict(error_dict)

@pytest.fixture
def rejected_extract_result(extract_result_dict):
    """Provides a rejected instance of ExtractResult."""
    rejected_dict = extract_result_dict.copy()
    rejected_dict["status"] = "rejected"
    rejected_dict["message"] = "Extraction rejetée"
    return ExtractResult.from_dict(rejected_dict)

@pytest.fixture
def sample_definitions():
    """Provides a sample ExtractDefinitions object for tests."""
    from argumentation_analysis.models.extract_definition import Extract, SourceDefinition, ExtractDefinitions
    extract = Extract(
        extract_name="Test Extract",
        start_marker="DEBUT_EXTRAIT",
        end_marker="FIN_EXTRAIT",
        template_start="T{0}"
    )
    source = SourceDefinition(
        source_name="Test Source",
        source_type="url",
        schema="https",
        host_parts=["example", "com"],
        path="/test",
        extracts=[extract]
    )
    return ExtractDefinitions(sources=[source])

@pytest.fixture
def mock_parse_args(mocker):
    """Fixture to mock argparse.ArgumentParser.parse_args."""
    return mocker.patch("argparse.ArgumentParser.parse_args")

@pytest.fixture
def successful_simple_argument_analysis_fixture_path(tmp_path):
    """
    Creates a temporary JSON file for testing the successful
    analysis of a simple argument.
    """
    data = {
        "text": "Socrates is a man, all men are mortal, therefore Socrates is mortal.",
        "analysis_mode": "simple"
    }
    file_path = tmp_path / "simple_argument.json"
    file_path.write_text(json.dumps(data))
    return str(file_path)

@pytest.fixture(scope="function")
def page_with_console_logs(page: "Page"):
    """
    Wraps the Playwright page to automatically log console messages,
    especially JS errors.
    """
    def handle_console_message(msg):
        # Filtrer pour ne montrer que les messages pertinents (erreurs, warnings)
        if msg.type.lower() in ['error', 'warning']:
            print(f"\n[CONSOLE {msg.type.upper()}] {msg.text}")
            # Si c'est une erreur, afficher la pile d'appels si disponible
            if msg.location:
                print(f"    at {msg.location['url']}:{msg.location['lineNumber']}:{msg.location['columnNumber']}")

    page.on("console", handle_console_message)
    yield page
    # Le nettoyage se fait automatiquement à la fin du test
    page.remove_listener("console", handle_console_message)


# --- Gestion des Serveurs E2E ---

import subprocess
import time
import requests

def _wait_for_server(url: str, process: subprocess.Popen, timeout: int = 120):
    """Attend qu'un serveur soit disponible ou que le processus se termine."""
    start_time = time.time()
    try:
        while time.time() - start_time < timeout:
            # Vérifie si le processus a terminé prématurément
            if process.poll() is not None:
                # Le serveur s'est arrêté, on lève une erreur avec sa sortie
                stdout, stderr = process.communicate()
                stdout_decoded = stdout.decode('utf-8', 'ignore')
                stderr_decoded = stderr.decode('utf-8', 'ignore')
                
                # Utiliser le logger pour s'assurer que la sortie est capturée par pytest
                logger.error(f"Le serveur {url} a terminé prématurément. Code: {process.poll()}")
                logger.error(f"--- STDOUT DU SERVEUR ---\n{stdout_decoded}")
                logger.error(f"--- STDERR DU SERVEUR ---\n{stderr_decoded}")
                
                raise RuntimeError(
                    f"Le serveur à l'adresse {url} a terminé prématurément avec le code {process.poll()}.\n"
                    f"STDOUT:\n{stdout_decoded}\n\n"
                    f"STDERR:\n{stderr_decoded}"
                )

            try:
                response = requests.get(f"{url}/api/health", timeout=5)
                if response.status_code == 200:
                    logger.info(f"Serveur à l'adresse {url} est prêt !")
                    return True
            except requests.ConnectionError:
                time.sleep(2)  # Attend un peu avant de réessayer
            except requests.Timeout:
                logger.warning(f"Timeout lors de la connexion à {url}. Réessai...")
        
        # Si la boucle se termine, c'est un timeout
        raise TimeoutError(f"Le serveur à l'adresse {url} n'a pas démarré dans le temps imparti de {timeout}s.")
    finally:
        # Dans tous les cas (succès, exception), si le processus est toujours en vie mais que
        # la fonction se termine (par ex. timeout), on essaie de récupérer sa sortie.
        if process.poll() is None:
             logger.info("Le processus serveur est toujours en cours d'exécution après la fin de la vérification.")
        else:
            # S'il y a eu un timeout et que le processus s'est terminé entre-temps,
            # on tente une dernière fois de récupérer sa sortie pour le débogage.
            try:
                stdout, stderr = process.communicate(timeout=5) # Petit timeout pour ne pas bloquer
                logger.error("SORTIE DU SERVEUR CAPTURÉE APRÈS TIMEOUT:")
                logger.error(f"STDOUT:\n{stdout.decode('utf-8', 'ignore')}")
                logger.error(f"STDERR:\n{stderr.decode('utf-8', 'ignore')}")
            except subprocess.TimeoutExpired:
                logger.error("Impossible de récupérer la sortie du processus serveur après le timeout (il est peut-être bloqué).")
            except Exception as e:
                 logger.error(f"Une erreur est survenue en tentant de récupérer la sortie du serveur après timeout: {e}")

def _kill_process(proc):
    if proc and proc.poll() is None:
        try:
            proc.terminate()
            proc.wait(timeout=10)
            logger.info(f"Processus {proc.pid} terminé avec la méthode terminate().")
        except subprocess.TimeoutExpired:
            proc.kill()
            proc.wait(timeout=10)
            logger.warning(f"Processus {proc.pid} ne répondait pas, il a été tué (kill).")
        except Exception as e:
            logger.error(f"Erreur en terminant le processus {proc.pid}: {e}")

@pytest.fixture(scope="session")
def e2e_servers(request):
    """
    Fixture de session qui démarre et gère les serveurs backend et frontend pour les tests E2E.
    Elle utilise `subprocess.Popen` et garantit l'arrêt des serveurs à la fin.
    """
    if request.config.getoption("--disable-e2e-servers-fixture"):
        logger.info("Fixture e2e_servers désactivée via l'option en ligne de commande.")
        yield None, None
        return

    backend_url = request.config.getoption("--backend-url")
    frontend_url = request.config.getoption("--frontend-url")
    project_root = Path(__file__).parent.parent

    # --- VALIDATION CRITIQUE POUR L'ISOLATION DE LA JVM ---
    # Le processus principal de pytest NE DOIT JAMAIS avoir de JVM active
    # lorsque les serveurs E2E sont démarrés en sous-processus.
    # Le sous-processus du backend est le SEUL responsable du démarrage de sa propre JVM.
    if jpype.isJVMStarted():
        pytest.fail(
            "\\n[E2E FATAL] Conflit de JVM détecté !\\n"
            "La JVM est déjà démarrée dans le processus pytest principal. "
            "Cela causera un crash fatal ('access violation') lors du démarrage du serveur backend.\\n"
            "SOLUTION: Assurez-vous que vos tests E2E sont marqués avec @pytest.mark.no_jvm_session "
            "ou lancez pytest avec l'option --disable-jvm-session.",
            pytrace=False
        )
    
    backend_process = None
    frontend_process = None

    try:
        # --- Démarrage du serveur Backend (Application Flask en tant que module) ---
        backend_module = "services.web_api_from_libs.app"
        backend_command = [sys.executable, "-m", backend_module]
        
        backend_port = backend_url.split(":")[-1]

        # --- Définition de l'environnement pour le sous-processus Backend ---
        # Il est crucial de reconstruire un environnement propre qui inclut
        # les variables du .env, car Popen n'hérite pas automatiquement de celles
        # chargées par pytest-dotenv dans le processus principal.
        from dotenv import dotenv_values

        # 1. Copier l'environnement courant
        backend_env = os.environ.copy()

        # 2. Charger les variables du fichier .env
        dotenv_path = project_root / '.env'
        if dotenv_path.exists():
            logger.info(f"Chargement des variables depuis {dotenv_path} pour le sous-processus backend.")
            env_vars = dotenv_values(dotenv_path)
            backend_env.update(env_vars)
            logger.info(f"{len(env_vars)} variables chargées. Clé OPENAI_API_KEY présente: {'OPENAI_API_KEY' in backend_env}")

        # 3. Ajouter/Surcharger les variables spécifiques au test
        backend_env["PORT"] = backend_port
        backend_env["PYTHONPATH"] = str(project_root)
        backend_env["FORCE_MOCK_LLM"] = "true"  # Force le mock pour les tests E2E

        logger.info(f"Démarrage du serveur backend Flask avec la commande: {' '.join(backend_command)}")
        # Création des fichiers de log
        e2e_logs_dir = project_root / "_e2e_logs"
        e2e_logs_dir.mkdir(exist_ok=True)
        backend_log_path = e2e_logs_dir / "backend_server.log"
        backend_log_file = open(backend_log_path, "w")

        logger.info(f"Démarrage du serveur backend Flask. Logs dans: {backend_log_path}")
        backend_process = subprocess.Popen(
            backend_command,
            cwd=project_root,
            stdout=backend_log_file,
            stderr=backend_log_file,
            env=backend_env
        )

        # Attendre que le backend soit prêt
        _wait_for_server(backend_url, backend_process)

        # --- Démarrage du serveur Frontend ---
        frontend_command = ["npm", "start"]
        frontend_dir = project_root / "services" / "web_api" / "interface-web-argumentative"
        # Création d'un environnement pour le frontend avec le port personnalisé
        frontend_env = os.environ.copy()
        frontend_env["PORT"] = frontend_url.split(":")[-1]
        
        logger.info(f"Démarrage du serveur frontend dans '{frontend_dir}' avec la commande: {' '.join(frontend_command)}")
        # Création des fichiers de log pour le frontend
        frontend_log_path = e2e_logs_dir / "frontend_server.log"
        frontend_log_file = open(frontend_log_path, "w")

        logger.info(f"Démarrage du serveur frontend dans '{frontend_dir}'. Logs dans: {frontend_log_path}")
        frontend_process = subprocess.Popen(
            frontend_command,
            cwd=frontend_dir,
            stdout=frontend_log_file,
            stderr=frontend_log_file,
            env=frontend_env,
            shell=True
        )

        # Simple attente pour le frontend, car il n'a pas de healthcheck standard
        logger.info("Attente de 15 secondes pour le démarrage du serveur frontend...")
        time.sleep(15)

        yield backend_url, frontend_url

    finally:
        logger.info("--- Nettoyage de la fixture e2e_servers ---")
        _kill_process(frontend_process)
        if 'frontend_log_file' in locals() and not frontend_log_file.closed:
            frontend_log_file.close()

        _kill_process(backend_process)
        if 'backend_log_file' in locals() and not backend_log_file.closed:
            backend_log_file.close()
            
        logger.info("Serveurs E2E terminés.")
>>>>>>> 90e24fa0
<|MERGE_RESOLUTION|>--- conflicted
+++ resolved
@@ -1,1346 +1,661 @@
-<<<<<<< HEAD
-import json
-#!/usr/bin/env python3
-# -*- coding: utf-8 -*-
-
-"""
-Configuration pytest globale pour l'ensemble des tests du projet.
-"""
-
-import pytest
-import logging
-import os
-import sys
-import asyncio
-from pathlib import Path
-import shutil
-from unittest.mock import patch, MagicMock
-import nest_asyncio
-import jpype
-from unittest.mock import patch, MagicMock
-
-# --- Mocking global pour les tests E2E ---
-# Si --disable-jvm-session est présent, on mocke jpype AVANT toute autre importation.
-_disable_jvm_early_check = any(arg == '--disable-jvm-session' for arg in sys.argv)
-if _disable_jvm_early_check:
-    print("[INFO] Early check: --disable-jvm-session detected. Mocking jpype globally.")
-    sys.modules['jpype'] = MagicMock()
-    sys.modules['jpype.imports'] = MagicMock()
-
-# Désactive la vérification de l'environnement Conda pour les tests E2E
-os.environ['E2E_TESTING_MODE'] = '1'
-
-# --- Importations préventives pour éviter les conflits de bas niveau ---
-# Il est crucial d'importer les bibliothèques lourdes comme torch et transformers
-# AVANT que jpype ne soit initialisé pour éviter des crashs de type "access violation".
-# Ces imports sont effectués au niveau du module pour garantir qu'ils sont chargés
-# avant même que pytest ne commence à traiter les fixtures.
-try:
-    import torch
-    import transformers
-    import openai
-    import semantic_kernel
-except ImportError as e:
-    # Utilise print car le logger n'est pas encore configuré à ce stade.
-    print(f"[AVERTISSEMENT CONTEST] L'importation préventive d'une bibliothèque a échoué: {e}", file=sys.stderr)
-# Ajouter le répertoire racine et les sous-répertoires pertinents au PYTHONPATH
-project_root = Path(__file__).parent.parent
-additional_paths = [
-    str(project_root),
-    str(project_root / "scripts"),
-    str(project_root / "examples" / "scripts_demonstration"),
-    str(project_root / "services"),
-]
-for path in additional_paths:
-    if path not in sys.path:
-        sys.path.insert(0, path)
-
-# Importations nécessaires pour les fixtures ci-dessous
-
-
-logger = logging.getLogger(__name__)
-
-# --- Mocking de python-dotenv ---
-_dotenv_patcher = None
-MOCK_DOTENV = os.environ.get("MOCK_DOTENV_IN_TESTS", "false").lower() in ("true", "1", "t")
-
-
-def pytest_addoption(parser):
-    """Ajoute des options de ligne de commande personnalisées à pytest."""
-    parser.addoption(
-        "--allow-dotenv", action="store_true", default=False, help="Désactive le mock de dotenv et autorise le chargement du vrai fichier .env."
-    )
-    parser.addoption(
-        "--disable-e2e-servers-fixture", action="store_true", default=False, help="Désactive la fixture qui gère les serveurs E2E."
-    )
-    parser.addoption(
-        "--disable-jvm-session", action="store_true", default=False, help="Désactive complètement la fixture de session JVM."
-    )
-    parser.addoption("--frontend-url", action="store", default="http://localhost:8085", help="URL pour le serveur frontend E2E.")
-    parser.addoption("--backend-url", action="store", default="http://localhost:8095", help="URL pour le serveur backend E2E.")
-
-def pytest_configure(config):
-    """
-    Hook de configuration précoce de pytest.
-    """
-    # ========================== VÉRIFICATION CRITIQUE DE L'ENVIRONNEMENT ==========================
-    # Le bloc suivant est essentiel pour garantir que les tests s'exécutent dans le bon environnement Conda.
-    # NE PAS COMMENTER OU DÉSACTIVER, sauf en cas de maintenance délibérée de l'infrastructure de test.
-    try:
-        from argumentation_analysis.core.environment import ensure_env
-        ensure_env()
-    except RuntimeError as e:
-        pytest.exit(f"\n\n[FATAL] ERREUR DE CONFIGURATION DE L'ENVIRONNEMENT:\n{e}", returncode=1)
-    # ===============================================================================================
-
-    # Désactive dynamiquement le plugin opentelemetry pour éviter les conflits
-    # avec jpype, qui peuvent causer un crash "access violation" sur Windows.
-    if "opentelemetry" in config.pluginmanager.list_name_plugin():
-        plugin = config.pluginmanager.get_plugin("opentelemetry")
-        config.pluginmanager.unregister(plugin)
-        print("Plugin opentelemetry désenregistré pour éviter le crash de la JVM.", file=sys.stderr)
-
-    global MOCK_DOTENV, _dotenv_patcher
-    
-    from dotenv import dotenv_values
-
-    if config.getoption("--allow-dotenv"):
-        MOCK_DOTENV = False
-        print("\n[INFO] Dotenv mocking is DISABLED. Real .env file will be used.")
-
-        project_dir = Path(__file__).parent.parent
-        # Hiérarchie de chargement: .env.test > .env
-        dotenv_test_path = project_dir / '.env.test'
-        dotenv_path = project_dir / '.env'
-
-        if dotenv_test_path.exists():
-            print(f"[INFO] Loading .env.test file from: {dotenv_test_path}")
-            env_vars = dotenv_values(dotenv_path=dotenv_test_path)
-        elif dotenv_path.exists():
-            print(f"[INFO] Loading .env file from: {dotenv_path}")
-            env_vars = dotenv_values(dotenv_path=dotenv_path)
-        else:
-            env_vars = {}
-            print("[INFO] No .env or .env.test file found.")
-
-        if env_vars:
-            
-            if not env_vars:
-                print(f"[WARNING] .env file found at '{dotenv_path}' but it seems to be empty.")
-                return
-
-            updated_vars = 0
-            for key, value in env_vars.items():
-                if value is not None:
-                    if key in os.environ:
-                        print(f"[INFO] Overriding existing environment variable '{key}'.")
-                    os.environ[key] = value
-                    updated_vars += 1
-                else:
-                    print(f"[WARNING] Skipping .env variable '{key}' because its value is None.")
-            
-            print(f"[INFO] Loaded {updated_vars} variables from .env into os.environ.")
-            
-            if 'OPENAI_API_KEY' not in os.environ:
-                 print(f"[WARNING] OPENAI_API_KEY was not found in the loaded .env variables.")
-            else:
-                 print("[INFO] OPENAI_API_KEY successfully loaded.")
-
-        else:
-            print(f"[INFO] No .env file found at '{dotenv_path}'.")
-    
-    # --- Désactivation d'OpenTelemetry pour les tests ---
-    # Pour éviter les erreurs de connexion pendant les tests, nous désactivons
-    # explicitement les exportateurs OTLP, sauf si demandé autrement.
-    print("\\n[INFO] Disabling OpenTelemetry exporters for tests by default.")
-    os.environ["OTEL_TRACES_EXPORTER"] = "none"
-    os.environ["OTEL_METRICS_EXPORTER"] = "none"
-    os.environ["OTEL_LOGS_EXPORTER"] = "none"
-
-    config.addinivalue_line("markers", "slow: marks tests as slow (deselect with '-m \"not slow\"')")
-    config.addinivalue_line("markers", "integration: marks tests as integration tests")
-    config.addinivalue_line("markers", "unit: marks tests as unit tests")
-    config.addinivalue_line("markers", "e2e: marks tests as end-to-end tests")
-    config.addinivalue_line("markers", "api: marks tests related to the API")
-    config.addinivalue_line("markers", "real_llm: marks tests that require a real LLM service")
-    config.addinivalue_line("markers", "real_jpype: marks tests that require a real JPype/JVM environment")
-    config.addinivalue_line("markers", "no_jvm_session: marks tests that should not start the shared JVM session")
-    config.addinivalue_line("markers", "jvm_test: marks tests that require the JVM to be started.")
-
-    if MOCK_DOTENV:
-        print("[INFO] Dotenv mocking is ENABLED. .env files will be ignored by tests.")
-        _dotenv_patcher = patch('dotenv.main.dotenv_values', return_value={}, override=True)
-        _dotenv_patcher.start()
-
-def pytest_unconfigure(config):
-    """
-    Arrête le patcher dotenv à la fin de la session de test pour nettoyer.
-    """
-    global _dotenv_patcher
-    if _dotenv_patcher:
-        print("\n[INFO] Stopping dotenv mock.")
-        _dotenv_patcher.stop()
-        _dotenv_patcher = None
-
-def pytest_sessionstart(session):
-    """
-    Hook exécuté au tout début de la session de test, avant la collecte.
-    C'est l'endroit le plus sûr pour initialiser la JVM afin d'éviter les conflits
-    avec les bibliothèques natives chargées par les plugins pytest.
-    """
-    logger.info("=" * 80)
-    logger.info("pytest_sessionstart: Initialisation de la JVM...")
-    logger.info("=" * 80)
-
-    if session.config.getoption("--disable-jvm-session"):
-        logger.warning("Initialisation de la JVM sautée via --disable-jvm-session.")
-        session.config.cache.set("jvm_started", False)
-        return
-
-    try:
-        from argumentation_analysis.core.jvm_setup import initialize_jvm
-        initialize_jvm(session_fixture_owns_jvm=True)
-        session.config.cache.set("jvm_started", True)
-        logger.info("JVM initialisée avec succès depuis pytest_sessionstart.")
-    except Exception as e:
-        logger.error(f"ÉCHEC CRITIQUE de l'initialisation de la JVM dans pytest_sessionstart: {e}")
-        session.config.cache.set("jvm_started", False)
-        # On ne lance pas pytest.exit ici pour laisser les tests non-JVM s'exécuter
-        # Mais on pourrait le faire si la JVM est absolument critique pour toute la suite.
-
-
-def pytest_sessionfinish(session):
-    """
-    Hook exécuté à la toute fin de la session de test.
-    """
-    # L'arrêt de la JVM est instable, on se conforme au commentaire existant.
-    logger.info("=" * 80)
-    logger.info("pytest_sessionfinish: L'arrêt de la JVM est désactivé pour plus de stabilité.")
-    logger.info("=" * 80)
-
-
-@pytest.fixture(scope="session", autouse=True)
-def setup_test_environment():
-    """
-    Fixture de session pour configurer l'environnement de test global.
-    Définit une variable d'environnement pour signaler que les tests sont en cours.
-    """
-    os.environ['PYTEST_RUNNING'] = '1'
-    # --- FORCER LE SOLVEUR 'TWEETY' ---
-    # Pour éviter le crash 'access violation' causé par le conflit entre la JVM
-    # et la DLL native de Prover9, nous forçons l'utilisation du solveur 'tweety'
-    # pour toute la session de test.
-    os.environ['ARG_ANALYSIS_SOLVER'] = 'tweety'
-    logger.info("Variable d'environnement 'PYTEST_RUNNING' définie à '1'.")
-    logger.info("Variable d'environnement 'ARG_ANALYSIS_SOLVER' forcée à 'tweety' pour éviter les conflits natifs.")
-    
-    yield
-    
-    del os.environ['PYTEST_RUNNING']
-    # Pas besoin de supprimer ARG_ANALYSIS_SOLVER car l'environnement est propre à cette session de test
-    logger.info("Variable d'environnement 'PYTEST_RUNNING' supprimée.")
-
-
-@pytest.fixture(scope="session", autouse=True)
-def apply_nest_asyncio():
-    """
-    Applique nest_asyncio pour permettre l'exécution de boucles d'événements imbriquées.
-    Cette fixture est maintenant en `autouse=True` pour s'assurer qu'elle s'exécute tôt.
-    """
-    try:
-        import nest_asyncio
-        nest_asyncio.apply()
-        logger.info("nest_asyncio.apply() has been called.")
-    except ImportError:
-        logger.error("`nest_asyncio` is not installed. Please install it with `pip install nest-asyncio`.")
-        pytest.fail("Missing dependency: nest_asyncio is required for running async tests with Playwright.", pytrace=False)
-    yield
-
-
-@pytest.fixture(scope="session", autouse=True)
-def jvm_session(request):
-    """
-    Fixture de session qui sert maintenant de "garde" pour les tests nécessitant la JVM.
-    L'initialisation réelle a été déplacée vers `pytest_sessionstart` pour une exécution
-    plus précoce et plus sûre. Cette fixture vérifie si l'initialisation a réussi.
-    """
-    jvm_started = request.config.cache.get("jvm_started", False)
-    
-    is_no_jvm_test = 'no_jvm_session' in request.node.keywords
-    is_jvm_disabled_globally = request.config.getoption("--disable-jvm-session")
-
-    # Si la JVM n'est pas nécessaire ou désactivée, on ne fait rien.
-    if is_no_jvm_test or is_jvm_disabled_globally:
-        yield
-        return
-
-    # Si le test nécessite la JVM mais qu'elle n'a pas démarré, on le saute.
-    if not jvm_started:
-        pytest.skip("Saut du test car l'initialisation de la JVM a échoué dans pytest_sessionstart.")
-    
-    # La JVM est prête, le test peut s'exécuter.
-    yield
-
-# La fixture jvm_fixture est supprimée car elle est la source des conflits.
-# La gestion de la JVM est maintenant entièrement centralisée dans jvm_session.
-
-@pytest.fixture(scope="function")
-def tweety_bridge_fixture(jvm_session):
-    """
-    Fournit une instance de TweetyBridge connectée à la session JVM gérée
-    par la fixture jvm_session.
-    """
-    # La dépendance à jvm_session garantit que la JVM est démarrée avant
-    # l'exécution de ce code.
-    from argumentation_analysis.agents.core.logic.tweety_bridge import TweetyBridge
-    logger.info("Création de l'instance TweetyBridge pour la fixture...")
-
-    # Vérification explicite que la JVM est bien démarrée par la session
-    assert jpype.isJVMStarted(), "La fixture jvm_session n'a pas réussi à démarrer la JVM."
-
-    bridge = TweetyBridge()
-    assert bridge.initializer.is_jvm_ready(), "La JVM devrait être prête grâce à jvm_session"
-    logger.info("Instance TweetyBridge créée avec succès.")
-    yield bridge
-
-
-
-# Charger les fixtures définies dans d'autres fichiers comme des plugins
-pytest_plugins = [
-   "tests.fixtures.jvm_subprocess_fixture",
-    "pytest_playwright",
-]
-
-# --- Chargement conditionnel des fixtures lourdes ---
-# Ne charge les fixtures d'intégration (qui dépendent de la JVM) que si
-# la session JVM n'est pas explicitement désactivée.
-# Cela évite à pytest de tenter de résoudre la fixture jvm_session
-# lorsque nous savons qu'elle ne sera pas disponible.
-import pytest
-_disable_jvm = any(arg == '--disable-jvm-session' for arg in sys.argv)
-
-if not _disable_jvm:
-    pytest_plugins.append("tests.fixtures.integration_fixtures")
-else:
-    # Utilise print pour s'assurer que le message est visible même si le logging n'est pas encore configuré
-    print("\n[INFO] Fixtures d'intégration (integration_fixtures.py) non chargées en raison de l'option --disable-jvm-session.")
-    # Utilise print pour s'assurer que le message est visible même si le logging n'est pas encore configuré
-    print("\n[INFO] Fixtures d'intégration (integration_fixtures.py) non chargées en raison de l'option --disable-jvm-session.")
-
-@pytest.fixture(scope="function", autouse=True)
-def check_mock_llm_is_forced(request, monkeypatch):
-    """
-    Ce "coupe-circuit" est une sécurité pour tous les tests.
-    """
-    from argumentation_analysis.config.settings import settings
-    if 'real_llm' in request.node.keywords:
-        logger.warning(f"Le test {request.node.name} utilise le marqueur 'real_llm'. Le mock LLM est désactivé.")
-        monkeypatch.setattr(settings, 'MOCK_LLM', False)
-        monkeypatch.setattr(settings, 'use_mock_llm', False)
-        yield
-    else:
-        monkeypatch.setattr(settings, 'MOCK_LLM', True)
-        monkeypatch.setattr(settings, 'use_mock_llm', True)
-        yield
-        
-@pytest.fixture(scope="session")
-def backend_url(request):
-    """Provides the backend URL from command-line options."""
-    return request.config.getoption("--backend-url")
-        
-@pytest.fixture
-def mock_kernel():
-    """
-    Provides a mocked Semantic Kernel that is compatible with Pydantic validation.
-    It returns a real Kernel instance with a mocked chat completion service.
-    """
-    try:
-        import semantic_kernel as sk
-        from argumentation_analysis.core.llm_service import MockChatCompletion
-    except ImportError:
-        pytest.fail("Failed to import semantic_kernel or MockChatCompletion for mock_kernel fixture.")
-
-    kernel = sk.Kernel()
-    mock_service = MockChatCompletion(service_id="mock_service", ai_model_id="mock_model")
-    kernel.add_service(mock_service)
-    
-    # Conserver une certaine compatibilité avec l'ancien mock pour les plugins si nécessaire
-    kernel.plugins = MagicMock()
-    mock_plugin = MagicMock()
-    mock_function = MagicMock()
-    mock_function.invoke.return_value = '{"formulas": ["exists X: (Cat(X))"]}'
-    mock_plugin.__getitem__.return_value = mock_function
-    kernel.plugins.__getitem__.return_value = mock_plugin
-    
-    return kernel
-
-@pytest.fixture
-def fol_agent(mock_kernel):
-    """Provides a concrete, testable instance of FOLLogicAgent."""
-
-    class ConcreteFOLAgent(FOLLogicAgent):
-        async def validate_argument(self, premises: list[str], conclusion: str, **kwargs) -> bool:
-            return True
-
-    agent = ConcreteFOLAgent(kernel=mock_kernel, agent_name="fol_test_agent")
-    agent._tweety_bridge = MagicMock()
-    agent._tweety_bridge.validate_fol_belief_set.return_value = (True, "Valid")
-    return agent
-
-@pytest.fixture
-def extract_result_dict():
-    """Provides a dictionary for a valid ExtractResult."""
-    return {
-        "source_name": "Test Source",
-        "extract_name": "Test Extract",
-        "status": "valid",
-        "message": "Extraction réussie",
-        "start_marker": "DEBUT_EXTRAIT",
-        "end_marker": "FIN_EXTRAIT",
-        "template_start": "T{0}",
-        "explanation": "Explication de l'extraction",
-        "extracted_text": "Texte extrait de test"
-    }
-
-@pytest.fixture
-def valid_extract_result(extract_result_dict):
-    """Provides a valid instance of ExtractResult."""
-    from argumentation_analysis.models.extract_result import ExtractResult
-    return ExtractResult.from_dict(extract_result_dict)
-
-@pytest.fixture
-def error_extract_result(extract_result_dict):
-    """Provides an error instance of ExtractResult."""
-    error_dict = extract_result_dict.copy()
-    error_dict["status"] = "error"
-    error_dict["message"] = "Erreur lors de l'extraction"
-    return ExtractResult.from_dict(error_dict)
-
-@pytest.fixture
-def rejected_extract_result(extract_result_dict):
-    """Provides a rejected instance of ExtractResult."""
-    rejected_dict = extract_result_dict.copy()
-    rejected_dict["status"] = "rejected"
-    rejected_dict["message"] = "Extraction rejetée"
-    return ExtractResult.from_dict(rejected_dict)
-
-@pytest.fixture
-def sample_definitions():
-    """Provides a sample ExtractDefinitions object for tests."""
-    from argumentation_analysis.models.extract_definition import Extract, SourceDefinition, ExtractDefinitions
-    extract = Extract(
-        extract_name="Test Extract",
-        start_marker="DEBUT_EXTRAIT",
-        end_marker="FIN_EXTRAIT",
-        template_start="T{0}"
-    )
-    source = SourceDefinition(
-        source_name="Test Source",
-        source_type="url",
-        schema="https",
-        host_parts=["example", "com"],
-        path="/test",
-        extracts=[extract]
-    )
-    return ExtractDefinitions(sources=[source])
-
-@pytest.fixture
-def mock_parse_args(mocker):
-    """Fixture to mock argparse.ArgumentParser.parse_args."""
-    return mocker.patch("argparse.ArgumentParser.parse_args")
-
-@pytest.fixture
-def successful_simple_argument_analysis_fixture_path(tmp_path):
-    """
-    Creates a temporary JSON file for testing the successful
-    analysis of a simple argument.
-    """
-    data = {
-        "text": "Socrates is a man, all men are mortal, therefore Socrates is mortal.",
-        "analysis_mode": "simple"
-    }
-    file_path = tmp_path / "simple_argument.json"
-    file_path.write_text(json.dumps(data))
-    return str(file_path)
-
-@pytest.fixture(scope="function")
-def page_with_console_logs(page: "Page"):
-    """
-    Wraps the Playwright page to automatically log console messages,
-    especially JS errors.
-    """
-    def handle_console_message(msg):
-        # Filtrer pour ne montrer que les messages pertinents (erreurs, warnings)
-        if msg.type.lower() in ['error', 'warning']:
-            print(f"\n[CONSOLE {msg.type.upper()}] {msg.text}")
-            # Si c'est une erreur, afficher la pile d'appels si disponible
-            if msg.location:
-                print(f"    at {msg.location['url']}:{msg.location['lineNumber']}:{msg.location['columnNumber']}")
-
-    page.on("console", handle_console_message)
-    yield page
-    # Le nettoyage se fait automatiquement à la fin du test
-    page.remove_listener("console", handle_console_message)
-
-
-# --- Gestion des Serveurs E2E ---
-
-import subprocess
-import time
-import requests
-
-def _wait_for_server(url: str, process: subprocess.Popen, timeout: int = 120):
-    """Attend qu'un serveur soit disponible ou que le processus se termine."""
-    start_time = time.time()
-    try:
-        while time.time() - start_time < timeout:
-            # Vérifie si le processus a terminé prématurément
-            if process.poll() is not None:
-                # Le serveur s'est arrêté, on lève une erreur avec sa sortie
-                stdout, stderr = process.communicate()
-                stdout_decoded = stdout.decode('utf-8', 'ignore')
-                stderr_decoded = stderr.decode('utf-8', 'ignore')
-                
-                # Utiliser le logger pour s'assurer que la sortie est capturée par pytest
-                logger.error(f"Le serveur {url} a terminé prématurément. Code: {process.poll()}")
-                logger.error(f"--- STDOUT DU SERVEUR ---\n{stdout_decoded}")
-                logger.error(f"--- STDERR DU SERVEUR ---\n{stderr_decoded}")
-                
-                raise RuntimeError(
-                    f"Le serveur à l'adresse {url} a terminé prématurément avec le code {process.poll()}.\n"
-                    f"STDOUT:\n{stdout_decoded}\n\n"
-                    f"STDERR:\n{stderr_decoded}"
-                )
-
-            try:
-                response = requests.get(f"{url}/api/health", timeout=5)
-                if response.status_code == 200:
-                    logger.info(f"Serveur à l'adresse {url} est prêt !")
-                    return True
-            except requests.ConnectionError:
-                time.sleep(2)  # Attend un peu avant de réessayer
-            except requests.Timeout:
-                logger.warning(f"Timeout lors de la connexion à {url}. Réessai...")
-        
-        # Si la boucle se termine, c'est un timeout
-        raise TimeoutError(f"Le serveur à l'adresse {url} n'a pas démarré dans le temps imparti de {timeout}s.")
-    finally:
-        # Dans tous les cas (succès, exception), si le processus est toujours en vie mais que
-        # la fonction se termine (par ex. timeout), on essaie de récupérer sa sortie.
-        if process.poll() is None:
-             logger.info("Le processus serveur est toujours en cours d'exécution après la fin de la vérification.")
-        else:
-            # S'il y a eu un timeout et que le processus s'est terminé entre-temps,
-            # on tente une dernière fois de récupérer sa sortie pour le débogage.
-            try:
-                stdout, stderr = process.communicate(timeout=5) # Petit timeout pour ne pas bloquer
-                logger.error("SORTIE DU SERVEUR CAPTURÉE APRÈS TIMEOUT:")
-                logger.error(f"STDOUT:\n{stdout.decode('utf-8', 'ignore')}")
-                logger.error(f"STDERR:\n{stderr.decode('utf-8', 'ignore')}")
-            except subprocess.TimeoutExpired:
-                logger.error("Impossible de récupérer la sortie du processus serveur après le timeout (il est peut-être bloqué).")
-            except Exception as e:
-                 logger.error(f"Une erreur est survenue en tentant de récupérer la sortie du serveur après timeout: {e}")
-
-def _kill_process(proc):
-    if proc and proc.poll() is None:
-        try:
-            proc.terminate()
-            proc.wait(timeout=10)
-            logger.info(f"Processus {proc.pid} terminé avec la méthode terminate().")
-        except subprocess.TimeoutExpired:
-            proc.kill()
-            proc.wait(timeout=10)
-            logger.warning(f"Processus {proc.pid} ne répondait pas, il a été tué (kill).")
-        except Exception as e:
-            logger.error(f"Erreur en terminant le processus {proc.pid}: {e}")
-
-@pytest.fixture(scope="session")
-def e2e_servers(request):
-    """
-    Fixture de session qui démarre et gère les serveurs backend et frontend pour les tests E2E.
-    Elle utilise `subprocess.Popen` et garantit l'arrêt des serveurs à la fin.
-    """
-    if request.config.getoption("--disable-e2e-servers-fixture"):
-        logger.info("Fixture e2e_servers désactivée via l'option en ligne de commande.")
-        yield None, None
-        return
-
-    backend_url = request.config.getoption("--backend-url")
-    frontend_url = request.config.getoption("--frontend-url")
-    project_root = Path(__file__).parent.parent
-    
-    backend_process = None
-    frontend_process = None
-
-    try:
-        # --- Démarrage du serveur Backend (Application Flask en tant que module) ---
-        backend_module = "services.web_api_from_libs.app"
-        backend_command = [sys.executable, "-m", backend_module]
-        
-        backend_port = backend_url.split(":")[-1]
-
-        # --- Définition de l'environnement pour le sous-processus Backend ---
-        # Il est crucial de reconstruire un environnement propre qui inclut
-        # les variables du .env, car Popen n'hérite pas automatiquement de celles
-        # chargées par pytest-dotenv dans le processus principal.
-        from dotenv import dotenv_values
-
-        # 1. Copier l'environnement courant
-        backend_env = os.environ.copy()
-
-        # 2. Charger les variables du fichier .env
-        dotenv_path = project_root / '.env'
-        if dotenv_path.exists():
-            logger.info(f"Chargement des variables depuis {dotenv_path} pour le sous-processus backend.")
-            env_vars = dotenv_values(dotenv_path)
-            backend_env.update(env_vars)
-            logger.info(f"{len(env_vars)} variables chargées. Clé OPENAI_API_KEY présente: {'OPENAI_API_KEY' in backend_env}")
-
-        # 3. Ajouter/Surcharger les variables spécifiques au test
-        backend_env["PORT"] = backend_port
-        backend_env["PYTHONPATH"] = str(project_root)
-        backend_env["FORCE_MOCK_LLM"] = "true"  # Force le mock pour les tests E2E
-
-        logger.info(f"Démarrage du serveur backend Flask avec la commande: {' '.join(backend_command)}")
-        # Création des fichiers de log
-        e2e_logs_dir = project_root / "_e2e_logs"
-        e2e_logs_dir.mkdir(exist_ok=True)
-        backend_log_path = e2e_logs_dir / "backend_server.log"
-        backend_log_file = open(backend_log_path, "w")
-
-        logger.info(f"Démarrage du serveur backend Flask. Logs dans: {backend_log_path}")
-        backend_process = subprocess.Popen(
-            backend_command,
-            cwd=project_root,
-            stdout=backend_log_file,
-            stderr=backend_log_file,
-            env=backend_env
-        )
-
-        # Attendre que le backend soit prêt
-        _wait_for_server(backend_url, backend_process)
-
-        # --- Démarrage du serveur Frontend ---
-        frontend_command = ["npm", "start"]
-        frontend_dir = project_root / "services" / "web_api" / "interface-web-argumentative"
-        # Création d'un environnement pour le frontend avec le port personnalisé
-        frontend_env = os.environ.copy()
-        frontend_env["PORT"] = frontend_url.split(":")[-1]
-        
-        logger.info(f"Démarrage du serveur frontend dans '{frontend_dir}' avec la commande: {' '.join(frontend_command)}")
-        # Création des fichiers de log pour le frontend
-        frontend_log_path = e2e_logs_dir / "frontend_server.log"
-        frontend_log_file = open(frontend_log_path, "w")
-
-        logger.info(f"Démarrage du serveur frontend dans '{frontend_dir}'. Logs dans: {frontend_log_path}")
-        frontend_process = subprocess.Popen(
-            frontend_command,
-            cwd=frontend_dir,
-            stdout=frontend_log_file,
-            stderr=frontend_log_file,
-            env=frontend_env,
-            shell=True
-        )
-
-        # Simple attente pour le frontend, car il n'a pas de healthcheck standard
-        logger.info("Attente de 15 secondes pour le démarrage du serveur frontend...")
-        time.sleep(15)
-
-        yield backend_url, frontend_url
-
-    finally:
-        logger.info("--- Nettoyage de la fixture e2e_servers ---")
-        _kill_process(frontend_process)
-        if 'frontend_log_file' in locals() and not frontend_log_file.closed:
-            frontend_log_file.close()
-
-        _kill_process(backend_process)
-        if 'backend_log_file' in locals() and not backend_log_file.closed:
-            backend_log_file.close()
-            
-        logger.info("Serveurs E2E terminés.")
-=======
-import json
-#!/usr/bin/env python3
-# -*- coding: utf-8 -*-
-
-"""
-Configuration pytest globale pour l'ensemble des tests du projet.
-"""
-
-import pytest
-import logging
-import os
-import sys
-import asyncio
-from pathlib import Path
-import shutil
-from unittest.mock import patch, MagicMock
-import nest_asyncio
-import jpype
-from unittest.mock import patch, MagicMock
-
-# --- Mocking global pour les tests E2E ---
-# Si --disable-jvm-session est présent, on mocke jpype AVANT toute autre importation.
-_disable_jvm_early_check = any(arg == '--disable-jvm-session' for arg in sys.argv)
-if _disable_jvm_early_check:
-    print("[INFO] Early check: --disable-jvm-session detected. Mocking jpype globally.")
-    sys.modules['jpype'] = MagicMock()
-    sys.modules['jpype.imports'] = MagicMock()
-
-# Désactive la vérification de l'environnement Conda pour les tests E2E
-os.environ['E2E_TESTING_MODE'] = '1'
-
-# --- Importations préventives pour éviter les conflits de bas niveau ---
-# NOTE: Ce bloc a été déplacé dans la fixture `jvm_session` pour garantir
-# que les imports ont lieu dans le bon contexte, juste avant l'initialisation de la JVM.
-
-
-
-# Ajouter le répertoire racine et les sous-répertoires pertinents au PYTHONPATH
-project_root = Path(__file__).parent.parent
-additional_paths = [
-    str(project_root),
-    str(project_root / "scripts"),
-    str(project_root / "examples" / "scripts_demonstration"),
-    str(project_root / "services"),
-]
-for path in additional_paths:
-    if path not in sys.path:
-        sys.path.insert(0, path)
-
-# Importations nécessaires pour les fixtures ci-dessous
-
-
-logger = logging.getLogger(__name__)
-
-# --- Mocking de python-dotenv ---
-_dotenv_patcher = None
-MOCK_DOTENV = os.environ.get("MOCK_DOTENV_IN_TESTS", "false").lower() in ("true", "1", "t")
-
-
-def pytest_addoption(parser):
-    """Ajoute des options de ligne de commande personnalisées à pytest."""
-    parser.addoption(
-        "--allow-dotenv", action="store_true", default=False, help="Désactive le mock de dotenv et autorise le chargement du vrai fichier .env."
-    )
-    parser.addoption(
-        "--disable-e2e-servers-fixture", action="store_true", default=False, help="Désactive la fixture qui gère les serveurs E2E."
-    )
-    parser.addoption(
-        "--disable-jvm-session", action="store_true", default=False, help="Désactive complètement la fixture de session JVM."
-    )
-    parser.addoption("--frontend-url", action="store", default="http://localhost:8085", help="URL pour le serveur frontend E2E.")
-    parser.addoption("--backend-url", action="store", default="http://localhost:8095", help="URL pour le serveur backend E2E.")
-
-def pytest_configure(config):
-    """
-    Hook de configuration précoce de pytest.
-    """
-    # ========================== VÉRIFICATION CRITIQUE DE L'ENVIRONNEMENT ==========================
-    # Le bloc suivant est essentiel pour garantir que les tests s'exécutent dans le bon environnement Conda.
-    # NE PAS COMMENTER OU DÉSACTIVER, sauf en cas de maintenance délibérée de l'infrastructure de test.
-    try:
-        from argumentation_analysis.core.environment import ensure_env
-        ensure_env()
-    except RuntimeError as e:
-        pytest.exit(f"\n\n[FATAL] ERREUR DE CONFIGURATION DE L'ENVIRONNEMENT:\n{e}", returncode=1)
-    # ===============================================================================================
-
-    # Désactive dynamiquement le plugin opentelemetry pour éviter les conflits
-    # avec jpype, qui peuvent causer un crash "access violation" sur Windows.
-    if "opentelemetry" in config.pluginmanager.list_name_plugin():
-        plugin = config.pluginmanager.get_plugin("opentelemetry")
-        config.pluginmanager.unregister(plugin)
-        print("Plugin opentelemetry désenregistré pour éviter le crash de la JVM.", file=sys.stderr)
-
-    global MOCK_DOTENV, _dotenv_patcher
-    
-    from dotenv import dotenv_values
-
-    if config.getoption("--allow-dotenv"):
-        MOCK_DOTENV = False
-        print("\n[INFO] Dotenv mocking is DISABLED. Real .env file will be used.")
-
-        project_dir = Path(__file__).parent.parent
-        # Hiérarchie de chargement: .env.test > .env
-        dotenv_test_path = project_dir / '.env.test'
-        dotenv_path = project_dir / '.env'
-
-        if dotenv_test_path.exists():
-            print(f"[INFO] Loading .env.test file from: {dotenv_test_path}")
-            env_vars = dotenv_values(dotenv_path=dotenv_test_path)
-        elif dotenv_path.exists():
-            print(f"[INFO] Loading .env file from: {dotenv_path}")
-            env_vars = dotenv_values(dotenv_path=dotenv_path)
-        else:
-            env_vars = {}
-            print("[INFO] No .env or .env.test file found.")
-
-        if env_vars:
-            
-            if not env_vars:
-                print(f"[WARNING] .env file found at '{dotenv_path}' but it seems to be empty.")
-                return
-
-            updated_vars = 0
-            for key, value in env_vars.items():
-                if value is not None:
-                    if key in os.environ:
-                        print(f"[INFO] Overriding existing environment variable '{key}'.")
-                    os.environ[key] = value
-                    updated_vars += 1
-                else:
-                    print(f"[WARNING] Skipping .env variable '{key}' because its value is None.")
-            
-            print(f"[INFO] Loaded {updated_vars} variables from .env into os.environ.")
-            
-            if 'OPENAI_API_KEY' not in os.environ:
-                 print(f"[WARNING] OPENAI_API_KEY was not found in the loaded .env variables.")
-            else:
-                 print("[INFO] OPENAI_API_KEY successfully loaded.")
-
-        else:
-            print(f"[INFO] No .env file found at '{dotenv_path}'.")
-    
-    # --- Désactivation d'OpenTelemetry pour les tests ---
-    # Pour éviter les erreurs de connexion pendant les tests, nous désactivons
-    # explicitement les exportateurs OTLP, sauf si demandé autrement.
-    print("\\n[INFO] Disabling OpenTelemetry exporters for tests by default.")
-    os.environ["OTEL_TRACES_EXPORTER"] = "none"
-    os.environ["OTEL_METRICS_EXPORTER"] = "none"
-    os.environ["OTEL_LOGS_EXPORTER"] = "none"
-
-    config.addinivalue_line("markers", "slow: marks tests as slow (deselect with '-m \"not slow\"')")
-    config.addinivalue_line("markers", "integration: marks tests as integration tests")
-    config.addinivalue_line("markers", "unit: marks tests as unit tests")
-    config.addinivalue_line("markers", "e2e: marks tests as end-to-end tests")
-    config.addinivalue_line("markers", "api: marks tests related to the API")
-    config.addinivalue_line("markers", "real_llm: marks tests that require a real LLM service")
-    config.addinivalue_line("markers", "real_jpype: marks tests that require a real JPype/JVM environment")
-    config.addinivalue_line("markers", "no_jvm_session: marks tests that should not start the shared JVM session")
-    config.addinivalue_line("markers", "jvm_test: marks tests that require the JVM to be started.")
-
-    if MOCK_DOTENV:
-        print("[INFO] Dotenv mocking is ENABLED. .env files will be ignored by tests.")
-        _dotenv_patcher = patch('dotenv.main.dotenv_values', return_value={}, override=True)
-        _dotenv_patcher.start()
-
-def pytest_unconfigure(config):
-    """
-    Arrête le patcher dotenv à la fin de la session de test pour nettoyer.
-    """
-    global _dotenv_patcher
-    if _dotenv_patcher:
-        print("\n[INFO] Stopping dotenv mock.")
-        _dotenv_patcher.stop()
-        _dotenv_patcher = None
-
-@pytest.fixture(scope="session", autouse=True)
-def setup_test_environment():
-    """
-    Fixture de session pour configurer l'environnement de test global.
-    Définit une variable d'environnement pour signaler que les tests sont en cours.
-    """
-    os.environ['PYTEST_RUNNING'] = '1'
-    # --- FORCER LE SOLVEUR 'TWEETY' ---
-    # Pour éviter le crash 'access violation' causé par le conflit entre la JVM
-    # et la DLL native de Prover9, nous forçons l'utilisation du solveur 'tweety'
-    # pour toute la session de test.
-    os.environ['ARG_ANALYSIS_SOLVER'] = 'tweety'
-    logger.info("Variable d'environnement 'PYTEST_RUNNING' définie à '1'.")
-    logger.info("Variable d'environnement 'ARG_ANALYSIS_SOLVER' forcée à 'tweety' pour éviter les conflits natifs.")
-    
-    yield
-    
-    del os.environ['PYTEST_RUNNING']
-    # Pas besoin de supprimer ARG_ANALYSIS_SOLVER car l'environnement est propre à cette session de test
-    logger.info("Variable d'environnement 'PYTEST_RUNNING' supprimée.")
-
-
-@pytest.fixture(scope="session", autouse=True)
-def apply_nest_asyncio():
-    """
-    Applique nest_asyncio pour permettre l'exécution de boucles d'événements imbriquées,
-    ce qui est crucial pour la compatibilité entre pytest-asyncio et Playwright.
-    """
-    try:
-        import nest_asyncio
-        nest_asyncio.apply() # Réactivé pour corriger le crash de la JVM
-        logger.info("nest_asyncio.apply() has been re-enabled to prevent JVM crashes.")
-    except ImportError:
-        logger.error("`nest_asyncio` is not installed. Please install it with `pip install nest-asyncio`.")
-        pytest.fail("Missing dependency: nest_asyncio is required for running async tests with Playwright.", pytrace=False)
-    yield
-
-
-@pytest.fixture(scope="session", autouse=True)
-def jvm_session(request):
-    """
-    Fixture de session AUTO-ACTIVEE pour démarrer et arrêter la JVM une seule fois
-    pour tous les tests. L'ancienne fixture 'jvm_fixture' a été supprimée pour
-    éviter les conflits de cycle de vie.
-    """
-    # Option pour désactiver complètement la JVM pour une session de test (ex: E2E)
-    if request.config.getoption("--disable-jvm-session"):
-        logger.warning("La fixture jvm_session est désactivée via --disable-jvm-session.")
-        yield
-        return
-
-    # Marqueur pour les tests qui ne doivent pas utiliser la JVM partagée.
-    if 'no_jvm_session' in request.node.keywords:
-        yield
-        return
-
-    logger.info("=" * 80)
-    logger.info(f" début de la fixture jvm_session pour le test : {request.node.name} ")
-    logger.info("=" * 80)
-
-    # --- Importations préventives pour éviter les conflits de bas niveau ---
-    # Il est crucial d'importer les bibliothèques lourdes comme torch et transformers
-    # AVANT que jpype ne soit initialisé pour éviter des crashs de type "access violation".
-    logger.info("[INFO] Pre-importing heavy libraries inside jvm_session to prevent conflicts...")
-    try:
-        import torch
-        import transformers
-        import semantic_kernel
-        import openai
-        logger.info("[INFO] Heavy libraries pre-imported successfully inside jvm_session.")
-    except ImportError as e:
-        logger.warning(f"[WARNING] A library pre-import failed inside jvm_session: {e}.")
-    
-    # On s'assure que la structure des JARs est correcte avant tout.
-    # _ensure_tweety_jars_are_correctly_placed() # This logic is now in jvm_setup
-    
-    # --- Logging de diagnostic AVANT le démarrage de la JVM ---
-    logger.info("--- [DIAGNOSTIC JVM] Vérification de l'état avant initialisation ---")
-    
-    # 1. Vérifier les modules potentiellement conflictuels
-    conflicting_modules = ['opentelemetry', 'torch', 'transformers']
-    loaded_conflicts = [mod for mod in conflicting_modules if mod in sys.modules]
-    if loaded_conflicts:
-        logger.critical(f"[DIAGNOSTIC JVM] ALERTE: Modules conflictuels déjà chargés: {', '.join(loaded_conflicts)}")
-    else:
-        logger.info("[DIAGNOSTIC JVM] OK: Aucun module conflictuel connu (opentelemetry, torch, transformers) n'est présent dans sys.modules.")
-
-    # 2. Vérifier si la JVM pense être déjà démarrée
-    try:
-        is_started = jpype.isJVMStarted()
-        logger.info(f"[DIAGNOSTIC JVM] jpype.isJVMStarted() avant l'appel: {is_started}")
-    except Exception as e:
-        logger.error(f"[DIAGNOSTIC JVM] Erreur en appelant jpype.isJVMStarted(): {e}")
-
-    logger.info("--- [DIAGNOSTIC JVM] Fin de la vérification. Tentative de démarrage... ---")
-
-    # Démarrage de la JVM. Le drapeau `session_fixture_owns_jvm=True` indique
-    # que cette fixture est propriétaire de la JVM et est la seule autorisée à l'arrêter.
-    from argumentation_analysis.core.jvm_setup import initialize_jvm
-    initialize_jvm(session_fixture_owns_jvm=True)
-    
-    # La fixture cède le contrôle aux tests.
-    yield
-    
-    # Le code après yield est exécuté à la fin de la session de test.
-    logger.info("=" * 80)
-    logger.info(f" Fin de la fixture jvm_session pour le test : {request.node.name} ")
-    logger.info("=" * 80)
-    
-    # On arrête la JVM en indiquant que c'est bien la fixture de session qui le demande.
-    # shutdown_jvm(called_by_session_fixture=True) # Désactivé car notoirement instable.
-    logger.warning("L'arrêt de la JVM est désactivé à la fin de la session pour éviter les crashs.")
-
-# La fixture jvm_fixture est supprimée car elle est la source des conflits.
-# La gestion de la JVM est maintenant entièrement centralisée dans jvm_session.
-
-@pytest.fixture(scope="function")
-def tweety_bridge_fixture(jvm_session):
-    """
-    Fournit une instance de TweetyBridge connectée à la session JVM gérée
-    par la fixture jvm_session.
-    """
-    # La dépendance à jvm_session garantit que la JVM est démarrée avant
-    # l'exécution de ce code.
-    from argumentation_analysis.agents.core.logic.tweety_bridge import TweetyBridge
-    logger.info("Création de l'instance TweetyBridge pour la fixture...")
-
-    # Vérification explicite que la JVM est bien démarrée par la session
-    assert is_jvm_started(), "La fixture jvm_session n'a pas réussi à démarrer la JVM."
-
-    bridge = TweetyBridge()
-    assert bridge.initializer.is_jvm_ready(), "La JVM devrait être prête grâce à jvm_session"
-    logger.info("Instance TweetyBridge créée avec succès.")
-    yield bridge
-
-
-
-# Charger les fixtures définies dans d'autres fichiers comme des plugins
-pytest_plugins = [
-   "tests.fixtures.jvm_subprocess_fixture",
-    "pytest_playwright",
-]
-
-# --- Chargement conditionnel des fixtures lourdes ---
-# Ne charge les fixtures d'intégration (qui dépendent de la JVM) que si
-# la session JVM n'est pas explicitement désactivée.
-# Cela évite à pytest de tenter de résoudre la fixture jvm_session
-# lorsque nous savons qu'elle ne sera pas disponible.
-import pytest
-_disable_jvm = any(arg == '--disable-jvm-session' for arg in sys.argv)
-
-if not _disable_jvm:
-    pytest_plugins.append("tests.fixtures.integration_fixtures")
-else:
-    # Utilise print pour s'assurer que le message est visible même si le logging n'est pas encore configuré
-    print("\n[INFO] Fixtures d'intégration (integration_fixtures.py) non chargées en raison de l'option --disable-jvm-session.")
-    # Utilise print pour s'assurer que le message est visible même si le logging n'est pas encore configuré
-    print("\n[INFO] Fixtures d'intégration (integration_fixtures.py) non chargées en raison de l'option --disable-jvm-session.")
-
-@pytest.fixture(scope="function", autouse=True)
-def check_mock_llm_is_forced(request, monkeypatch):
-    """
-    Ce "coupe-circuit" est une sécurité pour tous les tests.
-    """
-    from argumentation_analysis.config.settings import settings
-    if 'real_llm' in request.node.keywords:
-        logger.warning(f"Le test {request.node.name} utilise le marqueur 'real_llm'. Le mock LLM est désactivé.")
-        monkeypatch.setattr(settings, 'MOCK_LLM', False)
-        monkeypatch.setattr(settings, 'use_mock_llm', False)
-        yield
-    else:
-        monkeypatch.setattr(settings, 'MOCK_LLM', True)
-        monkeypatch.setattr(settings, 'use_mock_llm', True)
-        yield
-        
-@pytest.fixture(scope="session")
-def backend_url(request):
-    """Provides the backend URL from command-line options."""
-    return request.config.getoption("--backend-url")
-        
-@pytest.fixture
-def mock_kernel():
-    """
-    Provides a mocked Semantic Kernel that is compatible with Pydantic validation.
-    It returns a real Kernel instance with a mocked chat completion service.
-    """
-    try:
-        import semantic_kernel as sk
-        from argumentation_analysis.core.llm_service import MockChatCompletion
-    except ImportError:
-        pytest.fail("Failed to import semantic_kernel or MockChatCompletion for mock_kernel fixture.")
-
-    kernel = sk.Kernel()
-    mock_service = MockChatCompletion(service_id="mock_service", ai_model_id="mock_model")
-    kernel.add_service(mock_service)
-    
-    # Conserver une certaine compatibilité avec l'ancien mock pour les plugins si nécessaire
-    kernel.plugins = MagicMock()
-    mock_plugin = MagicMock()
-    mock_function = MagicMock()
-    mock_function.invoke.return_value = '{"formulas": ["exists X: (Cat(X))"]}'
-    mock_plugin.__getitem__.return_value = mock_function
-    kernel.plugins.__getitem__.return_value = mock_plugin
-    
-    return kernel
-
-@pytest.fixture
-def fol_agent(mock_kernel):
-    """Provides a concrete, testable instance of FOLLogicAgent."""
-
-    class ConcreteFOLAgent(FOLLogicAgent):
-        async def validate_argument(self, premises: list[str], conclusion: str, **kwargs) -> bool:
-            return True
-
-    agent = ConcreteFOLAgent(kernel=mock_kernel, agent_name="fol_test_agent")
-    agent._tweety_bridge = MagicMock()
-    agent._tweety_bridge.validate_fol_belief_set.return_value = (True, "Valid")
-    return agent
-
-@pytest.fixture
-def extract_result_dict():
-    """Provides a dictionary for a valid ExtractResult."""
-    return {
-        "source_name": "Test Source",
-        "extract_name": "Test Extract",
-        "status": "valid",
-        "message": "Extraction réussie",
-        "start_marker": "DEBUT_EXTRAIT",
-        "end_marker": "FIN_EXTRAIT",
-        "template_start": "T{0}",
-        "explanation": "Explication de l'extraction",
-        "extracted_text": "Texte extrait de test"
-    }
-
-@pytest.fixture
-def valid_extract_result(extract_result_dict):
-    """Provides a valid instance of ExtractResult."""
-    from argumentation_analysis.models.extract_result import ExtractResult
-    return ExtractResult.from_dict(extract_result_dict)
-
-@pytest.fixture
-def error_extract_result(extract_result_dict):
-    """Provides an error instance of ExtractResult."""
-    error_dict = extract_result_dict.copy()
-    error_dict["status"] = "error"
-    error_dict["message"] = "Erreur lors de l'extraction"
-    return ExtractResult.from_dict(error_dict)
-
-@pytest.fixture
-def rejected_extract_result(extract_result_dict):
-    """Provides a rejected instance of ExtractResult."""
-    rejected_dict = extract_result_dict.copy()
-    rejected_dict["status"] = "rejected"
-    rejected_dict["message"] = "Extraction rejetée"
-    return ExtractResult.from_dict(rejected_dict)
-
-@pytest.fixture
-def sample_definitions():
-    """Provides a sample ExtractDefinitions object for tests."""
-    from argumentation_analysis.models.extract_definition import Extract, SourceDefinition, ExtractDefinitions
-    extract = Extract(
-        extract_name="Test Extract",
-        start_marker="DEBUT_EXTRAIT",
-        end_marker="FIN_EXTRAIT",
-        template_start="T{0}"
-    )
-    source = SourceDefinition(
-        source_name="Test Source",
-        source_type="url",
-        schema="https",
-        host_parts=["example", "com"],
-        path="/test",
-        extracts=[extract]
-    )
-    return ExtractDefinitions(sources=[source])
-
-@pytest.fixture
-def mock_parse_args(mocker):
-    """Fixture to mock argparse.ArgumentParser.parse_args."""
-    return mocker.patch("argparse.ArgumentParser.parse_args")
-
-@pytest.fixture
-def successful_simple_argument_analysis_fixture_path(tmp_path):
-    """
-    Creates a temporary JSON file for testing the successful
-    analysis of a simple argument.
-    """
-    data = {
-        "text": "Socrates is a man, all men are mortal, therefore Socrates is mortal.",
-        "analysis_mode": "simple"
-    }
-    file_path = tmp_path / "simple_argument.json"
-    file_path.write_text(json.dumps(data))
-    return str(file_path)
-
-@pytest.fixture(scope="function")
-def page_with_console_logs(page: "Page"):
-    """
-    Wraps the Playwright page to automatically log console messages,
-    especially JS errors.
-    """
-    def handle_console_message(msg):
-        # Filtrer pour ne montrer que les messages pertinents (erreurs, warnings)
-        if msg.type.lower() in ['error', 'warning']:
-            print(f"\n[CONSOLE {msg.type.upper()}] {msg.text}")
-            # Si c'est une erreur, afficher la pile d'appels si disponible
-            if msg.location:
-                print(f"    at {msg.location['url']}:{msg.location['lineNumber']}:{msg.location['columnNumber']}")
-
-    page.on("console", handle_console_message)
-    yield page
-    # Le nettoyage se fait automatiquement à la fin du test
-    page.remove_listener("console", handle_console_message)
-
-
-# --- Gestion des Serveurs E2E ---
-
-import subprocess
-import time
-import requests
-
-def _wait_for_server(url: str, process: subprocess.Popen, timeout: int = 120):
-    """Attend qu'un serveur soit disponible ou que le processus se termine."""
-    start_time = time.time()
-    try:
-        while time.time() - start_time < timeout:
-            # Vérifie si le processus a terminé prématurément
-            if process.poll() is not None:
-                # Le serveur s'est arrêté, on lève une erreur avec sa sortie
-                stdout, stderr = process.communicate()
-                stdout_decoded = stdout.decode('utf-8', 'ignore')
-                stderr_decoded = stderr.decode('utf-8', 'ignore')
-                
-                # Utiliser le logger pour s'assurer que la sortie est capturée par pytest
-                logger.error(f"Le serveur {url} a terminé prématurément. Code: {process.poll()}")
-                logger.error(f"--- STDOUT DU SERVEUR ---\n{stdout_decoded}")
-                logger.error(f"--- STDERR DU SERVEUR ---\n{stderr_decoded}")
-                
-                raise RuntimeError(
-                    f"Le serveur à l'adresse {url} a terminé prématurément avec le code {process.poll()}.\n"
-                    f"STDOUT:\n{stdout_decoded}\n\n"
-                    f"STDERR:\n{stderr_decoded}"
-                )
-
-            try:
-                response = requests.get(f"{url}/api/health", timeout=5)
-                if response.status_code == 200:
-                    logger.info(f"Serveur à l'adresse {url} est prêt !")
-                    return True
-            except requests.ConnectionError:
-                time.sleep(2)  # Attend un peu avant de réessayer
-            except requests.Timeout:
-                logger.warning(f"Timeout lors de la connexion à {url}. Réessai...")
-        
-        # Si la boucle se termine, c'est un timeout
-        raise TimeoutError(f"Le serveur à l'adresse {url} n'a pas démarré dans le temps imparti de {timeout}s.")
-    finally:
-        # Dans tous les cas (succès, exception), si le processus est toujours en vie mais que
-        # la fonction se termine (par ex. timeout), on essaie de récupérer sa sortie.
-        if process.poll() is None:
-             logger.info("Le processus serveur est toujours en cours d'exécution après la fin de la vérification.")
-        else:
-            # S'il y a eu un timeout et que le processus s'est terminé entre-temps,
-            # on tente une dernière fois de récupérer sa sortie pour le débogage.
-            try:
-                stdout, stderr = process.communicate(timeout=5) # Petit timeout pour ne pas bloquer
-                logger.error("SORTIE DU SERVEUR CAPTURÉE APRÈS TIMEOUT:")
-                logger.error(f"STDOUT:\n{stdout.decode('utf-8', 'ignore')}")
-                logger.error(f"STDERR:\n{stderr.decode('utf-8', 'ignore')}")
-            except subprocess.TimeoutExpired:
-                logger.error("Impossible de récupérer la sortie du processus serveur après le timeout (il est peut-être bloqué).")
-            except Exception as e:
-                 logger.error(f"Une erreur est survenue en tentant de récupérer la sortie du serveur après timeout: {e}")
-
-def _kill_process(proc):
-    if proc and proc.poll() is None:
-        try:
-            proc.terminate()
-            proc.wait(timeout=10)
-            logger.info(f"Processus {proc.pid} terminé avec la méthode terminate().")
-        except subprocess.TimeoutExpired:
-            proc.kill()
-            proc.wait(timeout=10)
-            logger.warning(f"Processus {proc.pid} ne répondait pas, il a été tué (kill).")
-        except Exception as e:
-            logger.error(f"Erreur en terminant le processus {proc.pid}: {e}")
-
-@pytest.fixture(scope="session")
-def e2e_servers(request):
-    """
-    Fixture de session qui démarre et gère les serveurs backend et frontend pour les tests E2E.
-    Elle utilise `subprocess.Popen` et garantit l'arrêt des serveurs à la fin.
-    """
-    if request.config.getoption("--disable-e2e-servers-fixture"):
-        logger.info("Fixture e2e_servers désactivée via l'option en ligne de commande.")
-        yield None, None
-        return
-
-    backend_url = request.config.getoption("--backend-url")
-    frontend_url = request.config.getoption("--frontend-url")
-    project_root = Path(__file__).parent.parent
-
-    # --- VALIDATION CRITIQUE POUR L'ISOLATION DE LA JVM ---
-    # Le processus principal de pytest NE DOIT JAMAIS avoir de JVM active
-    # lorsque les serveurs E2E sont démarrés en sous-processus.
-    # Le sous-processus du backend est le SEUL responsable du démarrage de sa propre JVM.
-    if jpype.isJVMStarted():
-        pytest.fail(
-            "\\n[E2E FATAL] Conflit de JVM détecté !\\n"
-            "La JVM est déjà démarrée dans le processus pytest principal. "
-            "Cela causera un crash fatal ('access violation') lors du démarrage du serveur backend.\\n"
-            "SOLUTION: Assurez-vous que vos tests E2E sont marqués avec @pytest.mark.no_jvm_session "
-            "ou lancez pytest avec l'option --disable-jvm-session.",
-            pytrace=False
-        )
-    
-    backend_process = None
-    frontend_process = None
-
-    try:
-        # --- Démarrage du serveur Backend (Application Flask en tant que module) ---
-        backend_module = "services.web_api_from_libs.app"
-        backend_command = [sys.executable, "-m", backend_module]
-        
-        backend_port = backend_url.split(":")[-1]
-
-        # --- Définition de l'environnement pour le sous-processus Backend ---
-        # Il est crucial de reconstruire un environnement propre qui inclut
-        # les variables du .env, car Popen n'hérite pas automatiquement de celles
-        # chargées par pytest-dotenv dans le processus principal.
-        from dotenv import dotenv_values
-
-        # 1. Copier l'environnement courant
-        backend_env = os.environ.copy()
-
-        # 2. Charger les variables du fichier .env
-        dotenv_path = project_root / '.env'
-        if dotenv_path.exists():
-            logger.info(f"Chargement des variables depuis {dotenv_path} pour le sous-processus backend.")
-            env_vars = dotenv_values(dotenv_path)
-            backend_env.update(env_vars)
-            logger.info(f"{len(env_vars)} variables chargées. Clé OPENAI_API_KEY présente: {'OPENAI_API_KEY' in backend_env}")
-
-        # 3. Ajouter/Surcharger les variables spécifiques au test
-        backend_env["PORT"] = backend_port
-        backend_env["PYTHONPATH"] = str(project_root)
-        backend_env["FORCE_MOCK_LLM"] = "true"  # Force le mock pour les tests E2E
-
-        logger.info(f"Démarrage du serveur backend Flask avec la commande: {' '.join(backend_command)}")
-        # Création des fichiers de log
-        e2e_logs_dir = project_root / "_e2e_logs"
-        e2e_logs_dir.mkdir(exist_ok=True)
-        backend_log_path = e2e_logs_dir / "backend_server.log"
-        backend_log_file = open(backend_log_path, "w")
-
-        logger.info(f"Démarrage du serveur backend Flask. Logs dans: {backend_log_path}")
-        backend_process = subprocess.Popen(
-            backend_command,
-            cwd=project_root,
-            stdout=backend_log_file,
-            stderr=backend_log_file,
-            env=backend_env
-        )
-
-        # Attendre que le backend soit prêt
-        _wait_for_server(backend_url, backend_process)
-
-        # --- Démarrage du serveur Frontend ---
-        frontend_command = ["npm", "start"]
-        frontend_dir = project_root / "services" / "web_api" / "interface-web-argumentative"
-        # Création d'un environnement pour le frontend avec le port personnalisé
-        frontend_env = os.environ.copy()
-        frontend_env["PORT"] = frontend_url.split(":")[-1]
-        
-        logger.info(f"Démarrage du serveur frontend dans '{frontend_dir}' avec la commande: {' '.join(frontend_command)}")
-        # Création des fichiers de log pour le frontend
-        frontend_log_path = e2e_logs_dir / "frontend_server.log"
-        frontend_log_file = open(frontend_log_path, "w")
-
-        logger.info(f"Démarrage du serveur frontend dans '{frontend_dir}'. Logs dans: {frontend_log_path}")
-        frontend_process = subprocess.Popen(
-            frontend_command,
-            cwd=frontend_dir,
-            stdout=frontend_log_file,
-            stderr=frontend_log_file,
-            env=frontend_env,
-            shell=True
-        )
-
-        # Simple attente pour le frontend, car il n'a pas de healthcheck standard
-        logger.info("Attente de 15 secondes pour le démarrage du serveur frontend...")
-        time.sleep(15)
-
-        yield backend_url, frontend_url
-
-    finally:
-        logger.info("--- Nettoyage de la fixture e2e_servers ---")
-        _kill_process(frontend_process)
-        if 'frontend_log_file' in locals() and not frontend_log_file.closed:
-            frontend_log_file.close()
-
-        _kill_process(backend_process)
-        if 'backend_log_file' in locals() and not backend_log_file.closed:
-            backend_log_file.close()
-            
-        logger.info("Serveurs E2E terminés.")
->>>>>>> 90e24fa0
+import json
+#!/usr/bin/env python3
+# -*- coding: utf-8 -*-
+
+"""
+Configuration pytest globale pour l'ensemble des tests du projet.
+"""
+
+import pytest
+import logging
+import os
+import sys
+import asyncio
+from pathlib import Path
+import shutil
+from unittest.mock import patch, MagicMock
+import nest_asyncio
+import jpype
+from unittest.mock import patch, MagicMock
+
+# --- Mocking global pour les tests E2E ---
+# Si --disable-jvm-session est présent, on mocke jpype AVANT toute autre importation.
+_disable_jvm_early_check = any(arg == '--disable-jvm-session' for arg in sys.argv)
+if _disable_jvm_early_check:
+    print("[INFO] Early check: --disable-jvm-session detected. Mocking jpype globally.")
+    sys.modules['jpype'] = MagicMock()
+    sys.modules['jpype.imports'] = MagicMock()
+
+# Désactive la vérification de l'environnement Conda pour les tests E2E
+os.environ['E2E_TESTING_MODE'] = '1'
+
+# --- Importations préventives pour éviter les conflits de bas niveau ---
+# Il est crucial d'importer les bibliothèques lourdes comme torch et transformers
+# AVANT que jpype ne soit initialisé pour éviter des crashs de type "access violation".
+# Ces imports sont effectués au niveau du module pour garantir qu'ils sont chargés
+# avant même que pytest ne commence à traiter les fixtures.
+try:
+    import torch
+    import transformers
+    import openai
+    import semantic_kernel
+except ImportError as e:
+    # Utilise print car le logger n'est pas encore configuré à ce stade.
+    print(f"[AVERTISSEMENT CONTEST] L'importation préventive d'une bibliothèque a échoué: {e}", file=sys.stderr)
+# Ajouter le répertoire racine et les sous-répertoires pertinents au PYTHONPATH
+project_root = Path(__file__).parent.parent
+additional_paths = [
+    str(project_root),
+    str(project_root / "scripts"),
+    str(project_root / "examples" / "scripts_demonstration"),
+    str(project_root / "services"),
+]
+for path in additional_paths:
+    if path not in sys.path:
+        sys.path.insert(0, path)
+
+# Importations nécessaires pour les fixtures ci-dessous
+
+
+logger = logging.getLogger(__name__)
+
+# --- Mocking de python-dotenv ---
+_dotenv_patcher = None
+MOCK_DOTENV = os.environ.get("MOCK_DOTENV_IN_TESTS", "false").lower() in ("true", "1", "t")
+
+
+def pytest_addoption(parser):
+    """Ajoute des options de ligne de commande personnalisées à pytest."""
+    parser.addoption(
+        "--allow-dotenv", action="store_true", default=False, help="Désactive le mock de dotenv et autorise le chargement du vrai fichier .env."
+    )
+    parser.addoption(
+        "--disable-e2e-servers-fixture", action="store_true", default=False, help="Désactive la fixture qui gère les serveurs E2E."
+    )
+    parser.addoption(
+        "--disable-jvm-session", action="store_true", default=False, help="Désactive complètement la fixture de session JVM."
+    )
+    parser.addoption("--frontend-url", action="store", default="http://localhost:8085", help="URL pour le serveur frontend E2E.")
+    parser.addoption("--backend-url", action="store", default="http://localhost:8095", help="URL pour le serveur backend E2E.")
+
+def pytest_configure(config):
+    """
+    Hook de configuration précoce de pytest.
+    """
+    # ========================== VÉRIFICATION CRITIQUE DE L'ENVIRONNEMENT ==========================
+    # Le bloc suivant est essentiel pour garantir que les tests s'exécutent dans le bon environnement Conda.
+    # NE PAS COMMENTER OU DÉSACTIVER, sauf en cas de maintenance délibérée de l'infrastructure de test.
+    try:
+        from argumentation_analysis.core.environment import ensure_env
+        ensure_env()
+    except RuntimeError as e:
+        pytest.exit(f"\n\n[FATAL] ERREUR DE CONFIGURATION DE L'ENVIRONNEMENT:\n{e}", returncode=1)
+    # ===============================================================================================
+
+    # Désactive dynamiquement le plugin opentelemetry pour éviter les conflits
+    # avec jpype, qui peuvent causer un crash "access violation" sur Windows.
+    if "opentelemetry" in config.pluginmanager.list_name_plugin():
+        plugin = config.pluginmanager.get_plugin("opentelemetry")
+        config.pluginmanager.unregister(plugin)
+        print("Plugin opentelemetry désenregistré pour éviter le crash de la JVM.", file=sys.stderr)
+
+    global MOCK_DOTENV, _dotenv_patcher
+    
+    from dotenv import dotenv_values
+
+    if config.getoption("--allow-dotenv"):
+        MOCK_DOTENV = False
+        print("\n[INFO] Dotenv mocking is DISABLED. Real .env file will be used.")
+
+        project_dir = Path(__file__).parent.parent
+        # Hiérarchie de chargement: .env.test > .env
+        dotenv_test_path = project_dir / '.env.test'
+        dotenv_path = project_dir / '.env'
+
+        if dotenv_test_path.exists():
+            print(f"[INFO] Loading .env.test file from: {dotenv_test_path}")
+            env_vars = dotenv_values(dotenv_path=dotenv_test_path)
+        elif dotenv_path.exists():
+            print(f"[INFO] Loading .env file from: {dotenv_path}")
+            env_vars = dotenv_values(dotenv_path=dotenv_path)
+        else:
+            env_vars = {}
+            print("[INFO] No .env or .env.test file found.")
+
+        if env_vars:
+            
+            if not env_vars:
+                print(f"[WARNING] .env file found at '{dotenv_path}' but it seems to be empty.")
+                return
+
+            updated_vars = 0
+            for key, value in env_vars.items():
+                if value is not None:
+                    if key in os.environ:
+                        print(f"[INFO] Overriding existing environment variable '{key}'.")
+                    os.environ[key] = value
+                    updated_vars += 1
+                else:
+                    print(f"[WARNING] Skipping .env variable '{key}' because its value is None.")
+            
+            print(f"[INFO] Loaded {updated_vars} variables from .env into os.environ.")
+            
+            if 'OPENAI_API_KEY' not in os.environ:
+                 print(f"[WARNING] OPENAI_API_KEY was not found in the loaded .env variables.")
+            else:
+                 print("[INFO] OPENAI_API_KEY successfully loaded.")
+
+        else:
+            print(f"[INFO] No .env file found at '{dotenv_path}'.")
+    
+    # --- Désactivation d'OpenTelemetry pour les tests ---
+    # Pour éviter les erreurs de connexion pendant les tests, nous désactivons
+    # explicitement les exportateurs OTLP, sauf si demandé autrement.
+    print("\\n[INFO] Disabling OpenTelemetry exporters for tests by default.")
+    os.environ["OTEL_TRACES_EXPORTER"] = "none"
+    os.environ["OTEL_METRICS_EXPORTER"] = "none"
+    os.environ["OTEL_LOGS_EXPORTER"] = "none"
+
+    config.addinivalue_line("markers", "slow: marks tests as slow (deselect with '-m \"not slow\"')")
+    config.addinivalue_line("markers", "integration: marks tests as integration tests")
+    config.addinivalue_line("markers", "unit: marks tests as unit tests")
+    config.addinivalue_line("markers", "e2e: marks tests as end-to-end tests")
+    config.addinivalue_line("markers", "api: marks tests related to the API")
+    config.addinivalue_line("markers", "real_llm: marks tests that require a real LLM service")
+    config.addinivalue_line("markers", "real_jpype: marks tests that require a real JPype/JVM environment")
+    config.addinivalue_line("markers", "no_jvm_session: marks tests that should not start the shared JVM session")
+    config.addinivalue_line("markers", "jvm_test: marks tests that require the JVM to be started.")
+
+    if MOCK_DOTENV:
+        print("[INFO] Dotenv mocking is ENABLED. .env files will be ignored by tests.")
+        _dotenv_patcher = patch('dotenv.main.dotenv_values', return_value={}, override=True)
+        _dotenv_patcher.start()
+
+def pytest_unconfigure(config):
+    """
+    Arrête le patcher dotenv à la fin de la session de test pour nettoyer.
+    """
+    global _dotenv_patcher
+    if _dotenv_patcher:
+        print("\n[INFO] Stopping dotenv mock.")
+        _dotenv_patcher.stop()
+        _dotenv_patcher = None
+
+def pytest_sessionstart(session):
+    """
+    Hook exécuté au tout début de la session de test, avant la collecte.
+    C'est l'endroit le plus sûr pour initialiser la JVM afin d'éviter les conflits
+    avec les bibliothèques natives chargées par les plugins pytest.
+    """
+    logger.info("=" * 80)
+    logger.info("pytest_sessionstart: Initialisation de la JVM...")
+    logger.info("=" * 80)
+
+    if session.config.getoption("--disable-jvm-session"):
+        logger.warning("Initialisation de la JVM sautée via --disable-jvm-session.")
+        session.config.cache.set("jvm_started", False)
+        return
+
+    try:
+        from argumentation_analysis.core.jvm_setup import initialize_jvm
+        initialize_jvm(session_fixture_owns_jvm=True)
+        session.config.cache.set("jvm_started", True)
+        logger.info("JVM initialisée avec succès depuis pytest_sessionstart.")
+    except Exception as e:
+        logger.error(f"ÉCHEC CRITIQUE de l'initialisation de la JVM dans pytest_sessionstart: {e}")
+        session.config.cache.set("jvm_started", False)
+        # On ne lance pas pytest.exit ici pour laisser les tests non-JVM s'exécuter
+        # Mais on pourrait le faire si la JVM est absolument critique pour toute la suite.
+
+
+def pytest_sessionfinish(session):
+    """
+    Hook exécuté à la toute fin de la session de test.
+    """
+    # L'arrêt de la JVM est instable, on se conforme au commentaire existant.
+    logger.info("=" * 80)
+    logger.info("pytest_sessionfinish: L'arrêt de la JVM est désactivé pour plus de stabilité.")
+    logger.info("=" * 80)
+
+
+@pytest.fixture(scope="session", autouse=True)
+def setup_test_environment():
+    """
+    Fixture de session pour configurer l'environnement de test global.
+    Définit une variable d'environnement pour signaler que les tests sont en cours.
+    """
+    os.environ['PYTEST_RUNNING'] = '1'
+    # --- FORCER LE SOLVEUR 'TWEETY' ---
+    # Pour éviter le crash 'access violation' causé par le conflit entre la JVM
+    # et la DLL native de Prover9, nous forçons l'utilisation du solveur 'tweety'
+    # pour toute la session de test.
+    os.environ['ARG_ANALYSIS_SOLVER'] = 'tweety'
+    logger.info("Variable d'environnement 'PYTEST_RUNNING' définie à '1'.")
+    logger.info("Variable d'environnement 'ARG_ANALYSIS_SOLVER' forcée à 'tweety' pour éviter les conflits natifs.")
+    
+    yield
+    
+    del os.environ['PYTEST_RUNNING']
+    # Pas besoin de supprimer ARG_ANALYSIS_SOLVER car l'environnement est propre à cette session de test
+    logger.info("Variable d'environnement 'PYTEST_RUNNING' supprimée.")
+
+
+@pytest.fixture(scope="session", autouse=True)
+def apply_nest_asyncio():
+    """
+    Applique nest_asyncio pour permettre l'exécution de boucles d'événements imbriquées.
+    Cette fixture est maintenant en `autouse=True` pour s'assurer qu'elle s'exécute tôt.
+    """
+    try:
+        import nest_asyncio
+        nest_asyncio.apply()
+        logger.info("nest_asyncio.apply() has been called.")
+    except ImportError:
+        logger.error("`nest_asyncio` is not installed. Please install it with `pip install nest-asyncio`.")
+        pytest.fail("Missing dependency: nest_asyncio is required for running async tests with Playwright.", pytrace=False)
+    yield
+
+
+@pytest.fixture(scope="session", autouse=True)
+def jvm_session(request):
+    """
+    Fixture de session qui sert maintenant de "garde" pour les tests nécessitant la JVM.
+    L'initialisation réelle a été déplacée vers `pytest_sessionstart` pour une exécution
+    plus précoce et plus sûre. Cette fixture vérifie si l'initialisation a réussi.
+    """
+    jvm_started = request.config.cache.get("jvm_started", False)
+    
+    is_no_jvm_test = 'no_jvm_session' in request.node.keywords
+    is_jvm_disabled_globally = request.config.getoption("--disable-jvm-session")
+
+    # Si la JVM n'est pas nécessaire ou désactivée, on ne fait rien.
+    if is_no_jvm_test or is_jvm_disabled_globally:
+        yield
+        return
+
+    # Si le test nécessite la JVM mais qu'elle n'a pas démarré, on le saute.
+    if not jvm_started:
+        pytest.skip("Saut du test car l'initialisation de la JVM a échoué dans pytest_sessionstart.")
+    
+    # La JVM est prête, le test peut s'exécuter.
+    yield
+
+# La fixture jvm_fixture est supprimée car elle est la source des conflits.
+# La gestion de la JVM est maintenant entièrement centralisée dans jvm_session.
+
+@pytest.fixture(scope="function")
+def tweety_bridge_fixture(jvm_session):
+    """
+    Fournit une instance de TweetyBridge connectée à la session JVM gérée
+    par la fixture jvm_session.
+    """
+    # La dépendance à jvm_session garantit que la JVM est démarrée avant
+    # l'exécution de ce code.
+    from argumentation_analysis.agents.core.logic.tweety_bridge import TweetyBridge
+    logger.info("Création de l'instance TweetyBridge pour la fixture...")
+
+    # Vérification explicite que la JVM est bien démarrée par la session
+    assert jpype.isJVMStarted(), "La fixture jvm_session n'a pas réussi à démarrer la JVM."
+
+    bridge = TweetyBridge()
+    assert bridge.initializer.is_jvm_ready(), "La JVM devrait être prête grâce à jvm_session"
+    logger.info("Instance TweetyBridge créée avec succès.")
+    yield bridge
+
+
+
+# Charger les fixtures définies dans d'autres fichiers comme des plugins
+pytest_plugins = [
+   "tests.fixtures.jvm_subprocess_fixture",
+    "pytest_playwright",
+]
+
+# --- Chargement conditionnel des fixtures lourdes ---
+# Ne charge les fixtures d'intégration (qui dépendent de la JVM) que si
+# la session JVM n'est pas explicitement désactivée.
+# Cela évite à pytest de tenter de résoudre la fixture jvm_session
+# lorsque nous savons qu'elle ne sera pas disponible.
+import pytest
+_disable_jvm = any(arg == '--disable-jvm-session' for arg in sys.argv)
+
+if not _disable_jvm:
+    pytest_plugins.append("tests.fixtures.integration_fixtures")
+else:
+    # Utilise print pour s'assurer que le message est visible même si le logging n'est pas encore configuré
+    print("\n[INFO] Fixtures d'intégration (integration_fixtures.py) non chargées en raison de l'option --disable-jvm-session.")
+    # Utilise print pour s'assurer que le message est visible même si le logging n'est pas encore configuré
+    print("\n[INFO] Fixtures d'intégration (integration_fixtures.py) non chargées en raison de l'option --disable-jvm-session.")
+
+@pytest.fixture(scope="function", autouse=True)
+def check_mock_llm_is_forced(request, monkeypatch):
+    """
+    Ce "coupe-circuit" est une sécurité pour tous les tests.
+    """
+    from argumentation_analysis.config.settings import settings
+    if 'real_llm' in request.node.keywords:
+        logger.warning(f"Le test {request.node.name} utilise le marqueur 'real_llm'. Le mock LLM est désactivé.")
+        monkeypatch.setattr(settings, 'MOCK_LLM', False)
+        monkeypatch.setattr(settings, 'use_mock_llm', False)
+        yield
+    else:
+        monkeypatch.setattr(settings, 'MOCK_LLM', True)
+        monkeypatch.setattr(settings, 'use_mock_llm', True)
+        yield
+        
+@pytest.fixture(scope="session")
+def backend_url(request):
+    """Provides the backend URL from command-line options."""
+    return request.config.getoption("--backend-url")
+        
+@pytest.fixture
+def mock_kernel():
+    """
+    Provides a mocked Semantic Kernel that is compatible with Pydantic validation.
+    It returns a real Kernel instance with a mocked chat completion service.
+    """
+    try:
+        import semantic_kernel as sk
+        from argumentation_analysis.core.llm_service import MockChatCompletion
+    except ImportError:
+        pytest.fail("Failed to import semantic_kernel or MockChatCompletion for mock_kernel fixture.")
+
+    kernel = sk.Kernel()
+    mock_service = MockChatCompletion(service_id="mock_service", ai_model_id="mock_model")
+    kernel.add_service(mock_service)
+    
+    # Conserver une certaine compatibilité avec l'ancien mock pour les plugins si nécessaire
+    kernel.plugins = MagicMock()
+    mock_plugin = MagicMock()
+    mock_function = MagicMock()
+    mock_function.invoke.return_value = '{"formulas": ["exists X: (Cat(X))"]}'
+    mock_plugin.__getitem__.return_value = mock_function
+    kernel.plugins.__getitem__.return_value = mock_plugin
+    
+    return kernel
+
+@pytest.fixture
+def fol_agent(mock_kernel):
+    """Provides a concrete, testable instance of FOLLogicAgent."""
+
+    class ConcreteFOLAgent(FOLLogicAgent):
+        async def validate_argument(self, premises: list[str], conclusion: str, **kwargs) -> bool:
+            return True
+
+    agent = ConcreteFOLAgent(kernel=mock_kernel, agent_name="fol_test_agent")
+    agent._tweety_bridge = MagicMock()
+    agent._tweety_bridge.validate_fol_belief_set.return_value = (True, "Valid")
+    return agent
+
+@pytest.fixture
+def extract_result_dict():
+    """Provides a dictionary for a valid ExtractResult."""
+    return {
+        "source_name": "Test Source",
+        "extract_name": "Test Extract",
+        "status": "valid",
+        "message": "Extraction réussie",
+        "start_marker": "DEBUT_EXTRAIT",
+        "end_marker": "FIN_EXTRAIT",
+        "template_start": "T{0}",
+        "explanation": "Explication de l'extraction",
+        "extracted_text": "Texte extrait de test"
+    }
+
+@pytest.fixture
+def valid_extract_result(extract_result_dict):
+    """Provides a valid instance of ExtractResult."""
+    from argumentation_analysis.models.extract_result import ExtractResult
+    return ExtractResult.from_dict(extract_result_dict)
+
+@pytest.fixture
+def error_extract_result(extract_result_dict):
+    """Provides an error instance of ExtractResult."""
+    error_dict = extract_result_dict.copy()
+    error_dict["status"] = "error"
+    error_dict["message"] = "Erreur lors de l'extraction"
+    return ExtractResult.from_dict(error_dict)
+
+@pytest.fixture
+def rejected_extract_result(extract_result_dict):
+    """Provides a rejected instance of ExtractResult."""
+    rejected_dict = extract_result_dict.copy()
+    rejected_dict["status"] = "rejected"
+    rejected_dict["message"] = "Extraction rejetée"
+    return ExtractResult.from_dict(rejected_dict)
+
+@pytest.fixture
+def sample_definitions():
+    """Provides a sample ExtractDefinitions object for tests."""
+    from argumentation_analysis.models.extract_definition import Extract, SourceDefinition, ExtractDefinitions
+    extract = Extract(
+        extract_name="Test Extract",
+        start_marker="DEBUT_EXTRAIT",
+        end_marker="FIN_EXTRAIT",
+        template_start="T{0}"
+    )
+    source = SourceDefinition(
+        source_name="Test Source",
+        source_type="url",
+        schema="https",
+        host_parts=["example", "com"],
+        path="/test",
+        extracts=[extract]
+    )
+    return ExtractDefinitions(sources=[source])
+
+@pytest.fixture
+def mock_parse_args(mocker):
+    """Fixture to mock argparse.ArgumentParser.parse_args."""
+    return mocker.patch("argparse.ArgumentParser.parse_args")
+
+@pytest.fixture
+def successful_simple_argument_analysis_fixture_path(tmp_path):
+    """
+    Creates a temporary JSON file for testing the successful
+    analysis of a simple argument.
+    """
+    data = {
+        "text": "Socrates is a man, all men are mortal, therefore Socrates is mortal.",
+        "analysis_mode": "simple"
+    }
+    file_path = tmp_path / "simple_argument.json"
+    file_path.write_text(json.dumps(data))
+    return str(file_path)
+
+@pytest.fixture(scope="function")
+def page_with_console_logs(page: "Page"):
+    """
+    Wraps the Playwright page to automatically log console messages,
+    especially JS errors.
+    """
+    def handle_console_message(msg):
+        # Filtrer pour ne montrer que les messages pertinents (erreurs, warnings)
+        if msg.type.lower() in ['error', 'warning']:
+            print(f"\n[CONSOLE {msg.type.upper()}] {msg.text}")
+            # Si c'est une erreur, afficher la pile d'appels si disponible
+            if msg.location:
+                print(f"    at {msg.location['url']}:{msg.location['lineNumber']}:{msg.location['columnNumber']}")
+
+    page.on("console", handle_console_message)
+    yield page
+    # Le nettoyage se fait automatiquement à la fin du test
+    page.remove_listener("console", handle_console_message)
+
+
+# --- Gestion des Serveurs E2E ---
+
+import subprocess
+import time
+import requests
+
+def _wait_for_server(url: str, process: subprocess.Popen, timeout: int = 120):
+    """Attend qu'un serveur soit disponible ou que le processus se termine."""
+    start_time = time.time()
+    try:
+        while time.time() - start_time < timeout:
+            # Vérifie si le processus a terminé prématurément
+            if process.poll() is not None:
+                # Le serveur s'est arrêté, on lève une erreur avec sa sortie
+                stdout, stderr = process.communicate()
+                stdout_decoded = stdout.decode('utf-8', 'ignore')
+                stderr_decoded = stderr.decode('utf-8', 'ignore')
+                
+                # Utiliser le logger pour s'assurer que la sortie est capturée par pytest
+                logger.error(f"Le serveur {url} a terminé prématurément. Code: {process.poll()}")
+                logger.error(f"--- STDOUT DU SERVEUR ---\n{stdout_decoded}")
+                logger.error(f"--- STDERR DU SERVEUR ---\n{stderr_decoded}")
+                
+                raise RuntimeError(
+                    f"Le serveur à l'adresse {url} a terminé prématurément avec le code {process.poll()}.\n"
+                    f"STDOUT:\n{stdout_decoded}\n\n"
+                    f"STDERR:\n{stderr_decoded}"
+                )
+
+            try:
+                response = requests.get(f"{url}/api/health", timeout=5)
+                if response.status_code == 200:
+                    logger.info(f"Serveur à l'adresse {url} est prêt !")
+                    return True
+            except requests.ConnectionError:
+                time.sleep(2)  # Attend un peu avant de réessayer
+            except requests.Timeout:
+                logger.warning(f"Timeout lors de la connexion à {url}. Réessai...")
+        
+        # Si la boucle se termine, c'est un timeout
+        raise TimeoutError(f"Le serveur à l'adresse {url} n'a pas démarré dans le temps imparti de {timeout}s.")
+    finally:
+        # Dans tous les cas (succès, exception), si le processus est toujours en vie mais que
+        # la fonction se termine (par ex. timeout), on essaie de récupérer sa sortie.
+        if process.poll() is None:
+             logger.info("Le processus serveur est toujours en cours d'exécution après la fin de la vérification.")
+        else:
+            # S'il y a eu un timeout et que le processus s'est terminé entre-temps,
+            # on tente une dernière fois de récupérer sa sortie pour le débogage.
+            try:
+                stdout, stderr = process.communicate(timeout=5) # Petit timeout pour ne pas bloquer
+                logger.error("SORTIE DU SERVEUR CAPTURÉE APRÈS TIMEOUT:")
+                logger.error(f"STDOUT:\n{stdout.decode('utf-8', 'ignore')}")
+                logger.error(f"STDERR:\n{stderr.decode('utf-8', 'ignore')}")
+            except subprocess.TimeoutExpired:
+                logger.error("Impossible de récupérer la sortie du processus serveur après le timeout (il est peut-être bloqué).")
+            except Exception as e:
+                 logger.error(f"Une erreur est survenue en tentant de récupérer la sortie du serveur après timeout: {e}")
+
+def _kill_process(proc):
+    if proc and proc.poll() is None:
+        try:
+            proc.terminate()
+            proc.wait(timeout=10)
+            logger.info(f"Processus {proc.pid} terminé avec la méthode terminate().")
+        except subprocess.TimeoutExpired:
+            proc.kill()
+            proc.wait(timeout=10)
+            logger.warning(f"Processus {proc.pid} ne répondait pas, il a été tué (kill).")
+        except Exception as e:
+            logger.error(f"Erreur en terminant le processus {proc.pid}: {e}")
+
+@pytest.fixture(scope="session")
+def e2e_servers(request):
+    """
+    Fixture de session qui démarre et gère les serveurs backend et frontend pour les tests E2E.
+    Elle utilise `subprocess.Popen` et garantit l'arrêt des serveurs à la fin.
+    """
+    if request.config.getoption("--disable-e2e-servers-fixture"):
+        logger.info("Fixture e2e_servers désactivée via l'option en ligne de commande.")
+        yield None, None
+        return
+
+    backend_url = request.config.getoption("--backend-url")
+    frontend_url = request.config.getoption("--frontend-url")
+    project_root = Path(__file__).parent.parent
+    
+    backend_process = None
+    frontend_process = None
+
+    try:
+        # --- Démarrage du serveur Backend (Application Flask en tant que module) ---
+        backend_module = "services.web_api_from_libs.app"
+        backend_command = [sys.executable, "-m", backend_module]
+        
+        backend_port = backend_url.split(":")[-1]
+
+        # --- Définition de l'environnement pour le sous-processus Backend ---
+        # Il est crucial de reconstruire un environnement propre qui inclut
+        # les variables du .env, car Popen n'hérite pas automatiquement de celles
+        # chargées par pytest-dotenv dans le processus principal.
+        from dotenv import dotenv_values
+
+        # 1. Copier l'environnement courant
+        backend_env = os.environ.copy()
+
+        # 2. Charger les variables du fichier .env
+        dotenv_path = project_root / '.env'
+        if dotenv_path.exists():
+            logger.info(f"Chargement des variables depuis {dotenv_path} pour le sous-processus backend.")
+            env_vars = dotenv_values(dotenv_path)
+            backend_env.update(env_vars)
+            logger.info(f"{len(env_vars)} variables chargées. Clé OPENAI_API_KEY présente: {'OPENAI_API_KEY' in backend_env}")
+
+        # 3. Ajouter/Surcharger les variables spécifiques au test
+        backend_env["PORT"] = backend_port
+        backend_env["PYTHONPATH"] = str(project_root)
+        backend_env["FORCE_MOCK_LLM"] = "true"  # Force le mock pour les tests E2E
+
+        logger.info(f"Démarrage du serveur backend Flask avec la commande: {' '.join(backend_command)}")
+        # Création des fichiers de log
+        e2e_logs_dir = project_root / "_e2e_logs"
+        e2e_logs_dir.mkdir(exist_ok=True)
+        backend_log_path = e2e_logs_dir / "backend_server.log"
+        backend_log_file = open(backend_log_path, "w")
+
+        logger.info(f"Démarrage du serveur backend Flask. Logs dans: {backend_log_path}")
+        backend_process = subprocess.Popen(
+            backend_command,
+            cwd=project_root,
+            stdout=backend_log_file,
+            stderr=backend_log_file,
+            env=backend_env
+        )
+
+        # Attendre que le backend soit prêt
+        _wait_for_server(backend_url, backend_process)
+
+        # --- Démarrage du serveur Frontend ---
+        frontend_command = ["npm", "start"]
+        frontend_dir = project_root / "services" / "web_api" / "interface-web-argumentative"
+        # Création d'un environnement pour le frontend avec le port personnalisé
+        frontend_env = os.environ.copy()
+        frontend_env["PORT"] = frontend_url.split(":")[-1]
+        
+        logger.info(f"Démarrage du serveur frontend dans '{frontend_dir}' avec la commande: {' '.join(frontend_command)}")
+        # Création des fichiers de log pour le frontend
+        frontend_log_path = e2e_logs_dir / "frontend_server.log"
+        frontend_log_file = open(frontend_log_path, "w")
+
+        logger.info(f"Démarrage du serveur frontend dans '{frontend_dir}'. Logs dans: {frontend_log_path}")
+        frontend_process = subprocess.Popen(
+            frontend_command,
+            cwd=frontend_dir,
+            stdout=frontend_log_file,
+            stderr=frontend_log_file,
+            env=frontend_env,
+            shell=True
+        )
+
+        # Simple attente pour le frontend, car il n'a pas de healthcheck standard
+        logger.info("Attente de 15 secondes pour le démarrage du serveur frontend...")
+        time.sleep(15)
+
+        yield backend_url, frontend_url
+
+    finally:
+        logger.info("--- Nettoyage de la fixture e2e_servers ---")
+        _kill_process(frontend_process)
+        if 'frontend_log_file' in locals() and not frontend_log_file.closed:
+            frontend_log_file.close()
+
+        _kill_process(backend_process)
+        if 'backend_log_file' in locals() and not backend_log_file.closed:
+            backend_log_file.close()
+            
+        logger.info("Serveurs E2E terminés.")