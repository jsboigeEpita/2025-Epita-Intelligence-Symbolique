"""
Configuration pour les tests pytest.

Ce fichier est automatiquement chargé par pytest avant l'exécution des tests.
Il configure les mocks nécessaires pour les tests et utilise les vraies bibliothèques
lorsqu'elles sont disponibles. Pour Python 3.12 et supérieur, le mock JPype1 est
automatiquement utilisé en raison de problèmes de compatibilité.
"""
import sys
import os
import pytest
from unittest.mock import patch, MagicMock
<<<<<<< HEAD

# --- Hooks Pytest ---

def pytest_sessionstart(session):
    """
    S'exécute au début de la session de test.
    Initialise le mock JPype si nécessaire.
    """
    # Exposer jpype_setup au reste de la session de test si nécessaire
    # session.config.jpype_setup = jpype_setup
    print("pytest_sessionstart: Démarrage de la session de test.")

def pytest_sessionfinish(session, exitstatus):
    """
    S'exécute à la fin de la session de test.
    Nettoie les ressources, comme la JVM.
    """
    print(f"pytest_sessionfinish: Fin de la session de test avec le statut {exitstatus}.")
    # Si jpype_setup a ete utilise et a demarre la JVM, l'arreter.
    # from .mocks import jpype_setup # Import local pour eviter les problemes de dependance circulaire
    # jpype_setup.shutdown_jvm_if_needed()

# --- Fixtures ---

# Importer les fixtures depuis jpype_setup pour les rendre disponibles globalement
# Les fixtures seront importées dynamiquement pour éviter les problèmes d'import circulaire.
try:
    from .mocks.jpype_setup import mock_jpype, restore_jpype, real_jpype_fixture
    print("Fixtures JPype importées avec succès depuis tests.mocks.jpype_setup")
except ImportError as e:
    print(f"Avertissement: Impossible d'importer les fixtures JPype: {e}")
    # Définir des fixtures vides pour éviter les erreurs si l'import échoue
    @pytest.fixture(scope="session")
    def mock_jpype():
        yield
    @pytest.fixture(scope="session")
    def restore_jpype():
        yield
    @pytest.fixture(scope="session")
    def real_jpype_fixture():
        yield None
=======
import importlib.util
import logging
import threading # Ajout de l'import pour l'inspection des threads
# --- Configuration globale du Logging pour les tests ---
# Le logger global pour conftest est déjà défini plus bas,
# mais nous avons besoin de configurer basicConfig tôt.
# Nous allons utiliser un logger temporaire ici ou le logger racine.
_conftest_setup_logger = logging.getLogger("conftest.setup")

if not logging.getLogger().handlers: # Si le root logger n'a pas de handlers, basicConfig n'a probablement pas été appelé efficacement.
    logging.basicConfig(
        level=logging.INFO, # Ou un autre niveau pertinent pour les tests globaux
        format='%(asctime)s [%(levelname)s] [%(name)s] %(message)s',
        datefmt='%H:%M:%S'
    )
    _conftest_setup_logger.info("Configuration globale du logging appliquée.")
else:
    _conftest_setup_logger.info("Configuration globale du logging déjà présente ou appliquée par un autre module.")
# --- Début Patching JPype Mock au niveau module si nécessaire ---
_SHOULD_USE_REAL_JPYPE = os.environ.get('USE_REAL_JPYPE', 'false').lower() in ('true', '1')
_conftest_setup_logger.info(f"conftest.py: USE_REAL_JPYPE={os.environ.get('USE_REAL_JPYPE', 'false')}, _SHOULD_USE_REAL_JPYPE={_SHOULD_USE_REAL_JPYPE}")

if not _SHOULD_USE_REAL_JPYPE:
    _conftest_setup_logger.info("conftest.py: Application du mock JPype au niveau module dans sys.modules.")
    try:
        # S'assurer que le répertoire des mocks est dans le path pour les imports suivants
        _current_dir_for_jpype_mock_patch = os.path.dirname(os.path.abspath(__file__))
        _mocks_dir_for_jpype_mock_patch = os.path.join(_current_dir_for_jpype_mock_patch, 'mocks')
        # if _mocks_dir_for_jpype_mock_patch not in sys.path:
        #     sys.path.insert(0, _mocks_dir_for_jpype_mock_patch)
        #     _conftest_setup_logger.info(f"Ajout de {_mocks_dir_for_jpype_mock_patch} à sys.path pour jpype_mock.")

        from .mocks import jpype_mock # Importer le module mock principal
        from .mocks.jpype_components.imports import imports_module as actual_mock_jpype_imports_module

        # Préparer l'objet mock principal pour 'jpype'
        _jpype_module_mock_obj = MagicMock(name="jpype_module_mock_from_conftest")
        _jpype_module_mock_obj.__path__ = [] # Nécessaire pour simuler un package
        _jpype_module_mock_obj.isJVMStarted = jpype_mock.isJVMStarted
        _jpype_module_mock_obj.startJVM = jpype_mock.startJVM
        _jpype_module_mock_obj.getJVMPath = jpype_mock.getJVMPath
        _jpype_module_mock_obj.getJVMVersion = jpype_mock.getJVMVersion
        _jpype_module_mock_obj.getDefaultJVMPath = jpype_mock.getDefaultJVMPath
        _jpype_module_mock_obj.JClass = jpype_mock.JClass
        _jpype_module_mock_obj.JException = jpype_mock.JException
        _jpype_module_mock_obj.JObject = jpype_mock.JObject
        _jpype_module_mock_obj.JVMNotFoundException = jpype_mock.JVMNotFoundException
        _jpype_module_mock_obj.__version__ = getattr(jpype_mock, '__version__', '1.x.mock.conftest')
        _jpype_module_mock_obj.imports = actual_mock_jpype_imports_module
        # Simuler d'autres attributs/méthodes si nécessaire pour la collecte
        _jpype_module_mock_obj.config = MagicMock(name="jpype.config_mock_from_conftest")
        _jpype_module_mock_obj.config.destroy_jvm = True # Comportement par défaut sûr pour un mock

        # Préparer le mock pour '_jpype' (le module C)
        _mock_dot_jpype_module = jpype_mock._jpype

        # Appliquer les mocks à sys.modules
        sys.modules['jpype'] = _jpype_module_mock_obj
        sys.modules['_jpype'] = _mock_dot_jpype_module 
        sys.modules['jpype._core'] = _mock_dot_jpype_module 
        sys.modules['jpype.imports'] = actual_mock_jpype_imports_module
        sys.modules['jpype.config'] = _jpype_module_mock_obj.config
        
        _mock_types_module = MagicMock(name="jpype.types_mock_from_conftest")
        for type_name in ["JString", "JArray", "JObject", "JBoolean", "JInt", "JDouble", "JLong", "JFloat", "JShort", "JByte", "JChar"]:
             setattr(_mock_types_module, type_name, getattr(jpype_mock, type_name, MagicMock(name=f"Mock{type_name}")))
        sys.modules['jpype.types'] = _mock_types_module
        sys.modules['jpype.JProxy'] = MagicMock(name="jpype.JProxy_mock_from_conftest")

        _conftest_setup_logger.info("Mock JPype appliqué à sys.modules DEPUIS conftest.py.")

    except ImportError as e_mock_load:
        _conftest_setup_logger.error(f"conftest.py: ERREUR CRITIQUE lors du chargement des mocks JPype (jpype_mock ou jpype_components): {e_mock_load}. Le mock JPype pourrait ne pas être actif.")
    except Exception as e_patching:
        _conftest_setup_logger.error(f"conftest.py: Erreur inattendue lors du patching de JPype: {e_patching}", exc_info=True)
else:
    _conftest_setup_logger.info("conftest.py: _SHOULD_USE_REAL_JPYPE est True. Aucun mock JPype appliqué au niveau module depuis conftest.py.")
# --- Fin Patching JPype Mock ---
# # --- Gestion des imports conditionnels NumPy et Pandas ---
# _conftest_setup_logger.info("Début de la gestion des imports conditionnels pour NumPy et Pandas.")
# try:
#     import numpy
#     import pandas
#     _conftest_setup_logger.info("NumPy et Pandas réels importés avec succès.")
# except ImportError:
#     _conftest_setup_logger.warning("Échec de l'import de NumPy et/ou Pandas. Tentative d'utilisation des mocks.")
    
#     # Mock pour NumPy
#     try:
#         # Tenter d'importer le contenu spécifique du mock si disponible
#         from tests.mocks.numpy_mock import array as numpy_array_mock # Importer un élément spécifique pour vérifier
#         # Si l'import ci-dessus fonctionne, on peut supposer que le module mock est complet
#         # et sera utilisé par les imports suivants dans le code testé.
#         # Cependant, pour forcer l'utilisation du mock complet, on le met dans sys.modules.
#         import tests.mocks.numpy_mock as numpy_mock_content
#         sys.modules['numpy'] = numpy_mock_content
#         _conftest_setup_logger.info("Mock pour NumPy (tests.mocks.numpy_mock) activé via sys.modules.")
#     except ImportError:
#         _conftest_setup_logger.error("Mock spécifique tests.mocks.numpy_mock non trouvé. Utilisation de MagicMock pour NumPy.")
#         sys.modules['numpy'] = MagicMock()
#     except Exception as e_numpy_mock:
#         _conftest_setup_logger.error(f"Erreur inattendue lors du chargement du mock NumPy: {e_numpy_mock}. Utilisation de MagicMock.")
#         sys.modules['numpy'] = MagicMock()

#     # Mock pour Pandas
#     try:
#         # Tenter d'importer le contenu spécifique du mock
#         from tests.mocks.pandas_mock import DataFrame as pandas_dataframe_mock # Importer un élément spécifique
#         import tests.mocks.pandas_mock as pandas_mock_content
#         sys.modules['pandas'] = pandas_mock_content
#         _conftest_setup_logger.info("Mock pour Pandas (tests.mocks.pandas_mock) activé via sys.modules.")
#     except ImportError:
#         _conftest_setup_logger.error("Mock spécifique tests.mocks.pandas_mock non trouvé. Utilisation de MagicMock pour Pandas.")
#         sys.modules['pandas'] = MagicMock()
#     except Exception as e_pandas_mock:
#         _conftest_setup_logger.error(f"Erreur inattendue lors du chargement du mock Pandas: {e_pandas_mock}. Utilisation de MagicMock.")
#         sys.modules['pandas'] = MagicMock()
# _conftest_setup_logger.info("Fin de la gestion des imports conditionnels pour NumPy et Pandas.")
# # --- Fin Gestion des imports conditionnels ---
# --- Fin Configuration globale du Logging ---

# --- Gestion du Path pour les Mocks (déplacé ici AVANT les imports des mocks) ---
current_dir_for_mock = os.path.dirname(os.path.abspath(__file__))
mocks_dir_for_mock = os.path.join(current_dir_for_mock, 'mocks')
# if mocks_dir_for_mock not in sys.path:
#     sys.path.insert(0, mocks_dir_for_mock)
#     _conftest_setup_logger.info(f"Ajout de {mocks_dir_for_mock} à sys.path pour l'accès aux mocks locaux.")

from .mocks.jpype_setup import (
    _REAL_JPYPE_MODULE,
    _REAL_JPYPE_AVAILABLE, # Ajouté pour skipif
    _JPYPE_MODULE_MOCK_OBJ_GLOBAL,
    _MOCK_DOT_JPYPE_MODULE_GLOBAL,
    activate_jpype_mock_if_needed,
    pytest_sessionstart,
    pytest_sessionfinish
)
from .mocks.numpy_setup import setup_numpy_for_tests_fixture

from .fixtures.integration_fixtures import (
    integration_jvm, dung_classes, dl_syntax_parser, fol_syntax_parser,
    pl_syntax_parser, cl_syntax_parser, tweety_logics_classes,
    tweety_string_utils, tweety_math_utils, tweety_probability,
    tweety_conditional_probability, tweety_parser_exception,
    tweety_io_exception, tweety_qbf_classes, belief_revision_classes,
    dialogue_classes
)

# --- Configuration du Logger (déplacé avant la sauvegarde JPype pour l'utiliser) ---
logger = logging.getLogger(__name__)

# _REAL_JPYPE_MODULE, _JPYPE_MODULE_MOCK_OBJ_GLOBAL, _MOCK_DOT_JPYPE_MODULE_GLOBAL sont maintenant importés de jpype_setup.py

# Nécessaire pour la fixture integration_jvm
# La variable _integration_jvm_started_session_scope et les imports de jvm_setup
# ne sont plus nécessaires ici, gérés dans integration_fixtures.py

# Les sections de code commentées pour le mocking global de Matplotlib, NetworkX,
# l'installation immédiate de Pandas, et ExtractDefinitions ont été supprimées.
# Ces mocks, s'ils sont nécessaires, devraient être gérés par des fixtures spécifiques
# ou une configuration au niveau du module mock lui-même, similaire à NumPy/Pandas.

# Ajout du répertoire racine du projet à sys.path pour assurer la découverte des modules du projet.
# Ceci est particulièrement utile si les tests sont exécutés d'une manière où le répertoire racine
# n'est pas automatiquement inclus dans PYTHONPATH (par exemple, exécution directe de pytest
# depuis un sous-répertoire ou avec certaines configurations d'IDE).
# parent_dir = os.path.dirname(os.path.dirname(os.path.abspath(__file__)))
# if parent_dir not in sys.path:
#     sys.path.insert(0, parent_dir)
#     _conftest_setup_logger.info(f"Ajout du répertoire racine du projet ({parent_dir}) à sys.path.")
# Commenté car l'installation du package via `pip install -e .` devrait gérer l'accessibilité.

# Les fixtures et hooks sont importés depuis leurs modules dédiés.
# Les commentaires résiduels concernant les déplacements de code et les refactorisations
# antérieures ont été supprimés pour améliorer la lisibilité.
>>>>>>> eeb909ab
<|MERGE_RESOLUTION|>--- conflicted
+++ resolved
@@ -10,49 +10,6 @@
 import os
 import pytest
 from unittest.mock import patch, MagicMock
-<<<<<<< HEAD
-
-# --- Hooks Pytest ---
-
-def pytest_sessionstart(session):
-    """
-    S'exécute au début de la session de test.
-    Initialise le mock JPype si nécessaire.
-    """
-    # Exposer jpype_setup au reste de la session de test si nécessaire
-    # session.config.jpype_setup = jpype_setup
-    print("pytest_sessionstart: Démarrage de la session de test.")
-
-def pytest_sessionfinish(session, exitstatus):
-    """
-    S'exécute à la fin de la session de test.
-    Nettoie les ressources, comme la JVM.
-    """
-    print(f"pytest_sessionfinish: Fin de la session de test avec le statut {exitstatus}.")
-    # Si jpype_setup a ete utilise et a demarre la JVM, l'arreter.
-    # from .mocks import jpype_setup # Import local pour eviter les problemes de dependance circulaire
-    # jpype_setup.shutdown_jvm_if_needed()
-
-# --- Fixtures ---
-
-# Importer les fixtures depuis jpype_setup pour les rendre disponibles globalement
-# Les fixtures seront importées dynamiquement pour éviter les problèmes d'import circulaire.
-try:
-    from .mocks.jpype_setup import mock_jpype, restore_jpype, real_jpype_fixture
-    print("Fixtures JPype importées avec succès depuis tests.mocks.jpype_setup")
-except ImportError as e:
-    print(f"Avertissement: Impossible d'importer les fixtures JPype: {e}")
-    # Définir des fixtures vides pour éviter les erreurs si l'import échoue
-    @pytest.fixture(scope="session")
-    def mock_jpype():
-        yield
-    @pytest.fixture(scope="session")
-    def restore_jpype():
-        yield
-    @pytest.fixture(scope="session")
-    def real_jpype_fixture():
-        yield None
-=======
 import importlib.util
 import logging
 import threading # Ajout de l'import pour l'inspection des threads
@@ -227,5 +184,4 @@
 
 # Les fixtures et hooks sont importés depuis leurs modules dédiés.
 # Les commentaires résiduels concernant les déplacements de code et les refactorisations
-# antérieures ont été supprimés pour améliorer la lisibilité.
->>>>>>> eeb909ab
+# antérieures ont été supprimés pour améliorer la lisibilité.