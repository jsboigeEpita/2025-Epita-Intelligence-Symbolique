--- conflicted
+++ resolved
@@ -17,20 +17,6 @@
 @pytest.fixture
 def authentic_extract_agent():
     """Fixture pour configurer un agent d'extraction avec un vrai kernel LLM."""
-<<<<<<< HEAD
-    async def run_setup():
-        try:
-            service_id = "test_llm_service"
-            llm_service = create_llm_service(service_id=service_id, model_id="test_model")
-            kernel = Kernel()
-            kernel.add_service(llm_service)
-            agent = ExtractAgent(kernel=kernel)
-            agent.setup_agent_components(llm_service_id=service_id)
-            return agent
-        except Exception as e:
-            pytest.fail(f"Échec de la configuration de l'agent d'extraction authentique: {e}")
-    return asyncio.run(run_setup())
-=======
     try:
         service_id = "test_llm_service"
         llm_service = create_llm_service(service_id=service_id, model_id="gpt-4o-mini")
@@ -41,7 +27,6 @@
         return agent
     except Exception as e:
         pytest.fail(f"Échec de la configuration de l'agent d'extraction authentique: {e}")
->>>>>>> 134c72c9
 
 @pytest.fixture
 def mock_load_source_text(mocker):
