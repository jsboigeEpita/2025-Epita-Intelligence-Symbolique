# -*- coding: utf-8 -*-
# tests/integration/test_logic_api_integration.py
"""
Tests d'intégration pour l'API Web avec les agents logiques.
"""

import os
import sys

# Ajouter le répertoire racine du projet au PYTHONPATH
# Cela permet aux tests d'importer les modules du projet correctement
# Assurons-nous que le répertoire racine est bien celui attendu
# project_root devrait être 'd:/Dev/2025-Epita-Intelligence-Symbolique'
project_root = os.path.abspath(os.path.join(os.path.dirname(__file__), '..', '..'))
if project_root not in sys.path:
    sys.path.insert(0, project_root)
import unittest
import json
from unittest.mock import MagicMock, patch
import uuid

from semantic_kernel import Kernel

from argumentation_analysis.agents.core.logic.logic_factory import LogicAgentFactory
from argumentation_analysis.agents.core.logic.propositional_logic_agent import PropositionalLogicAgent
from argumentation_analysis.agents.core.logic.first_order_logic_agent import FirstOrderLogicAgent
from argumentation_analysis.agents.core.logic.modal_logic_agent import ModalLogicAgent
from argumentation_analysis.agents.core.logic.belief_set import (
    PropositionalBeliefSet, FirstOrderBeliefSet, ModalBeliefSet
)

from libs.web_api.app import app
from argumentation_analysis.services.web_api.services.logic_service import LogicService
from argumentation_analysis.services.web_api.models.request_models import (
    LogicBeliefSetRequest, LogicQueryRequest, LogicGenerateQueriesRequest
)
from argumentation_analysis.services.web_api.models.response_models import (
    LogicBeliefSetResponse, LogicQueryResponse, LogicGenerateQueriesResponse
)


class TestLogicApiIntegration(unittest.TestCase):
    """Tests d'intégration pour l'API Web avec les agents logiques."""
    
    def setUp(self):
        """Initialisation avant chaque test."""
        # Configurer l'application Flask pour les tests
        app.config['TESTING'] = True
        self.client = app.test_client()
        
        # Patcher LogicService
<<<<<<< HEAD
        self.logic_service_patcher = patch('libs.web_api.app.logic_service') # Correction du chemin du patch
=======
        self.logic_service_patcher = patch('libs.web_api.app.logic_service')
>>>>>>> 383b003b
        self.mock_logic_service = self.logic_service_patcher.start()
        
        # Patcher LogicAgentFactory
        self.logic_factory_patcher = patch('libs.web_api.services.logic_service.LogicAgentFactory')
        self.mock_logic_factory = self.logic_factory_patcher.start()
        
        # Patcher Kernel
        self.kernel_patcher = patch('libs.web_api.services.logic_service.Kernel')
        self.mock_kernel_class = self.kernel_patcher.start()
        self.mock_kernel = MagicMock(spec=Kernel)
        self.mock_kernel_class.return_value = self.mock_kernel
        
        # Configurer les mocks des agents
        self.mock_pl_agent = MagicMock(spec=PropositionalLogicAgent)
        self.mock_fol_agent = MagicMock(spec=FirstOrderLogicAgent)
        self.mock_modal_agent = MagicMock(spec=ModalLogicAgent)
        
        # Configurer le mock de LogicAgentFactory
        self.mock_logic_factory.create_agent.side_effect = lambda logic_type, kernel: {
            "propositional": self.mock_pl_agent,
            "first_order": self.mock_fol_agent,
            "modal": self.mock_modal_agent
        }.get(logic_type)
        
        # Configurer les mocks des méthodes des agents
        self.mock_pl_agent.text_to_belief_set.return_value = (PropositionalBeliefSet("a => b"), "Conversion réussie")
        self.mock_pl_agent.generate_queries.return_value = ["a", "b", "a => b"]
        self.mock_pl_agent.execute_query.return_value = (True, "Tweety Result: Query 'a => b' is ACCEPTED (True).")
        self.mock_pl_agent.interpret_results.return_value = "Interprétation des résultats PL"
        
        self.mock_fol_agent.text_to_belief_set.return_value = (FirstOrderBeliefSet("forall X: (P(X) => Q(X))"), "Conversion réussie")
        self.mock_fol_agent.generate_queries.return_value = ["P(a)", "Q(b)", "forall X: (P(X) => Q(X))"]
        self.mock_fol_agent.execute_query.return_value = (True, "Tweety Result: FOL Query 'forall X: (P(X) => Q(X))' is ACCEPTED (True).")
        self.mock_fol_agent.interpret_results.return_value = "Interprétation des résultats FOL"
        
        self.mock_modal_agent.text_to_belief_set.return_value = (ModalBeliefSet("[]p => <>q"), "Conversion réussie")
        self.mock_modal_agent.generate_queries.return_value = ["p", "[]p", "<>q"]
        self.mock_modal_agent.execute_query.return_value = (True, "Tweety Result: Modal Query '[]p => <>q' is ACCEPTED (True).")
        self.mock_modal_agent.interpret_results.return_value = "Interprétation des résultats modaux"
        
        # Configurer le mock de LogicService
        self.mock_belief_set_id = str(uuid.uuid4())
        
        # Mock pour text_to_belief_set
        self.mock_logic_service.text_to_belief_set.return_value = LogicBeliefSetResponse(
            success=True,
            belief_set={
                "id": self.mock_belief_set_id,
                "logic_type": "propositional",
                "content": "a => b",
                "source_text": "Si a alors b"
            },
            processing_time=0.1
        )
        
        # Mock pour execute_query
        self.mock_logic_service.execute_query.return_value = LogicQueryResponse(
            success=True,
            belief_set_id=self.mock_belief_set_id,
            logic_type="propositional",
            result={
                "query": "a => b",
                "result": True,
                "formatted_result": "Tweety Result: Query 'a => b' is ACCEPTED (True).",
                "explanation": "La requête 'a => b' est acceptée par l'ensemble de croyances."
            },
            processing_time=0.1
        )
        
        # Mock pour generate_queries
        self.mock_logic_service.generate_queries.return_value = LogicGenerateQueriesResponse(
            success=True,
            belief_set_id=self.mock_belief_set_id,
            logic_type="propositional",
            queries=["a", "b", "a => b"],
            processing_time=0.1
        )
        
        # Mock pour is_healthy
        self.mock_logic_service.is_healthy.return_value = True
    
    def tearDown(self):
        """Nettoyage après chaque test."""
        self.logic_service_patcher.stop()
        self.logic_factory_patcher.stop()
        self.kernel_patcher.stop()
    
    def test_health_check(self):
        """Test du endpoint /api/health."""
        response = self.client.get('/api/health')
        
        # Vérifier le code de statut
        self.assertEqual(response.status_code, 200)
        
        # Vérifier le contenu de la réponse
        data = json.loads(response.data)
        self.assertEqual(data["status"], "healthy")
        self.assertTrue(data["services"]["logic"])
    
    def test_create_belief_set(self):
        """Test du endpoint /api/logic/belief-set."""
        # Préparer les données de la requête
        request_data = {
            "text": "Si a alors b",
            "logic_type": "propositional",
            "options": {
                "include_explanation": True,
                "max_queries": 5
            }
        }
        
        # Envoyer la requête
        response = self.client.post(
            '/api/logic/belief-set',
            data=json.dumps(request_data),
            content_type='application/json'
        )
        
        # Vérifier le code de statut
        self.assertEqual(response.status_code, 200)
        
        # Vérifier que le service a été appelé
        self.mock_logic_service.text_to_belief_set.assert_called_once()
        
        # Vérifier le contenu de la réponse
        data = json.loads(response.data)
        self.assertTrue(data["success"])
        self.assertEqual(data["belief_set"]["id"], self.mock_belief_set_id)
        self.assertEqual(data["belief_set"]["logic_type"], "propositional")
        self.assertEqual(data["belief_set"]["content"], "a => b")
    
    def test_execute_query(self):
        """Test du endpoint /api/logic/query."""
        # Préparer les données de la requête
        request_data = {
            "belief_set_id": self.mock_belief_set_id,
            "query": "a => b",
            "logic_type": "propositional",
            "options": {
                "include_explanation": True
            }
        }
        
        # Envoyer la requête
        response = self.client.post(
            '/api/logic/query',
            data=json.dumps(request_data),
            content_type='application/json'
        )
        
        # Vérifier le code de statut
        self.assertEqual(response.status_code, 200)
        
        # Vérifier que le service a été appelé
        self.mock_logic_service.execute_query.assert_called_once()
        
        # Vérifier le contenu de la réponse
        data = json.loads(response.data)
        self.assertTrue(data["success"])
        self.assertEqual(data["belief_set_id"], self.mock_belief_set_id)
        self.assertEqual(data["logic_type"], "propositional")
        self.assertTrue(data["result"]["result"])
        self.assertEqual(data["result"]["query"], "a => b")
    
    def test_generate_queries(self):
        """Test du endpoint /api/logic/generate-queries."""
        # Préparer les données de la requête
        request_data = {
            "belief_set_id": self.mock_belief_set_id,
            "text": "Si a alors b",
            "logic_type": "propositional",
            "options": {
                "max_queries": 5
            }
        }
        
        # Envoyer la requête
        response = self.client.post(
            '/api/logic/generate-queries',
            data=json.dumps(request_data),
            content_type='application/json'
        )
        
        # Vérifier le code de statut
        self.assertEqual(response.status_code, 200)
        
        # Vérifier que le service a été appelé
        self.mock_logic_service.generate_queries.assert_called_once()
        
        # Vérifier le contenu de la réponse
        data = json.loads(response.data)
        self.assertTrue(data["success"])
        self.assertEqual(data["belief_set_id"], self.mock_belief_set_id)
        self.assertEqual(data["logic_type"], "propositional")
        self.assertEqual(data["queries"], ["a", "b", "a => b"])
    
    def test_invalid_request_format(self):
        """Test de la validation des requêtes."""
        # Préparer les données de la requête (manque le champ logic_type)
        request_data = {
            "text": "Si a alors b"
        }
        
        # Envoyer la requête
        response = self.client.post(
            '/api/logic/belief-set',
            data=json.dumps(request_data),
            content_type='application/json'
        )
        
        # Vérifier le code de statut
        self.assertEqual(response.status_code, 400)
        
        # Vérifier le contenu de la réponse
        data = json.loads(response.data)
        self.assertEqual(data["error"], "Données invalides")
    
    def test_service_error(self):
        """Test de la gestion des erreurs du service."""
        # Configurer le mock pour lever une exception
        self.mock_logic_service.text_to_belief_set.side_effect = ValueError("Erreur de test")
        
        # Préparer les données de la requête
        request_data = {
            "text": "Si a alors b",
            "logic_type": "propositional"
        }
        
        # Envoyer la requête
        response = self.client.post(
            '/api/logic/belief-set',
            data=json.dumps(request_data),
            content_type='application/json'
        )
        
        # Vérifier le code de statut
        self.assertEqual(response.status_code, 500)
        
        # Vérifier le contenu de la réponse
        data = json.loads(response.data)
        self.assertEqual(data["error"], "Erreur de conversion")
        self.assertEqual(data["message"], "Erreur de test")


class TestLogicServiceIntegration(unittest.TestCase):
    """Tests d'intégration pour le service LogicService."""
    
    def setUp(self):
        """Initialisation avant chaque test."""
        # Patcher LogicAgentFactory
        self.logic_factory_patcher = patch('libs.web_api.services.logic_service.LogicAgentFactory')
        self.mock_logic_factory = self.logic_factory_patcher.start()
        
        # Patcher Kernel
        self.kernel_patcher = patch('libs.web_api.services.logic_service.Kernel')
        self.mock_kernel_class = self.kernel_patcher.start()
        self.mock_kernel = MagicMock(spec=Kernel)
        self.mock_kernel_class.return_value = self.mock_kernel
        
        # Configurer les mocks des agents
        self.mock_pl_agent = MagicMock(spec=PropositionalLogicAgent)
        self.mock_fol_agent = MagicMock(spec=FirstOrderLogicAgent)
        self.mock_modal_agent = MagicMock(spec=ModalLogicAgent)
        
        # Configurer le mock de LogicAgentFactory
        self.mock_logic_factory.create_agent.side_effect = lambda logic_type, kernel: {
            "propositional": self.mock_pl_agent,
            "first_order": self.mock_fol_agent,
            "modal": self.mock_modal_agent
        }.get(logic_type)
        
        # Configurer les mocks des méthodes des agents
        self.mock_pl_agent.text_to_belief_set.return_value = (PropositionalBeliefSet("a => b"), "Conversion réussie")
        self.mock_pl_agent.generate_queries.return_value = ["a", "b", "a => b"]
        self.mock_pl_agent.execute_query.return_value = (True, "Tweety Result: Query 'a => b' is ACCEPTED (True).")
        self.mock_pl_agent.interpret_results.return_value = "Interprétation des résultats PL"
        
        # Créer le service
        self.logic_service = LogicService()
    
    def tearDown(self):
        """Nettoyage après chaque test."""
        self.logic_factory_patcher.stop()
        self.kernel_patcher.stop()
    
    def test_text_to_belief_set(self):
        """Test de la méthode text_to_belief_set."""
        # Créer la requête
        request = LogicBeliefSetRequest(
            text="Si a alors b",
            logic_type="propositional"
        )
        
        # Appeler la méthode
        response = self.logic_service.text_to_belief_set(request)
        
        # Vérifier que l'agent a été créé
        self.mock_logic_factory.create_agent.assert_called_once_with("propositional", self.mock_kernel)
        
        # Vérifier que la méthode de l'agent a été appelée
        self.mock_pl_agent.text_to_belief_set.assert_called_once_with("Si a alors b")
        
        # Vérifier la réponse
        self.assertTrue(response.success)
        self.assertEqual(response.belief_set.logic_type, "propositional")
        self.assertEqual(response.belief_set.content, "a => b")
        self.assertEqual(response.belief_set.source_text, "Si a alors b")
    
    def test_execute_query(self):
        """Test de la méthode execute_query."""
        # Créer un ensemble de croyances
        belief_set_request = LogicBeliefSetRequest(
            text="Si a alors b",
            logic_type="propositional"
        )
        belief_set_response = self.logic_service.text_to_belief_set(belief_set_request)
        belief_set_id = belief_set_response.belief_set.id
        
        # Créer la requête
        request = LogicQueryRequest(
            belief_set_id=belief_set_id,
            query="a => b",
            logic_type="propositional"
        )
        
        # Appeler la méthode
        response = self.logic_service.execute_query(request)
        
        # Vérifier que l'agent a été créé
        self.assertEqual(self.mock_logic_factory.create_agent.call_count, 2)
        
        # Vérifier que la méthode de l'agent a été appelée
        self.mock_pl_agent.execute_query.assert_called_once()
        
        # Vérifier la réponse
        self.assertTrue(response.success)
        self.assertEqual(response.belief_set_id, belief_set_id)
        self.assertEqual(response.logic_type, "propositional")
        self.assertEqual(response.result.query, "a => b")
        self.assertTrue(response.result.result)
    
    def test_generate_queries(self):
        """Test de la méthode generate_queries."""
        # Créer un ensemble de croyances
        belief_set_request = LogicBeliefSetRequest(
            text="Si a alors b",
            logic_type="propositional"
        )
        belief_set_response = self.logic_service.text_to_belief_set(belief_set_request)
        belief_set_id = belief_set_response.belief_set.id
        
        # Créer la requête
        request = LogicGenerateQueriesRequest(
            belief_set_id=belief_set_id,
            text="Si a alors b",
            logic_type="propositional"
        )
        
        # Appeler la méthode
        response = self.logic_service.generate_queries(request)
        
        # Vérifier que l'agent a été créé
        self.assertEqual(self.mock_logic_factory.create_agent.call_count, 2)
        
        # Vérifier que la méthode de l'agent a été appelée
        self.mock_pl_agent.generate_queries.assert_called_once()
        
        # Vérifier la réponse
        self.assertTrue(response.success)
        self.assertEqual(response.belief_set_id, belief_set_id)
        self.assertEqual(response.logic_type, "propositional")
        self.assertEqual(response.queries, ["a", "b", "a => b"])


if __name__ == "__main__":
    unittest.main()<|MERGE_RESOLUTION|>--- conflicted
+++ resolved
@@ -49,11 +49,7 @@
         self.client = app.test_client()
         
         # Patcher LogicService
-<<<<<<< HEAD
         self.logic_service_patcher = patch('libs.web_api.app.logic_service') # Correction du chemin du patch
-=======
-        self.logic_service_patcher = patch('libs.web_api.app.logic_service')
->>>>>>> 383b003b
         self.mock_logic_service = self.logic_service_patcher.start()
         
         # Patcher LogicAgentFactory
