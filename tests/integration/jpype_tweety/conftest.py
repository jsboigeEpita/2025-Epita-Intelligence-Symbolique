import pytest
import os
import sys
import subprocess
# import jpype # Commenté pour éviter le démarrage prématuré de la JVM
from pathlib import Path
import logging
from argumentation_analysis.core.jvm_setup import LIBS_DIR as CORE_LIBS_DIR

# Configuration du logger pour ce fichier conftest spécifique
logger = logging.getLogger(__name__)
# Pour s'assurer que les logs de ce fichier sont visibles si besoin,
# on peut ajouter un handler basique s'il n'y en a pas.
# Cependant, la configuration globale de pytest ou du conftest racine devrait suffire.
if not logger.handlers:
    handler = logging.StreamHandler(sys.stdout)
    formatter = logging.Formatter('%(asctime)s - %(name)s - %(levelname)s - %(message)s')
    handler.setFormatter(formatter)
    logger.addHandler(handler)
    logger.setLevel(logging.INFO) # Ou logging.DEBUG pour plus de détails

PROJECT_ROOT = os.path.abspath(os.path.join(os.path.dirname(__file__), "..", "..", ".."))
TWEETY_LIBS_PATH = os.path.join(PROJECT_ROOT, "libs")

# La fixture jvm_manager et les fixtures de classes (dung_classes, qbf_classes, etc.)
# sont maintenant définies dans le conftest.py racine pour une gestion centralisée de JPype.
# Ce fichier est conservé pour d'éventuelles configurations spécifiques à ce sous-répertoire de tests,
# mais ne doit plus gérer l'initialisation de JPype ni la définition des classes Java globales.

def get_tweety_classpath(): # Cette fonction n'est plus utilisée pour démarrer la JVM ici.
    """Construit le classpath à partir des JARs trouvés dans TWEETY_LIBS_PATH."""
    jars = [os.path.join(TWEETY_LIBS_PATH, f) for f in os.listdir(TWEETY_LIBS_PATH) if f.endswith(".jar")]
    print(f"DEBUG: get_tweety_classpath: JARs trouvés = {jars}")
    if not jars:
        print(f"AVERTISSEMENT: Aucun fichier JAR trouvé dans '{TWEETY_LIBS_PATH}'.")
        print("Veuillez vérifier que les JARs de Tweety sont présents.")
        return []
    return jars

# @pytest.fixture(scope="session", autouse=True)
# def jvm_manager():
#     print("DEBUG: jvm_manager fixture CALLED (tests/integration/jpype_tweety/conftest.py) - MAIS MAINTENANT COMMENTÉE")
#     """
#     Fixture pour s'assurer que les JARs de test sont présents et vérifier l'état de la JVM.
#     La JVM doit être démarrée par le conftest.py racine.
#     """
#     import jpype # Importation locale initiale
    
#     # # Forcer l'utilisation du mock pour les tests jpype_tweety
#     # # car le conftest.py racine a sa logique de mock neutralisée.
#     # import tests.mocks.jpype_mock as jpype_mock_module
#     # sys.modules['jpype'] = jpype_mock_module
#     # sys.modules['jpype1'] = jpype_mock_module
#     # # Ré-assigner la variable locale jpype pour qu'elle pointe vers le mock chargé
#     # jpype = jpype_mock_module
#     # print("INFO: [jpype_tweety/conftest.py] Forçage du Mock JPype COMMENTÉ. Utilisation du jpype global (réel ou mock global).")

#     # # Obtenir le logger du mock pour y ajouter des messages
#     # mock_logger = logging.getLogger("tests.mocks.jpype_mock")

#     # # Démarrer le mock JVM pour cette session de test si ce n'est pas déjà fait par ce mock
#     # # (même si le conftest racine est censé gérer la vraie JVM ou un mock global,
#     # # ce conftest spécifique force son propre usage du mock)
#     # # if hasattr(jpype, '_jvm_started') and not jpype.isJVMStarted(): # Vérifie si c'est notre mock et s'il a besoin d'être démarré
#     # #     if mock_logger: # S'assurer que mock_logger est défini
#     # #          mock_logger.info("[jpype_tweety/conftest.py] Appel de jpype.startJVM() (du mock) car isJVMStarted() est False.")
#     # #     jpype.startJVM() # Ceci mettra _jvm_started à True dans le mock
#     # # elif hasattr(jpype, '_jvm_started'):
#     # #      if mock_logger:
#     # #          mock_logger.info("[jpype_tweety/conftest.py] jpype.isJVMStarted() (du mock) est déjà True.")
#     # # else:
#     # #     # Si jpype n'a pas _jvm_started, c'est probablement le vrai jpype
#     # #     print("INFO: [jpype_tweety/conftest.py] jpype semble être le vrai module, pas le mock. Pas d'appel à startJVM() du mock.")
    
#     try:
#         # S'assurer que les JARs de test/application sont présents (téléchargés si besoin)
#         # Utilisation de la version "Updated upstream" (plus robuste) pour le téléchargement.
#         # --- Début de l'intégration du téléchargement des JARs ---
#         script_path = Path(PROJECT_ROOT) / "scripts" / "download_test_jars.py"
#         target_jars_dir = Path(TWEETY_LIBS_PATH)
        
#         if not (target_jars_dir.is_dir() and any(target_jars_dir.glob("*.jar"))):
#             print(f"INFO: Les JARs de test/application semblent manquants dans {target_jars_dir}. Tentative de téléchargement via {script_path}...")
#             if not script_path.is_file():
#                 print(f"ERREUR CRITIQUE: Le script de téléchargement {script_path} n'a pas été trouvé.")
#                 raise FileNotFoundError(f"Script de téléchargement non trouvé: {script_path}")
            
#             try:
#                 print(f"INFO: Exécution du script de téléchargement: {sys.executable} {script_path}")
#                 process = subprocess.run(
#                     [sys.executable, str(script_path)],
#                     capture_output=True,
#                     text=True,
#                     check=False
#                 )
                
#                 if process.stderr and "Traceback" in process.stderr:
#                     print(f"ERREUR (stderr du script {script_path.name}):\n{process.stderr}")
#                 elif process.stderr:
#                      print(f"DEBUG (stderr du script {script_path.name}):\n{process.stderr}")

#                 if process.returncode != 0:
#                     error_message = (
#                         f"ERREUR: Le script de téléchargement des JARs ({script_path}) "
#                         f"a échoué avec le code de retour {process.returncode}.\n"
#                         f"Stderr: {process.stderr}\nStdout: {process.stdout}"
#                     )
#                     print(error_message)
#                     raise RuntimeError(error_message)
                
#                 print(f"INFO: Script de téléchargement exécuté (code {process.returncode}). Sortie:\n{process.stdout}")
#                 if not any(target_jars_dir.glob("*.jar")):
#                     warning_message = (
#                         f"AVERTISSEMENT: Le script de téléchargement s'est terminé "
#                         f"mais aucun JAR n'a été trouvé dans {target_jars_dir}. "
#                         f"Vérifiez les logs du script et le script lui-même ({script_path})."
#                     )
#                     print(warning_message)
#                 else:
#                     print(f"INFO: Les fichiers JAR sont maintenant (ou étaient déjà) présents dans {target_jars_dir}.")

#             except Exception as e:
#                 critical_error_message = (
#                     f"ERREUR CRITIQUE lors de l'exécution du script de téléchargement {script_path}: {e}"
#                 )
#                 print(critical_error_message)
#                 raise RuntimeError(critical_error_message) from e
#         # --- Fin de l'intégration du téléchargement des JARs ---
#         else:
#             print(f"INFO: Les JARs de test/application sont déjà présents dans {target_jars_dir}.")
#         # --- Fin de la logique de téléchargement ---

#         # Logique de "Stashed changes" pour vérifier la JVM et afficher les infos
#         print("DEBUG: jvm_manager (tests/integration/jpype_tweety): Vérification de l'état de la JVM (doit être démarrée par le conftest racine).")
#         if not jpype.isJVMStarted():
#             error_msg = ("ERREUR CRITIQUE: La JVM n'est pas démarrée comme attendu (devrait être fait par un conftest racine). "
#                          "Les tests jpype_tweety ne peuvent pas continuer.")
#             print(error_msg)
#             raise RuntimeError(error_msg)

#         print("INFO: jvm_manager (tests/integration/jpype_tweety): La JVM est (ou devrait être) déjà démarrée.")
        
#         try:
#             print(f"       jpype.config.java_home: {jpype.config.java_home if hasattr(jpype, 'config') else 'N/A'}")
#             print(f"       jpype.config.jvm_path: {jpype.config.jvm_path if hasattr(jpype, 'config') else 'N/A'}")
#             current_classpath_reported = jpype.getClassPath()
#             print(f"       Classpath rapporté par jpype.getClassPath(): '{current_classpath_reported}' (longueur: {len(str(current_classpath_reported))})")
#             if not current_classpath_reported:
#                 print("       AVERTISSEMENT: jpype.getClassPath() est vide ou None!")
#         except Exception as e_config:
#             print(f"       Erreur lors de la tentative d'affichage de la config JPype: {e_config}")

#         print(f"       Les tests jpype_tweety s'attendent à ce que les JARs de {CORE_LIBS_DIR} et ceux de tests/resources/libs soient accessibles.")
#         print(f"       La JVM a été démarrée par le conftest racine via jvm_setup.py.")

#         jpype.imports.registerDomain("net", alias="net")
#         jpype.imports.registerDomain("org", alias="org")
#         jpype.imports.registerDomain("java", alias="java")

#         yield

#     except Exception as e:
#         print(f"Erreur critique inattendue dans la fixture jvm_manager: {e}")
#         raise
#     finally:
#         if jpype.isJVMStarted():
#             print("INFO: La JVM restera active jusqu'à la fin du processus de test principal (géré par conftest racine).")

# Les fixtures de classes suivantes sont maintenant définies dans le conftest.py racine.
# Elles sont commentées ici pour éviter les conflits et s'assurer que les versions
# du conftest racine (qui utilisent un ClassLoader spécifique) sont utilisées.

# # Fixture pour importer les classes communes de Dung
# @pytest.fixture(scope="module")
# def dung_classes():
#     try:
#         DungTheory = jpype.JClass("net.sf.tweety.arg.dung.syntax.DungTheory")
#         Argument = jpype.JClass("net.sf.tweety.arg.dung.syntax.Argument")
#         Attack = jpype.JClass("net.sf.tweety.arg.dung.syntax.Attack")
#         PreferredReasoner = jpype.JClass("net.sf.tweety.arg.dung.reasoner.PreferredReasoner")
#         GroundedReasoner = jpype.JClass("net.sf.tweety.arg.dung.reasoner.GroundedReasoner")
#         CompleteReasoner = jpype.JClass("net.sf.tweety.arg.dung.reasoner.CompleteReasoner")
#         StableReasoner = jpype.JClass("net.sf.tweety.arg.dung.reasoner.StableReasoner")
#         # Ajoutez d'autres classes communes ici si nécessaire
#         return {
#             "DungTheory": DungTheory,
#             "Argument": Argument,
#             "Attack": Attack,
#             "PreferredReasoner": PreferredReasoner,
#             "GroundedReasoner": GroundedReasoner,
#             "CompleteReasoner": CompleteReasoner,
#             "StableReasoner": StableReasoner
#         }
#     except jpype.JException as e:
#         pytest.fail(f"Échec de l'importation des classes Java pour Dung: {e.stacktrace()}")

# # Fixture pour importer les classes communes de QBF
# @pytest.fixture(scope="module")
# def qbf_classes():
#     try:
#         QuantifiedBooleanFormula = jpype.JClass("net.sf.tweety.logics.qbf.syntax.QuantifiedBooleanFormula")
#         Quantifier = jpype.JClass("net.sf.tweety.logics.qbf.syntax.Quantifier")
#         QbfParser = jpype.JClass("net.sf.tweety.logics.qbf.parser.QbfParser")
#         # QBFSolver = jpype.JClass("net.sf.tweety.logics.qbf.solver.QBFSolver") # Peut nécessiter une config
#         Variable = jpype.JClass("net.sf.tweety.logics.commons.syntax.Variable")
#         # Opérateurs logiques (les noms peuvent varier, ex: Or, And, Not de commons.syntax ou qbf.syntax)
#         # Par exemple:
#         # Or = jpype.JClass("net.sf.tweety.logics.pl.syntax.Or") # Si on utilise la logique propositionnelle pour la base
#         # Not = jpype.JClass("net.sf.tweety.logics.pl.syntax.Not")
#         # Il faudra vérifier les classes exactes pour les opérateurs dans le contexte QBF de Tweety.
#         # Pour l'instant, on se concentre sur le parsing et la création de base.
#         return {
#             "QuantifiedBooleanFormula": QuantifiedBooleanFormula,
#             "Quantifier": Quantifier,
#             "QbfParser": QbfParser,
#             # "QBFSolver": QBFSolver,
#             "Variable": Variable,
#             # "Or": Or,
#             # "Not": Not
#         }
#     except jpype.JException as e:
#         pytest.fail(f"Échec de l'importation des classes Java pour QBF: {e.stacktrace()}")

# # Fixture pour importer les classes communes de révision de croyances
# @pytest.fixture(scope="module")
# def belief_revision_classes():
#     try:
#         # Classes de base pour la logique propositionnelle
#         PlFormula = jpype.JClass("net.sf.tweety.logics.pl.syntax.PlFormula")
#         PlBeliefSet = jpype.JClass("net.sf.tweety.logics.pl.syntax.PlBeliefSet")
#         PlParser = jpype.JClass("net.sf.tweety.logics.pl.parser.PlParser")
#         SimplePlReasoner = jpype.JClass("net.sf.tweety.logics.pl.reasoner.SimplePlReasoner")
#         Negation = jpype.JClass("net.sf.tweety.logics.pl.syntax.Negation")

#         # Opérateurs de révision
#         KernelContractionOperator = jpype.JClass("net.sf.tweety.beliefdynamics.operators.KernelContractionOperator")
#         RandomIncisionFunction = jpype.JClass("net.sf.tweety.beliefdynamics.kernels.RandomIncisionFunction")
#         DefaultMultipleBaseExpansionOperator = jpype.JClass("net.sf.tweety.beliefdynamics.operators.DefaultMultipleBaseExpansionOperator")
#         LeviMultipleBaseRevisionOperator = jpype.JClass("net.sf.tweety.beliefdynamics.operators.LeviMultipleBaseRevisionOperator")

#         # Classes pour la révision multi-agents (CrMas)
#         CrMasBeliefSet = jpype.JClass("net.sf.tweety.beliefdynamics.mas.CrMasBeliefSet")
#         InformationObject = jpype.JClass("net.sf.tweety.beliefdynamics.mas.InformationObject")
#         CrMasRevisionWrapper = jpype.JClass("net.sf.tweety.beliefdynamics.mas.CrMasRevisionWrapper")
#         CrMasSimpleRevisionOperator = jpype.JClass("net.sf.tweety.beliefdynamics.mas.CrMasSimpleRevisionOperator")
#         CrMasArgumentativeRevisionOperator = jpype.JClass("net.sf.tweety.beliefdynamics.mas.CrMasArgumentativeRevisionOperator")
#         DummyAgent = jpype.JClass("net.sf.tweety.agents.DummyAgent") # Pour les exemples CrMas
#         Order = jpype.JClass("net.sf.tweety.commons.util.Order") # Pour la crédibilité des agents
#         PlSignature = jpype.JClass("net.sf.tweety.logics.pl.syntax.PlSignature")


#         # Mesures d'incohérence
#         ContensionInconsistencyMeasure = jpype.JClass("net.sf.tweety.logics.pl.analysis.ContensionInconsistencyMeasure")
#         NaiveMusEnumerator = jpype.JClass("net.sf.tweety.logics.pl.analysis.NaiveMusEnumerator")
#         SatSolver = jpype.JClass("net.sf.tweety.logics.pl.sat.SatSolver") # Nécessaire pour NaiveMusEnumerator
#         MaInconsistencyMeasure = jpype.JClass("net.sf.tweety.logics.pl.analysis.MaInconsistencyMeasure")
#         McscInconsistencyMeasure = jpype.JClass("net.sf.tweety.logics.pl.analysis.McscInconsistencyMeasure")
#         PossibleWorldIterator = jpype.JClass("net.sf.tweety.logics.pl.syntax.PossibleWorldIterator")
#         DalalDistance = jpype.JClass("net.sf.tweety.logics.pl.util.DalalDistance")
#         DSumInconsistencyMeasure = jpype.JClass("net.sf.tweety.logics.pl.analysis.DSumInconsistencyMeasure")
#         DMaxInconsistencyMeasure = jpype.JClass("net.sf.tweety.logics.pl.analysis.DMaxInconsistencyMeasure")
#         DHitInconsistencyMeasure = jpype.JClass("net.sf.tweety.logics.pl.analysis.DHitInconsistencyMeasure")
#         ProductNorm = jpype.JClass("net.sf.tweety.math.tnorms.ProductNorm")
#         FuzzyInconsistencyMeasure = jpype.JClass("net.sf.tweety.logics.pl.analysis.FuzzyInconsistencyMeasure")
#         PriorityIncisionFunction = jpype.JClass("net.sf.tweety.beliefdynamics.kernels.PriorityIncisionFunction")


#         return {
#             "PlFormula": PlFormula,
#             "PlBeliefSet": PlBeliefSet,
#             "PlParser": PlParser,
#             "SimplePlReasoner": SimplePlReasoner,
#             "Negation": Negation,
#             "KernelContractionOperator": KernelContractionOperator,
#             "RandomIncisionFunction": RandomIncisionFunction,
#             "DefaultMultipleBaseExpansionOperator": DefaultMultipleBaseExpansionOperator,
#             "LeviMultipleBaseRevisionOperator": LeviMultipleBaseRevisionOperator,
#             "CrMasBeliefSet": CrMasBeliefSet,
#             "InformationObject": InformationObject,
#             "CrMasRevisionWrapper": CrMasRevisionWrapper,
#             "CrMasSimpleRevisionOperator": CrMasSimpleRevisionOperator,
#             "CrMasArgumentativeRevisionOperator": CrMasArgumentativeRevisionOperator,
#             "DummyAgent": DummyAgent,
#             "Order": Order,
#             "PlSignature": PlSignature,
#             "ContensionInconsistencyMeasure": ContensionInconsistencyMeasure,
#             "NaiveMusEnumerator": NaiveMusEnumerator,
#             "SatSolver": SatSolver,
#             "MaInconsistencyMeasure": MaInconsistencyMeasure,
#             "McscInconsistencyMeasure": McscInconsistencyMeasure,
#             "PossibleWorldIterator": PossibleWorldIterator,
#             "DalalDistance": DalalDistance,
#             "DSumInconsistencyMeasure": DSumInconsistencyMeasure,
#             "DMaxInconsistencyMeasure": DMaxInconsistencyMeasure,
#             "DHitInconsistencyMeasure": DHitInconsistencyMeasure,
#             "ProductNorm": ProductNorm,
#             "FuzzyInconsistencyMeasure": FuzzyInconsistencyMeasure,
#             "PriorityIncisionFunction": PriorityIncisionFunction,
#         }
#     except jpype.JException as e:
#         pytest.fail(f"Échec de l'importation des classes Java pour la révision de croyances: {e.stacktrace()}")

# # Fixture pour importer les classes communes d'argumentation dialogique
# @pytest.fixture(scope="module")
# def dialogue_classes(): # jpype_is_running n'est pas une fixture définie, jvm_manager s'en occupe.
#     """Importe les classes Java nécessaires pour l'argumentation dialogique."""
#     if not jpype.isJVMStarted(): # Vérification directe de l'état de la JVM
#         pytest.skip("JVM non démarrée ou JPype non initialisé correctement.")
#     try:
#         ArgumentationAgent = jpype.JClass("net.sf.tweety.agents.dialogues.ArgumentationAgent")
#         GroundedAgent = jpype.JClass("net.sf.tweety.agents.dialogues.GroundedAgent")
#         OpponentModel = jpype.JClass("net.sf.tweety.agents.dialogues.OpponentModel")
#         Dialogue = jpype.JClass("net.sf.tweety.agents.dialogues.Dialogue")
#         DialogueTrace = jpype.JClass("net.sf.tweety.agents.dialogues.DialogueTrace")
#         DialogueResult = jpype.JClass("net.sf.tweety.agents.dialogues.DialogueResult")
#         PersuasionProtocol = jpype.JClass("net.sf.tweety.agents.dialogues.PersuasionProtocol")
#         # NegotiationProtocol = jpype.JClass("net.sf.tweety.agents.dialogues.NegotiationProtocol") # Interface
#         # InquiryProtocol = jpype.JClass("net.sf.tweety.agents.dialogues.InquiryProtocol") # Interface
#         Position = jpype.JClass("net.sf.tweety.agents.dialogues.Position")
#         SimpleBeliefSet = jpype.JClass("net.sf.tweety.logics.commons.syntax.SimpleBeliefSet")
#         # Moves - peuvent être utiles pour des assertions plus fines sur la trace
#         # Move = jpype.JClass("net.sf.tweety.agents.dialogues.moves.Move")
#         # Claim = jpype.JClass("net.sf.tweety.agents.dialogues.moves.Claim")
#         # DialogueStrategy = jpype.JClass("net.sf.tweety.agents.dialogues.strategies.DialogueStrategy") # Interface
#         DefaultStrategy = jpype.JClass("net.sf.tweety.agents.dialogues.strategies.DefaultStrategy")
        
#         # Pour les protocoles spécifiques si besoin (exemples de la fiche)
#         # MonotonicConcessionProtocol = jpype.JClass("net.sf.tweety.agents.dialogues.MonotonicConcessionProtocol")
#         # CollaborativeInquiryProtocol = jpype.JClass("net.sf.tweety.agents.dialogues.CollaborativeInquiryProtocol")


#         return {
#             "ArgumentationAgent": ArgumentationAgent,
#             "GroundedAgent": GroundedAgent,
#             "OpponentModel": OpponentModel,
#             "Dialogue": Dialogue,
#             "DialogueTrace": DialogueTrace,
#             "DialogueResult": DialogueResult,
#             "PersuasionProtocol": PersuasionProtocol,
#             # "NegotiationProtocol": NegotiationProtocol,
#             # "InquiryProtocol": InquiryProtocol,
#             "Position": Position,
#             "SimpleBeliefSet": SimpleBeliefSet,
#             # "Move": Move,
#             # "Claim": Claim,
#             # "DialogueStrategy": DialogueStrategy,
#             "DefaultStrategy": DefaultStrategy,
#             # "MonotonicConcessionProtocol": MonotonicConcessionProtocol,
#             # "CollaborativeInquiryProtocol": CollaborativeInquiryProtocol,
#         }
#     except jpype.JException as e:
#         pytest.fail(f"Échec de l'importation des classes Java pour l'argumentation dialogique: {e.stacktrace()}")

@pytest.fixture(scope="module")
def logic_classes(integration_jvm): # Dépend de integration_jvm pour s'assurer que la JVM est prête
    """
    Fournit les classes Java Tweety nécessaires pour les tests de logique.
    """
    # S'assurer que jpype est importé et la JVM démarrée (géré par integration_jvm)
    import jpype
    if not jpype.isJVMStarted():
        pytest.skip("JVM non démarrée, impossible de charger les classes de logique.")

    try:
        # loader_to_use = jpype.JClass("java.lang.Thread").currentThread().getContextClassLoader() or jpype.java.lang.ClassLoader.getSystemClassLoader()
        # logger.info(f"logic_classes: Utilisation du loader: {loader_to_use}")
        logger.info(f"logic_classes: Tentative de chargement des classes SANS loader explicite.")

        # Classes pour la logique propositionnelle (PL)
<<<<<<< HEAD
        PlBeliefSet = jpype.JClass("net.sf.tweety.logics.pl.syntax.PlBeliefSet")
        PlParser = jpype.JClass("net.sf.tweety.logics.pl.parser.PlParser")
        PlFormula = jpype.JClass("net.sf.tweety.logics.pl.syntax.PlFormula")
        Proposition = jpype.JClass("net.sf.tweety.logics.pl.syntax.Proposition")
        Negation = jpype.JClass("net.sf.tweety.logics.pl.syntax.Negation")
        Conjunction = jpype.JClass("net.sf.tweety.logics.pl.syntax.Conjunction")
        Disjunction = jpype.JClass("net.sf.tweety.logics.pl.syntax.Disjunction")
        Implication = jpype.JClass("net.sf.tweety.logics.pl.syntax.Implication")
        Equivalence = jpype.JClass("net.sf.tweety.logics.pl.syntax.Equivalence")
        SimplePlReasoner = jpype.JClass("net.sf.tweety.logics.pl.reasoner.SimplePlReasoner") # Pour requêtes simples
        PossibleWorldIterator = jpype.JClass("net.sf.tweety.logics.pl.semantics.PossibleWorldIterator") # Corrigé: syntax -> semantics
        PlSignature = jpype.JClass("net.sf.tweety.logics.pl.syntax.PlSignature")

        # Classes pour la logique du premier ordre (FOL) - si nécessaire plus tard
        # FolBeliefSet = jpype.JClass("net.sf.tweety.logics.fol.syntax.FolBeliefSet")
        # FolParser = jpype.JClass("net.sf.tweety.logics.fol.parser.FolParser")

        # Reasoners génériques (peuvent nécessiter des adaptations selon la logique)
        # CredulousReasoner = jpype.JClass("net.sf.tweety.arg.reasoner.CredulousReasoner") # Exemple, vérifier le package exact
        # SkepticalReasoner = jpype.JClass("net.sf.tweety.arg.reasoner.SkepticalReasoner") # Exemple

        # Agents logiques (génériques ou spécifiques)
        # LogicalAgent = jpype.JClass("net.sf.tweety.agents.LogicalAgent") # Vérifier le nom exact
=======
        PlBeliefSet = jpype.JClass("org.tweetyproject.logics.pl.syntax.PlBeliefSet")
        PlParser = jpype.JClass("org.tweetyproject.logics.pl.parser.PlParser")
        PlFormula = jpype.JClass("org.tweetyproject.logics.pl.syntax.PlFormula")
        Proposition = jpype.JClass("org.tweetyproject.logics.pl.syntax.Proposition")
        Negation = jpype.JClass("org.tweetyproject.logics.pl.syntax.Negation")
        Conjunction = jpype.JClass("org.tweetyproject.logics.pl.syntax.Conjunction")
        Disjunction = jpype.JClass("org.tweetyproject.logics.pl.syntax.Disjunction")
        Implication = jpype.JClass("org.tweetyproject.logics.pl.syntax.Implication")
        Equivalence = jpype.JClass("org.tweetyproject.logics.pl.syntax.Equivalence")
        SimplePlReasoner = jpype.JClass("org.tweetyproject.logics.pl.reasoner.SimplePlReasoner") # Pour requêtes simples
        PossibleWorldIterator = jpype.JClass("org.tweetyproject.logics.pl.semantics.PossibleWorldIterator") # Corrigé: syntax -> semantics
        PlSignature = jpype.JClass("org.tweetyproject.logics.pl.syntax.PlSignature")

        # Classes pour la logique du premier ordre (FOL) - si nécessaire plus tard
        # FolBeliefSet = jpype.JClass("org.tweetyproject.logics.fol.syntax.FolBeliefSet")
        # FolParser = jpype.JClass("org.tweetyproject.logics.fol.parser.FolParser")

        # Reasoners génériques (peuvent nécessiter des adaptations selon la logique)
        # CredulousReasoner = jpype.JClass("org.tweetyproject.arg.reasoner.CredulousReasoner") # Exemple, vérifier le package exact
        # SkepticalReasoner = jpype.JClass("org.tweetyproject.arg.reasoner.SkepticalReasoner") # Exemple

        # Agents logiques (génériques ou spécifiques)
        # LogicalAgent = jpype.JClass("org.tweetyproject.agents.LogicalAgent") # Vérifier le nom exact
>>>>>>> 024b7a30

        return {
            "PlBeliefSet": PlBeliefSet,
            "PlParser": PlParser,
            "PlFormula": PlFormula,
            "Proposition": Proposition,
            "Negation": Negation,
            "Conjunction": Conjunction,
            "Disjunction": Disjunction,
            "Implication": Implication,
            "Equivalence": Equivalence,
            "SimplePlReasoner": SimplePlReasoner,
            "PossibleWorldIterator": PossibleWorldIterator,
            "PlSignature": PlSignature,
            # "CredulousReasoner": CredulousReasoner, # A décommenter/adapter si utilisé
            # "SkepticalReasoner": SkepticalReasoner, # A décommenter/adapter si utilisé
            # "LogicalAgent": LogicalAgent, # A décommenter/adapter si utilisé
        }
    except jpype.JException as e:
        # Afficher la stacktrace Java complète pour un meilleur diagnostic
        stacktrace = e.stacktrace() if hasattr(e, 'stacktrace') else str(e)
        pytest.fail(f"Échec de l'importation d'une ou plusieurs classes Java pour la logique: {stacktrace}")
    except Exception as e_py:
        pytest.fail(f"Erreur Python lors de la configuration de logic_classes: {str(e_py)}")
<|MERGE_RESOLUTION|>--- conflicted
+++ resolved
@@ -1,442 +1,416 @@
-import pytest
-import os
-import sys
-import subprocess
-# import jpype # Commenté pour éviter le démarrage prématuré de la JVM
-from pathlib import Path
-import logging
-from argumentation_analysis.core.jvm_setup import LIBS_DIR as CORE_LIBS_DIR
-
-# Configuration du logger pour ce fichier conftest spécifique
-logger = logging.getLogger(__name__)
-# Pour s'assurer que les logs de ce fichier sont visibles si besoin,
-# on peut ajouter un handler basique s'il n'y en a pas.
-# Cependant, la configuration globale de pytest ou du conftest racine devrait suffire.
-if not logger.handlers:
-    handler = logging.StreamHandler(sys.stdout)
-    formatter = logging.Formatter('%(asctime)s - %(name)s - %(levelname)s - %(message)s')
-    handler.setFormatter(formatter)
-    logger.addHandler(handler)
-    logger.setLevel(logging.INFO) # Ou logging.DEBUG pour plus de détails
-
-PROJECT_ROOT = os.path.abspath(os.path.join(os.path.dirname(__file__), "..", "..", ".."))
-TWEETY_LIBS_PATH = os.path.join(PROJECT_ROOT, "libs")
-
-# La fixture jvm_manager et les fixtures de classes (dung_classes, qbf_classes, etc.)
-# sont maintenant définies dans le conftest.py racine pour une gestion centralisée de JPype.
-# Ce fichier est conservé pour d'éventuelles configurations spécifiques à ce sous-répertoire de tests,
-# mais ne doit plus gérer l'initialisation de JPype ni la définition des classes Java globales.
-
-def get_tweety_classpath(): # Cette fonction n'est plus utilisée pour démarrer la JVM ici.
-    """Construit le classpath à partir des JARs trouvés dans TWEETY_LIBS_PATH."""
-    jars = [os.path.join(TWEETY_LIBS_PATH, f) for f in os.listdir(TWEETY_LIBS_PATH) if f.endswith(".jar")]
-    print(f"DEBUG: get_tweety_classpath: JARs trouvés = {jars}")
-    if not jars:
-        print(f"AVERTISSEMENT: Aucun fichier JAR trouvé dans '{TWEETY_LIBS_PATH}'.")
-        print("Veuillez vérifier que les JARs de Tweety sont présents.")
-        return []
-    return jars
-
-# @pytest.fixture(scope="session", autouse=True)
-# def jvm_manager():
-#     print("DEBUG: jvm_manager fixture CALLED (tests/integration/jpype_tweety/conftest.py) - MAIS MAINTENANT COMMENTÉE")
-#     """
-#     Fixture pour s'assurer que les JARs de test sont présents et vérifier l'état de la JVM.
-#     La JVM doit être démarrée par le conftest.py racine.
-#     """
-#     import jpype # Importation locale initiale
-    
-#     # # Forcer l'utilisation du mock pour les tests jpype_tweety
-#     # # car le conftest.py racine a sa logique de mock neutralisée.
-#     # import tests.mocks.jpype_mock as jpype_mock_module
-#     # sys.modules['jpype'] = jpype_mock_module
-#     # sys.modules['jpype1'] = jpype_mock_module
-#     # # Ré-assigner la variable locale jpype pour qu'elle pointe vers le mock chargé
-#     # jpype = jpype_mock_module
-#     # print("INFO: [jpype_tweety/conftest.py] Forçage du Mock JPype COMMENTÉ. Utilisation du jpype global (réel ou mock global).")
-
-#     # # Obtenir le logger du mock pour y ajouter des messages
-#     # mock_logger = logging.getLogger("tests.mocks.jpype_mock")
-
-#     # # Démarrer le mock JVM pour cette session de test si ce n'est pas déjà fait par ce mock
-#     # # (même si le conftest racine est censé gérer la vraie JVM ou un mock global,
-#     # # ce conftest spécifique force son propre usage du mock)
-#     # # if hasattr(jpype, '_jvm_started') and not jpype.isJVMStarted(): # Vérifie si c'est notre mock et s'il a besoin d'être démarré
-#     # #     if mock_logger: # S'assurer que mock_logger est défini
-#     # #          mock_logger.info("[jpype_tweety/conftest.py] Appel de jpype.startJVM() (du mock) car isJVMStarted() est False.")
-#     # #     jpype.startJVM() # Ceci mettra _jvm_started à True dans le mock
-#     # # elif hasattr(jpype, '_jvm_started'):
-#     # #      if mock_logger:
-#     # #          mock_logger.info("[jpype_tweety/conftest.py] jpype.isJVMStarted() (du mock) est déjà True.")
-#     # # else:
-#     # #     # Si jpype n'a pas _jvm_started, c'est probablement le vrai jpype
-#     # #     print("INFO: [jpype_tweety/conftest.py] jpype semble être le vrai module, pas le mock. Pas d'appel à startJVM() du mock.")
-    
-#     try:
-#         # S'assurer que les JARs de test/application sont présents (téléchargés si besoin)
-#         # Utilisation de la version "Updated upstream" (plus robuste) pour le téléchargement.
-#         # --- Début de l'intégration du téléchargement des JARs ---
-#         script_path = Path(PROJECT_ROOT) / "scripts" / "download_test_jars.py"
-#         target_jars_dir = Path(TWEETY_LIBS_PATH)
-        
-#         if not (target_jars_dir.is_dir() and any(target_jars_dir.glob("*.jar"))):
-#             print(f"INFO: Les JARs de test/application semblent manquants dans {target_jars_dir}. Tentative de téléchargement via {script_path}...")
-#             if not script_path.is_file():
-#                 print(f"ERREUR CRITIQUE: Le script de téléchargement {script_path} n'a pas été trouvé.")
-#                 raise FileNotFoundError(f"Script de téléchargement non trouvé: {script_path}")
-            
-#             try:
-#                 print(f"INFO: Exécution du script de téléchargement: {sys.executable} {script_path}")
-#                 process = subprocess.run(
-#                     [sys.executable, str(script_path)],
-#                     capture_output=True,
-#                     text=True,
-#                     check=False
-#                 )
-                
-#                 if process.stderr and "Traceback" in process.stderr:
-#                     print(f"ERREUR (stderr du script {script_path.name}):\n{process.stderr}")
-#                 elif process.stderr:
-#                      print(f"DEBUG (stderr du script {script_path.name}):\n{process.stderr}")
-
-#                 if process.returncode != 0:
-#                     error_message = (
-#                         f"ERREUR: Le script de téléchargement des JARs ({script_path}) "
-#                         f"a échoué avec le code de retour {process.returncode}.\n"
-#                         f"Stderr: {process.stderr}\nStdout: {process.stdout}"
-#                     )
-#                     print(error_message)
-#                     raise RuntimeError(error_message)
-                
-#                 print(f"INFO: Script de téléchargement exécuté (code {process.returncode}). Sortie:\n{process.stdout}")
-#                 if not any(target_jars_dir.glob("*.jar")):
-#                     warning_message = (
-#                         f"AVERTISSEMENT: Le script de téléchargement s'est terminé "
-#                         f"mais aucun JAR n'a été trouvé dans {target_jars_dir}. "
-#                         f"Vérifiez les logs du script et le script lui-même ({script_path})."
-#                     )
-#                     print(warning_message)
-#                 else:
-#                     print(f"INFO: Les fichiers JAR sont maintenant (ou étaient déjà) présents dans {target_jars_dir}.")
-
-#             except Exception as e:
-#                 critical_error_message = (
-#                     f"ERREUR CRITIQUE lors de l'exécution du script de téléchargement {script_path}: {e}"
-#                 )
-#                 print(critical_error_message)
-#                 raise RuntimeError(critical_error_message) from e
-#         # --- Fin de l'intégration du téléchargement des JARs ---
-#         else:
-#             print(f"INFO: Les JARs de test/application sont déjà présents dans {target_jars_dir}.")
-#         # --- Fin de la logique de téléchargement ---
-
-#         # Logique de "Stashed changes" pour vérifier la JVM et afficher les infos
-#         print("DEBUG: jvm_manager (tests/integration/jpype_tweety): Vérification de l'état de la JVM (doit être démarrée par le conftest racine).")
-#         if not jpype.isJVMStarted():
-#             error_msg = ("ERREUR CRITIQUE: La JVM n'est pas démarrée comme attendu (devrait être fait par un conftest racine). "
-#                          "Les tests jpype_tweety ne peuvent pas continuer.")
-#             print(error_msg)
-#             raise RuntimeError(error_msg)
-
-#         print("INFO: jvm_manager (tests/integration/jpype_tweety): La JVM est (ou devrait être) déjà démarrée.")
-        
-#         try:
-#             print(f"       jpype.config.java_home: {jpype.config.java_home if hasattr(jpype, 'config') else 'N/A'}")
-#             print(f"       jpype.config.jvm_path: {jpype.config.jvm_path if hasattr(jpype, 'config') else 'N/A'}")
-#             current_classpath_reported = jpype.getClassPath()
-#             print(f"       Classpath rapporté par jpype.getClassPath(): '{current_classpath_reported}' (longueur: {len(str(current_classpath_reported))})")
-#             if not current_classpath_reported:
-#                 print("       AVERTISSEMENT: jpype.getClassPath() est vide ou None!")
-#         except Exception as e_config:
-#             print(f"       Erreur lors de la tentative d'affichage de la config JPype: {e_config}")
-
-#         print(f"       Les tests jpype_tweety s'attendent à ce que les JARs de {CORE_LIBS_DIR} et ceux de tests/resources/libs soient accessibles.")
-#         print(f"       La JVM a été démarrée par le conftest racine via jvm_setup.py.")
-
-#         jpype.imports.registerDomain("net", alias="net")
-#         jpype.imports.registerDomain("org", alias="org")
-#         jpype.imports.registerDomain("java", alias="java")
-
-#         yield
-
-#     except Exception as e:
-#         print(f"Erreur critique inattendue dans la fixture jvm_manager: {e}")
-#         raise
-#     finally:
-#         if jpype.isJVMStarted():
-#             print("INFO: La JVM restera active jusqu'à la fin du processus de test principal (géré par conftest racine).")
-
-# Les fixtures de classes suivantes sont maintenant définies dans le conftest.py racine.
-# Elles sont commentées ici pour éviter les conflits et s'assurer que les versions
-# du conftest racine (qui utilisent un ClassLoader spécifique) sont utilisées.
-
-# # Fixture pour importer les classes communes de Dung
-# @pytest.fixture(scope="module")
-# def dung_classes():
-#     try:
-#         DungTheory = jpype.JClass("net.sf.tweety.arg.dung.syntax.DungTheory")
-#         Argument = jpype.JClass("net.sf.tweety.arg.dung.syntax.Argument")
-#         Attack = jpype.JClass("net.sf.tweety.arg.dung.syntax.Attack")
-#         PreferredReasoner = jpype.JClass("net.sf.tweety.arg.dung.reasoner.PreferredReasoner")
-#         GroundedReasoner = jpype.JClass("net.sf.tweety.arg.dung.reasoner.GroundedReasoner")
-#         CompleteReasoner = jpype.JClass("net.sf.tweety.arg.dung.reasoner.CompleteReasoner")
-#         StableReasoner = jpype.JClass("net.sf.tweety.arg.dung.reasoner.StableReasoner")
-#         # Ajoutez d'autres classes communes ici si nécessaire
-#         return {
-#             "DungTheory": DungTheory,
-#             "Argument": Argument,
-#             "Attack": Attack,
-#             "PreferredReasoner": PreferredReasoner,
-#             "GroundedReasoner": GroundedReasoner,
-#             "CompleteReasoner": CompleteReasoner,
-#             "StableReasoner": StableReasoner
-#         }
-#     except jpype.JException as e:
-#         pytest.fail(f"Échec de l'importation des classes Java pour Dung: {e.stacktrace()}")
-
-# # Fixture pour importer les classes communes de QBF
-# @pytest.fixture(scope="module")
-# def qbf_classes():
-#     try:
-#         QuantifiedBooleanFormula = jpype.JClass("net.sf.tweety.logics.qbf.syntax.QuantifiedBooleanFormula")
-#         Quantifier = jpype.JClass("net.sf.tweety.logics.qbf.syntax.Quantifier")
-#         QbfParser = jpype.JClass("net.sf.tweety.logics.qbf.parser.QbfParser")
-#         # QBFSolver = jpype.JClass("net.sf.tweety.logics.qbf.solver.QBFSolver") # Peut nécessiter une config
-#         Variable = jpype.JClass("net.sf.tweety.logics.commons.syntax.Variable")
-#         # Opérateurs logiques (les noms peuvent varier, ex: Or, And, Not de commons.syntax ou qbf.syntax)
-#         # Par exemple:
-#         # Or = jpype.JClass("net.sf.tweety.logics.pl.syntax.Or") # Si on utilise la logique propositionnelle pour la base
-#         # Not = jpype.JClass("net.sf.tweety.logics.pl.syntax.Not")
-#         # Il faudra vérifier les classes exactes pour les opérateurs dans le contexte QBF de Tweety.
-#         # Pour l'instant, on se concentre sur le parsing et la création de base.
-#         return {
-#             "QuantifiedBooleanFormula": QuantifiedBooleanFormula,
-#             "Quantifier": Quantifier,
-#             "QbfParser": QbfParser,
-#             # "QBFSolver": QBFSolver,
-#             "Variable": Variable,
-#             # "Or": Or,
-#             # "Not": Not
-#         }
-#     except jpype.JException as e:
-#         pytest.fail(f"Échec de l'importation des classes Java pour QBF: {e.stacktrace()}")
-
-# # Fixture pour importer les classes communes de révision de croyances
-# @pytest.fixture(scope="module")
-# def belief_revision_classes():
-#     try:
-#         # Classes de base pour la logique propositionnelle
-#         PlFormula = jpype.JClass("net.sf.tweety.logics.pl.syntax.PlFormula")
-#         PlBeliefSet = jpype.JClass("net.sf.tweety.logics.pl.syntax.PlBeliefSet")
-#         PlParser = jpype.JClass("net.sf.tweety.logics.pl.parser.PlParser")
-#         SimplePlReasoner = jpype.JClass("net.sf.tweety.logics.pl.reasoner.SimplePlReasoner")
-#         Negation = jpype.JClass("net.sf.tweety.logics.pl.syntax.Negation")
-
-#         # Opérateurs de révision
-#         KernelContractionOperator = jpype.JClass("net.sf.tweety.beliefdynamics.operators.KernelContractionOperator")
-#         RandomIncisionFunction = jpype.JClass("net.sf.tweety.beliefdynamics.kernels.RandomIncisionFunction")
-#         DefaultMultipleBaseExpansionOperator = jpype.JClass("net.sf.tweety.beliefdynamics.operators.DefaultMultipleBaseExpansionOperator")
-#         LeviMultipleBaseRevisionOperator = jpype.JClass("net.sf.tweety.beliefdynamics.operators.LeviMultipleBaseRevisionOperator")
-
-#         # Classes pour la révision multi-agents (CrMas)
-#         CrMasBeliefSet = jpype.JClass("net.sf.tweety.beliefdynamics.mas.CrMasBeliefSet")
-#         InformationObject = jpype.JClass("net.sf.tweety.beliefdynamics.mas.InformationObject")
-#         CrMasRevisionWrapper = jpype.JClass("net.sf.tweety.beliefdynamics.mas.CrMasRevisionWrapper")
-#         CrMasSimpleRevisionOperator = jpype.JClass("net.sf.tweety.beliefdynamics.mas.CrMasSimpleRevisionOperator")
-#         CrMasArgumentativeRevisionOperator = jpype.JClass("net.sf.tweety.beliefdynamics.mas.CrMasArgumentativeRevisionOperator")
-#         DummyAgent = jpype.JClass("net.sf.tweety.agents.DummyAgent") # Pour les exemples CrMas
-#         Order = jpype.JClass("net.sf.tweety.commons.util.Order") # Pour la crédibilité des agents
-#         PlSignature = jpype.JClass("net.sf.tweety.logics.pl.syntax.PlSignature")
-
-
-#         # Mesures d'incohérence
-#         ContensionInconsistencyMeasure = jpype.JClass("net.sf.tweety.logics.pl.analysis.ContensionInconsistencyMeasure")
-#         NaiveMusEnumerator = jpype.JClass("net.sf.tweety.logics.pl.analysis.NaiveMusEnumerator")
-#         SatSolver = jpype.JClass("net.sf.tweety.logics.pl.sat.SatSolver") # Nécessaire pour NaiveMusEnumerator
-#         MaInconsistencyMeasure = jpype.JClass("net.sf.tweety.logics.pl.analysis.MaInconsistencyMeasure")
-#         McscInconsistencyMeasure = jpype.JClass("net.sf.tweety.logics.pl.analysis.McscInconsistencyMeasure")
-#         PossibleWorldIterator = jpype.JClass("net.sf.tweety.logics.pl.syntax.PossibleWorldIterator")
-#         DalalDistance = jpype.JClass("net.sf.tweety.logics.pl.util.DalalDistance")
-#         DSumInconsistencyMeasure = jpype.JClass("net.sf.tweety.logics.pl.analysis.DSumInconsistencyMeasure")
-#         DMaxInconsistencyMeasure = jpype.JClass("net.sf.tweety.logics.pl.analysis.DMaxInconsistencyMeasure")
-#         DHitInconsistencyMeasure = jpype.JClass("net.sf.tweety.logics.pl.analysis.DHitInconsistencyMeasure")
-#         ProductNorm = jpype.JClass("net.sf.tweety.math.tnorms.ProductNorm")
-#         FuzzyInconsistencyMeasure = jpype.JClass("net.sf.tweety.logics.pl.analysis.FuzzyInconsistencyMeasure")
-#         PriorityIncisionFunction = jpype.JClass("net.sf.tweety.beliefdynamics.kernels.PriorityIncisionFunction")
-
-
-#         return {
-#             "PlFormula": PlFormula,
-#             "PlBeliefSet": PlBeliefSet,
-#             "PlParser": PlParser,
-#             "SimplePlReasoner": SimplePlReasoner,
-#             "Negation": Negation,
-#             "KernelContractionOperator": KernelContractionOperator,
-#             "RandomIncisionFunction": RandomIncisionFunction,
-#             "DefaultMultipleBaseExpansionOperator": DefaultMultipleBaseExpansionOperator,
-#             "LeviMultipleBaseRevisionOperator": LeviMultipleBaseRevisionOperator,
-#             "CrMasBeliefSet": CrMasBeliefSet,
-#             "InformationObject": InformationObject,
-#             "CrMasRevisionWrapper": CrMasRevisionWrapper,
-#             "CrMasSimpleRevisionOperator": CrMasSimpleRevisionOperator,
-#             "CrMasArgumentativeRevisionOperator": CrMasArgumentativeRevisionOperator,
-#             "DummyAgent": DummyAgent,
-#             "Order": Order,
-#             "PlSignature": PlSignature,
-#             "ContensionInconsistencyMeasure": ContensionInconsistencyMeasure,
-#             "NaiveMusEnumerator": NaiveMusEnumerator,
-#             "SatSolver": SatSolver,
-#             "MaInconsistencyMeasure": MaInconsistencyMeasure,
-#             "McscInconsistencyMeasure": McscInconsistencyMeasure,
-#             "PossibleWorldIterator": PossibleWorldIterator,
-#             "DalalDistance": DalalDistance,
-#             "DSumInconsistencyMeasure": DSumInconsistencyMeasure,
-#             "DMaxInconsistencyMeasure": DMaxInconsistencyMeasure,
-#             "DHitInconsistencyMeasure": DHitInconsistencyMeasure,
-#             "ProductNorm": ProductNorm,
-#             "FuzzyInconsistencyMeasure": FuzzyInconsistencyMeasure,
-#             "PriorityIncisionFunction": PriorityIncisionFunction,
-#         }
-#     except jpype.JException as e:
-#         pytest.fail(f"Échec de l'importation des classes Java pour la révision de croyances: {e.stacktrace()}")
-
-# # Fixture pour importer les classes communes d'argumentation dialogique
-# @pytest.fixture(scope="module")
-# def dialogue_classes(): # jpype_is_running n'est pas une fixture définie, jvm_manager s'en occupe.
-#     """Importe les classes Java nécessaires pour l'argumentation dialogique."""
-#     if not jpype.isJVMStarted(): # Vérification directe de l'état de la JVM
-#         pytest.skip("JVM non démarrée ou JPype non initialisé correctement.")
-#     try:
-#         ArgumentationAgent = jpype.JClass("net.sf.tweety.agents.dialogues.ArgumentationAgent")
-#         GroundedAgent = jpype.JClass("net.sf.tweety.agents.dialogues.GroundedAgent")
-#         OpponentModel = jpype.JClass("net.sf.tweety.agents.dialogues.OpponentModel")
-#         Dialogue = jpype.JClass("net.sf.tweety.agents.dialogues.Dialogue")
-#         DialogueTrace = jpype.JClass("net.sf.tweety.agents.dialogues.DialogueTrace")
-#         DialogueResult = jpype.JClass("net.sf.tweety.agents.dialogues.DialogueResult")
-#         PersuasionProtocol = jpype.JClass("net.sf.tweety.agents.dialogues.PersuasionProtocol")
-#         # NegotiationProtocol = jpype.JClass("net.sf.tweety.agents.dialogues.NegotiationProtocol") # Interface
-#         # InquiryProtocol = jpype.JClass("net.sf.tweety.agents.dialogues.InquiryProtocol") # Interface
-#         Position = jpype.JClass("net.sf.tweety.agents.dialogues.Position")
-#         SimpleBeliefSet = jpype.JClass("net.sf.tweety.logics.commons.syntax.SimpleBeliefSet")
-#         # Moves - peuvent être utiles pour des assertions plus fines sur la trace
-#         # Move = jpype.JClass("net.sf.tweety.agents.dialogues.moves.Move")
-#         # Claim = jpype.JClass("net.sf.tweety.agents.dialogues.moves.Claim")
-#         # DialogueStrategy = jpype.JClass("net.sf.tweety.agents.dialogues.strategies.DialogueStrategy") # Interface
-#         DefaultStrategy = jpype.JClass("net.sf.tweety.agents.dialogues.strategies.DefaultStrategy")
-        
-#         # Pour les protocoles spécifiques si besoin (exemples de la fiche)
-#         # MonotonicConcessionProtocol = jpype.JClass("net.sf.tweety.agents.dialogues.MonotonicConcessionProtocol")
-#         # CollaborativeInquiryProtocol = jpype.JClass("net.sf.tweety.agents.dialogues.CollaborativeInquiryProtocol")
-
-
-#         return {
-#             "ArgumentationAgent": ArgumentationAgent,
-#             "GroundedAgent": GroundedAgent,
-#             "OpponentModel": OpponentModel,
-#             "Dialogue": Dialogue,
-#             "DialogueTrace": DialogueTrace,
-#             "DialogueResult": DialogueResult,
-#             "PersuasionProtocol": PersuasionProtocol,
-#             # "NegotiationProtocol": NegotiationProtocol,
-#             # "InquiryProtocol": InquiryProtocol,
-#             "Position": Position,
-#             "SimpleBeliefSet": SimpleBeliefSet,
-#             # "Move": Move,
-#             # "Claim": Claim,
-#             # "DialogueStrategy": DialogueStrategy,
-#             "DefaultStrategy": DefaultStrategy,
-#             # "MonotonicConcessionProtocol": MonotonicConcessionProtocol,
-#             # "CollaborativeInquiryProtocol": CollaborativeInquiryProtocol,
-#         }
-#     except jpype.JException as e:
-#         pytest.fail(f"Échec de l'importation des classes Java pour l'argumentation dialogique: {e.stacktrace()}")
-
-@pytest.fixture(scope="module")
-def logic_classes(integration_jvm): # Dépend de integration_jvm pour s'assurer que la JVM est prête
-    """
-    Fournit les classes Java Tweety nécessaires pour les tests de logique.
-    """
-    # S'assurer que jpype est importé et la JVM démarrée (géré par integration_jvm)
-    import jpype
-    if not jpype.isJVMStarted():
-        pytest.skip("JVM non démarrée, impossible de charger les classes de logique.")
-
-    try:
-        # loader_to_use = jpype.JClass("java.lang.Thread").currentThread().getContextClassLoader() or jpype.java.lang.ClassLoader.getSystemClassLoader()
-        # logger.info(f"logic_classes: Utilisation du loader: {loader_to_use}")
-        logger.info(f"logic_classes: Tentative de chargement des classes SANS loader explicite.")
-
-        # Classes pour la logique propositionnelle (PL)
-<<<<<<< HEAD
-        PlBeliefSet = jpype.JClass("net.sf.tweety.logics.pl.syntax.PlBeliefSet")
-        PlParser = jpype.JClass("net.sf.tweety.logics.pl.parser.PlParser")
-        PlFormula = jpype.JClass("net.sf.tweety.logics.pl.syntax.PlFormula")
-        Proposition = jpype.JClass("net.sf.tweety.logics.pl.syntax.Proposition")
-        Negation = jpype.JClass("net.sf.tweety.logics.pl.syntax.Negation")
-        Conjunction = jpype.JClass("net.sf.tweety.logics.pl.syntax.Conjunction")
-        Disjunction = jpype.JClass("net.sf.tweety.logics.pl.syntax.Disjunction")
-        Implication = jpype.JClass("net.sf.tweety.logics.pl.syntax.Implication")
-        Equivalence = jpype.JClass("net.sf.tweety.logics.pl.syntax.Equivalence")
-        SimplePlReasoner = jpype.JClass("net.sf.tweety.logics.pl.reasoner.SimplePlReasoner") # Pour requêtes simples
-        PossibleWorldIterator = jpype.JClass("net.sf.tweety.logics.pl.semantics.PossibleWorldIterator") # Corrigé: syntax -> semantics
-        PlSignature = jpype.JClass("net.sf.tweety.logics.pl.syntax.PlSignature")
-
-        # Classes pour la logique du premier ordre (FOL) - si nécessaire plus tard
-        # FolBeliefSet = jpype.JClass("net.sf.tweety.logics.fol.syntax.FolBeliefSet")
-        # FolParser = jpype.JClass("net.sf.tweety.logics.fol.parser.FolParser")
-
-        # Reasoners génériques (peuvent nécessiter des adaptations selon la logique)
-        # CredulousReasoner = jpype.JClass("net.sf.tweety.arg.reasoner.CredulousReasoner") # Exemple, vérifier le package exact
-        # SkepticalReasoner = jpype.JClass("net.sf.tweety.arg.reasoner.SkepticalReasoner") # Exemple
-
-        # Agents logiques (génériques ou spécifiques)
-        # LogicalAgent = jpype.JClass("net.sf.tweety.agents.LogicalAgent") # Vérifier le nom exact
-=======
-        PlBeliefSet = jpype.JClass("org.tweetyproject.logics.pl.syntax.PlBeliefSet")
-        PlParser = jpype.JClass("org.tweetyproject.logics.pl.parser.PlParser")
-        PlFormula = jpype.JClass("org.tweetyproject.logics.pl.syntax.PlFormula")
-        Proposition = jpype.JClass("org.tweetyproject.logics.pl.syntax.Proposition")
-        Negation = jpype.JClass("org.tweetyproject.logics.pl.syntax.Negation")
-        Conjunction = jpype.JClass("org.tweetyproject.logics.pl.syntax.Conjunction")
-        Disjunction = jpype.JClass("org.tweetyproject.logics.pl.syntax.Disjunction")
-        Implication = jpype.JClass("org.tweetyproject.logics.pl.syntax.Implication")
-        Equivalence = jpype.JClass("org.tweetyproject.logics.pl.syntax.Equivalence")
-        SimplePlReasoner = jpype.JClass("org.tweetyproject.logics.pl.reasoner.SimplePlReasoner") # Pour requêtes simples
-        PossibleWorldIterator = jpype.JClass("org.tweetyproject.logics.pl.semantics.PossibleWorldIterator") # Corrigé: syntax -> semantics
-        PlSignature = jpype.JClass("org.tweetyproject.logics.pl.syntax.PlSignature")
-
-        # Classes pour la logique du premier ordre (FOL) - si nécessaire plus tard
-        # FolBeliefSet = jpype.JClass("org.tweetyproject.logics.fol.syntax.FolBeliefSet")
-        # FolParser = jpype.JClass("org.tweetyproject.logics.fol.parser.FolParser")
-
-        # Reasoners génériques (peuvent nécessiter des adaptations selon la logique)
-        # CredulousReasoner = jpype.JClass("org.tweetyproject.arg.reasoner.CredulousReasoner") # Exemple, vérifier le package exact
-        # SkepticalReasoner = jpype.JClass("org.tweetyproject.arg.reasoner.SkepticalReasoner") # Exemple
-
-        # Agents logiques (génériques ou spécifiques)
-        # LogicalAgent = jpype.JClass("org.tweetyproject.agents.LogicalAgent") # Vérifier le nom exact
->>>>>>> 024b7a30
-
-        return {
-            "PlBeliefSet": PlBeliefSet,
-            "PlParser": PlParser,
-            "PlFormula": PlFormula,
-            "Proposition": Proposition,
-            "Negation": Negation,
-            "Conjunction": Conjunction,
-            "Disjunction": Disjunction,
-            "Implication": Implication,
-            "Equivalence": Equivalence,
-            "SimplePlReasoner": SimplePlReasoner,
-            "PossibleWorldIterator": PossibleWorldIterator,
-            "PlSignature": PlSignature,
-            # "CredulousReasoner": CredulousReasoner, # A décommenter/adapter si utilisé
-            # "SkepticalReasoner": SkepticalReasoner, # A décommenter/adapter si utilisé
-            # "LogicalAgent": LogicalAgent, # A décommenter/adapter si utilisé
-        }
-    except jpype.JException as e:
-        # Afficher la stacktrace Java complète pour un meilleur diagnostic
-        stacktrace = e.stacktrace() if hasattr(e, 'stacktrace') else str(e)
-        pytest.fail(f"Échec de l'importation d'une ou plusieurs classes Java pour la logique: {stacktrace}")
-    except Exception as e_py:
-        pytest.fail(f"Erreur Python lors de la configuration de logic_classes: {str(e_py)}")
+import pytest
+import os
+import sys
+import subprocess
+# import jpype # Commenté pour éviter le démarrage prématuré de la JVM
+from pathlib import Path
+import logging
+from argumentation_analysis.core.jvm_setup import LIBS_DIR as CORE_LIBS_DIR
+
+# Configuration du logger pour ce fichier conftest spécifique
+logger = logging.getLogger(__name__)
+# Pour s'assurer que les logs de ce fichier sont visibles si besoin,
+# on peut ajouter un handler basique s'il n'y en a pas.
+# Cependant, la configuration globale de pytest ou du conftest racine devrait suffire.
+if not logger.handlers:
+    handler = logging.StreamHandler(sys.stdout)
+    formatter = logging.Formatter('%(asctime)s - %(name)s - %(levelname)s - %(message)s')
+    handler.setFormatter(formatter)
+    logger.addHandler(handler)
+    logger.setLevel(logging.INFO) # Ou logging.DEBUG pour plus de détails
+
+PROJECT_ROOT = os.path.abspath(os.path.join(os.path.dirname(__file__), "..", "..", ".."))
+TWEETY_LIBS_PATH = os.path.join(PROJECT_ROOT, "libs")
+
+# La fixture jvm_manager et les fixtures de classes (dung_classes, qbf_classes, etc.)
+# sont maintenant définies dans le conftest.py racine pour une gestion centralisée de JPype.
+# Ce fichier est conservé pour d'éventuelles configurations spécifiques à ce sous-répertoire de tests,
+# mais ne doit plus gérer l'initialisation de JPype ni la définition des classes Java globales.
+
+def get_tweety_classpath(): # Cette fonction n'est plus utilisée pour démarrer la JVM ici.
+    """Construit le classpath à partir des JARs trouvés dans TWEETY_LIBS_PATH."""
+    jars = [os.path.join(TWEETY_LIBS_PATH, f) for f in os.listdir(TWEETY_LIBS_PATH) if f.endswith(".jar")]
+    print(f"DEBUG: get_tweety_classpath: JARs trouvés = {jars}")
+    if not jars:
+        print(f"AVERTISSEMENT: Aucun fichier JAR trouvé dans '{TWEETY_LIBS_PATH}'.")
+        print("Veuillez vérifier que les JARs de Tweety sont présents.")
+        return []
+    return jars
+
+# @pytest.fixture(scope="session", autouse=True)
+# def jvm_manager():
+#     print("DEBUG: jvm_manager fixture CALLED (tests/integration/jpype_tweety/conftest.py) - MAIS MAINTENANT COMMENTÉE")
+#     """
+#     Fixture pour s'assurer que les JARs de test sont présents et vérifier l'état de la JVM.
+#     La JVM doit être démarrée par le conftest.py racine.
+#     """
+#     import jpype # Importation locale initiale
+    
+#     # # Forcer l'utilisation du mock pour les tests jpype_tweety
+#     # # car le conftest.py racine a sa logique de mock neutralisée.
+#     # import tests.mocks.jpype_mock as jpype_mock_module
+#     # sys.modules['jpype'] = jpype_mock_module
+#     # sys.modules['jpype1'] = jpype_mock_module
+#     # # Ré-assigner la variable locale jpype pour qu'elle pointe vers le mock chargé
+#     # jpype = jpype_mock_module
+#     # print("INFO: [jpype_tweety/conftest.py] Forçage du Mock JPype COMMENTÉ. Utilisation du jpype global (réel ou mock global).")
+
+#     # # Obtenir le logger du mock pour y ajouter des messages
+#     # mock_logger = logging.getLogger("tests.mocks.jpype_mock")
+
+#     # # Démarrer le mock JVM pour cette session de test si ce n'est pas déjà fait par ce mock
+#     # # (même si le conftest racine est censé gérer la vraie JVM ou un mock global,
+#     # # ce conftest spécifique force son propre usage du mock)
+#     # # if hasattr(jpype, '_jvm_started') and not jpype.isJVMStarted(): # Vérifie si c'est notre mock et s'il a besoin d'être démarré
+#     # #     if mock_logger: # S'assurer que mock_logger est défini
+#     # #          mock_logger.info("[jpype_tweety/conftest.py] Appel de jpype.startJVM() (du mock) car isJVMStarted() est False.")
+#     # #     jpype.startJVM() # Ceci mettra _jvm_started à True dans le mock
+#     # # elif hasattr(jpype, '_jvm_started'):
+#     # #      if mock_logger:
+#     # #          mock_logger.info("[jpype_tweety/conftest.py] jpype.isJVMStarted() (du mock) est déjà True.")
+#     # # else:
+#     # #     # Si jpype n'a pas _jvm_started, c'est probablement le vrai jpype
+#     # #     print("INFO: [jpype_tweety/conftest.py] jpype semble être le vrai module, pas le mock. Pas d'appel à startJVM() du mock.")
+    
+#     try:
+#         # S'assurer que les JARs de test/application sont présents (téléchargés si besoin)
+#         # Utilisation de la version "Updated upstream" (plus robuste) pour le téléchargement.
+#         # --- Début de l'intégration du téléchargement des JARs ---
+#         script_path = Path(PROJECT_ROOT) / "scripts" / "download_test_jars.py"
+#         target_jars_dir = Path(TWEETY_LIBS_PATH)
+        
+#         if not (target_jars_dir.is_dir() and any(target_jars_dir.glob("*.jar"))):
+#             print(f"INFO: Les JARs de test/application semblent manquants dans {target_jars_dir}. Tentative de téléchargement via {script_path}...")
+#             if not script_path.is_file():
+#                 print(f"ERREUR CRITIQUE: Le script de téléchargement {script_path} n'a pas été trouvé.")
+#                 raise FileNotFoundError(f"Script de téléchargement non trouvé: {script_path}")
+            
+#             try:
+#                 print(f"INFO: Exécution du script de téléchargement: {sys.executable} {script_path}")
+#                 process = subprocess.run(
+#                     [sys.executable, str(script_path)],
+#                     capture_output=True,
+#                     text=True,
+#                     check=False
+#                 )
+                
+#                 if process.stderr and "Traceback" in process.stderr:
+#                     print(f"ERREUR (stderr du script {script_path.name}):\n{process.stderr}")
+#                 elif process.stderr:
+#                      print(f"DEBUG (stderr du script {script_path.name}):\n{process.stderr}")
+
+#                 if process.returncode != 0:
+#                     error_message = (
+#                         f"ERREUR: Le script de téléchargement des JARs ({script_path}) "
+#                         f"a échoué avec le code de retour {process.returncode}.\n"
+#                         f"Stderr: {process.stderr}\nStdout: {process.stdout}"
+#                     )
+#                     print(error_message)
+#                     raise RuntimeError(error_message)
+                
+#                 print(f"INFO: Script de téléchargement exécuté (code {process.returncode}). Sortie:\n{process.stdout}")
+#                 if not any(target_jars_dir.glob("*.jar")):
+#                     warning_message = (
+#                         f"AVERTISSEMENT: Le script de téléchargement s'est terminé "
+#                         f"mais aucun JAR n'a été trouvé dans {target_jars_dir}. "
+#                         f"Vérifiez les logs du script et le script lui-même ({script_path})."
+#                     )
+#                     print(warning_message)
+#                 else:
+#                     print(f"INFO: Les fichiers JAR sont maintenant (ou étaient déjà) présents dans {target_jars_dir}.")
+
+#             except Exception as e:
+#                 critical_error_message = (
+#                     f"ERREUR CRITIQUE lors de l'exécution du script de téléchargement {script_path}: {e}"
+#                 )
+#                 print(critical_error_message)
+#                 raise RuntimeError(critical_error_message) from e
+#         # --- Fin de l'intégration du téléchargement des JARs ---
+#         else:
+#             print(f"INFO: Les JARs de test/application sont déjà présents dans {target_jars_dir}.")
+#         # --- Fin de la logique de téléchargement ---
+
+#         # Logique de "Stashed changes" pour vérifier la JVM et afficher les infos
+#         print("DEBUG: jvm_manager (tests/integration/jpype_tweety): Vérification de l'état de la JVM (doit être démarrée par le conftest racine).")
+#         if not jpype.isJVMStarted():
+#             error_msg = ("ERREUR CRITIQUE: La JVM n'est pas démarrée comme attendu (devrait être fait par un conftest racine). "
+#                          "Les tests jpype_tweety ne peuvent pas continuer.")
+#             print(error_msg)
+#             raise RuntimeError(error_msg)
+
+#         print("INFO: jvm_manager (tests/integration/jpype_tweety): La JVM est (ou devrait être) déjà démarrée.")
+        
+#         try:
+#             print(f"       jpype.config.java_home: {jpype.config.java_home if hasattr(jpype, 'config') else 'N/A'}")
+#             print(f"       jpype.config.jvm_path: {jpype.config.jvm_path if hasattr(jpype, 'config') else 'N/A'}")
+#             current_classpath_reported = jpype.getClassPath()
+#             print(f"       Classpath rapporté par jpype.getClassPath(): '{current_classpath_reported}' (longueur: {len(str(current_classpath_reported))})")
+#             if not current_classpath_reported:
+#                 print("       AVERTISSEMENT: jpype.getClassPath() est vide ou None!")
+#         except Exception as e_config:
+#             print(f"       Erreur lors de la tentative d'affichage de la config JPype: {e_config}")
+
+#         print(f"       Les tests jpype_tweety s'attendent à ce que les JARs de {CORE_LIBS_DIR} et ceux de tests/resources/libs soient accessibles.")
+#         print(f"       La JVM a été démarrée par le conftest racine via jvm_setup.py.")
+
+#         jpype.imports.registerDomain("net", alias="net")
+#         jpype.imports.registerDomain("org", alias="org")
+#         jpype.imports.registerDomain("java", alias="java")
+
+#         yield
+
+#     except Exception as e:
+#         print(f"Erreur critique inattendue dans la fixture jvm_manager: {e}")
+#         raise
+#     finally:
+#         if jpype.isJVMStarted():
+#             print("INFO: La JVM restera active jusqu'à la fin du processus de test principal (géré par conftest racine).")
+
+# Les fixtures de classes suivantes sont maintenant définies dans le conftest.py racine.
+# Elles sont commentées ici pour éviter les conflits et s'assurer que les versions
+# du conftest racine (qui utilisent un ClassLoader spécifique) sont utilisées.
+
+# # Fixture pour importer les classes communes de Dung
+# @pytest.fixture(scope="module")
+# def dung_classes():
+#     try:
+#         DungTheory = jpype.JClass("net.sf.tweety.arg.dung.syntax.DungTheory")
+#         Argument = jpype.JClass("net.sf.tweety.arg.dung.syntax.Argument")
+#         Attack = jpype.JClass("net.sf.tweety.arg.dung.syntax.Attack")
+#         PreferredReasoner = jpype.JClass("net.sf.tweety.arg.dung.reasoner.PreferredReasoner")
+#         GroundedReasoner = jpype.JClass("net.sf.tweety.arg.dung.reasoner.GroundedReasoner")
+#         CompleteReasoner = jpype.JClass("net.sf.tweety.arg.dung.reasoner.CompleteReasoner")
+#         StableReasoner = jpype.JClass("net.sf.tweety.arg.dung.reasoner.StableReasoner")
+#         # Ajoutez d'autres classes communes ici si nécessaire
+#         return {
+#             "DungTheory": DungTheory,
+#             "Argument": Argument,
+#             "Attack": Attack,
+#             "PreferredReasoner": PreferredReasoner,
+#             "GroundedReasoner": GroundedReasoner,
+#             "CompleteReasoner": CompleteReasoner,
+#             "StableReasoner": StableReasoner
+#         }
+#     except jpype.JException as e:
+#         pytest.fail(f"Échec de l'importation des classes Java pour Dung: {e.stacktrace()}")
+
+# # Fixture pour importer les classes communes de QBF
+# @pytest.fixture(scope="module")
+# def qbf_classes():
+#     try:
+    #         QuantifiedBooleanFormula = jpype.JClass("org.tweetyproject.logics.qbf.syntax.QuantifiedBooleanFormula")
+    #         Quantifier = jpype.JClass("org.tweetyproject.logics.qbf.syntax.Quantifier")
+    #         QbfParser = jpype.JClass("org.tweetyproject.logics.qbf.parser.QbfParser")
+    #         # QBFSolver = jpype.JClass("org.tweetyproject.logics.qbf.solver.QBFSolver") # Peut nécessiter une config
+    #         Variable = jpype.JClass("org.tweetyproject.logics.commons.syntax.Variable")
+    #         # Opérateurs logiques (les noms peuvent varier, ex: Or, And, Not de commons.syntax ou qbf.syntax)
+    #         # Par exemple:
+    #         # Or = jpype.JClass("org.tweetyproject.logics.pl.syntax.Or") # Si on utilise la logique propositionnelle pour la base
+    #         # Not = jpype.JClass("org.tweetyproject.logics.pl.syntax.Not")
+#         # Il faudra vérifier les classes exactes pour les opérateurs dans le contexte QBF de Tweety.
+#         # Pour l'instant, on se concentre sur le parsing et la création de base.
+#         return {
+#             "QuantifiedBooleanFormula": QuantifiedBooleanFormula,
+#             "Quantifier": Quantifier,
+#             "QbfParser": QbfParser,
+#             # "QBFSolver": QBFSolver,
+#             "Variable": Variable,
+#             # "Or": Or,
+#             # "Not": Not
+#         }
+#     except jpype.JException as e:
+#         pytest.fail(f"Échec de l'importation des classes Java pour QBF: {e.stacktrace()}")
+
+# # Fixture pour importer les classes communes de révision de croyances
+# @pytest.fixture(scope="module")
+# def belief_revision_classes():
+#     try:
+#         # Classes de base pour la logique propositionnelle
+    #         PlFormula = jpype.JClass("org.tweetyproject.logics.pl.syntax.PlFormula")
+    #         PlBeliefSet = jpype.JClass("org.tweetyproject.logics.pl.syntax.PlBeliefSet")
+    #         PlParser = jpype.JClass("org.tweetyproject.logics.pl.parser.PlParser")
+    #         SimplePlReasoner = jpype.JClass("org.tweetyproject.logics.pl.reasoner.SimplePlReasoner")
+    #         Negation = jpype.JClass("org.tweetyproject.logics.pl.syntax.Negation")
+
+    #         # Opérateurs de révision
+    #         KernelContractionOperator = jpype.JClass("org.tweetyproject.beliefdynamics.operators.KernelContractionOperator")
+    #         RandomIncisionFunction = jpype.JClass("org.tweetyproject.beliefdynamics.kernels.RandomIncisionFunction")
+    #         DefaultMultipleBaseExpansionOperator = jpype.JClass("org.tweetyproject.beliefdynamics.operators.DefaultMultipleBaseExpansionOperator")
+    #         LeviMultipleBaseRevisionOperator = jpype.JClass("org.tweetyproject.beliefdynamics.operators.LeviMultipleBaseRevisionOperator")
+
+    #         # Classes pour la révision multi-agents (CrMas)
+    #         CrMasBeliefSet = jpype.JClass("org.tweetyproject.beliefdynamics.mas.CrMasBeliefSet")
+    #         InformationObject = jpype.JClass("org.tweetyproject.beliefdynamics.mas.InformationObject")
+    #         CrMasRevisionWrapper = jpype.JClass("org.tweetyproject.beliefdynamics.mas.CrMasRevisionWrapper")
+    #         CrMasSimpleRevisionOperator = jpype.JClass("org.tweetyproject.beliefdynamics.mas.CrMasSimpleRevisionOperator")
+    #         CrMasArgumentativeRevisionOperator = jpype.JClass("org.tweetyproject.beliefdynamics.mas.CrMasArgumentativeRevisionOperator")
+    #         DummyAgent = jpype.JClass("org.tweetyproject.agents.DummyAgent") # Pour les exemples CrMas
+    #         Order = jpype.JClass("org.tweetyproject.commons.util.Order") # Pour la crédibilité des agents
+    #         PlSignature = jpype.JClass("org.tweetyproject.logics.pl.syntax.PlSignature")
+
+
+    #         # Mesures d'incohérence
+    #         ContensionInconsistencyMeasure = jpype.JClass("org.tweetyproject.logics.pl.analysis.ContensionInconsistencyMeasure")
+    #         NaiveMusEnumerator = jpype.JClass("org.tweetyproject.logics.pl.analysis.NaiveMusEnumerator")
+    #         SatSolver = jpype.JClass("org.tweetyproject.logics.pl.sat.SatSolver") # Nécessaire pour NaiveMusEnumerator
+    #         MaInconsistencyMeasure = jpype.JClass("org.tweetyproject.logics.pl.analysis.MaInconsistencyMeasure")
+    #         McscInconsistencyMeasure = jpype.JClass("org.tweetyproject.logics.pl.analysis.McscInconsistencyMeasure")
+    #         PossibleWorldIterator = jpype.JClass("org.tweetyproject.logics.pl.syntax.PossibleWorldIterator")
+    #         DalalDistance = jpype.JClass("org.tweetyproject.logics.pl.util.DalalDistance")
+    #         DSumInconsistencyMeasure = jpype.JClass("org.tweetyproject.logics.pl.analysis.DSumInconsistencyMeasure")
+    #         DMaxInconsistencyMeasure = jpype.JClass("org.tweetyproject.logics.pl.analysis.DMaxInconsistencyMeasure")
+    #         DHitInconsistencyMeasure = jpype.JClass("org.tweetyproject.logics.pl.analysis.DHitInconsistencyMeasure")
+    #         ProductNorm = jpype.JClass("org.tweetyproject.math.tnorms.ProductNorm")
+    #         FuzzyInconsistencyMeasure = jpype.JClass("org.tweetyproject.logics.pl.analysis.FuzzyInconsistencyMeasure")
+    #         PriorityIncisionFunction = jpype.JClass("org.tweetyproject.beliefdynamics.kernels.PriorityIncisionFunction")
+
+
+#         return {
+#             "PlFormula": PlFormula,
+#             "PlBeliefSet": PlBeliefSet,
+#             "PlParser": PlParser,
+#             "SimplePlReasoner": SimplePlReasoner,
+#             "Negation": Negation,
+#             "KernelContractionOperator": KernelContractionOperator,
+#             "RandomIncisionFunction": RandomIncisionFunction,
+#             "DefaultMultipleBaseExpansionOperator": DefaultMultipleBaseExpansionOperator,
+#             "LeviMultipleBaseRevisionOperator": LeviMultipleBaseRevisionOperator,
+#             "CrMasBeliefSet": CrMasBeliefSet,
+#             "InformationObject": InformationObject,
+#             "CrMasRevisionWrapper": CrMasRevisionWrapper,
+#             "CrMasSimpleRevisionOperator": CrMasSimpleRevisionOperator,
+#             "CrMasArgumentativeRevisionOperator": CrMasArgumentativeRevisionOperator,
+#             "DummyAgent": DummyAgent,
+#             "Order": Order,
+#             "PlSignature": PlSignature,
+#             "ContensionInconsistencyMeasure": ContensionInconsistencyMeasure,
+#             "NaiveMusEnumerator": NaiveMusEnumerator,
+#             "SatSolver": SatSolver,
+#             "MaInconsistencyMeasure": MaInconsistencyMeasure,
+#             "McscInconsistencyMeasure": McscInconsistencyMeasure,
+#             "PossibleWorldIterator": PossibleWorldIterator,
+#             "DalalDistance": DalalDistance,
+#             "DSumInconsistencyMeasure": DSumInconsistencyMeasure,
+#             "DMaxInconsistencyMeasure": DMaxInconsistencyMeasure,
+#             "DHitInconsistencyMeasure": DHitInconsistencyMeasure,
+#             "ProductNorm": ProductNorm,
+#             "FuzzyInconsistencyMeasure": FuzzyInconsistencyMeasure,
+#             "PriorityIncisionFunction": PriorityIncisionFunction,
+#         }
+#     except jpype.JException as e:
+#         pytest.fail(f"Échec de l'importation des classes Java pour la révision de croyances: {e.stacktrace()}")
+
+# # Fixture pour importer les classes communes d'argumentation dialogique
+# @pytest.fixture(scope="module")
+# def dialogue_classes(): # jpype_is_running n'est pas une fixture définie, jvm_manager s'en occupe.
+#     """Importe les classes Java nécessaires pour l'argumentation dialogique."""
+#     if not jpype.isJVMStarted(): # Vérification directe de l'état de la JVM
+#         pytest.skip("JVM non démarrée ou JPype non initialisé correctement.")
+#     try:
+    #         ArgumentationAgent = jpype.JClass("org.tweetyproject.agents.dialogues.ArgumentationAgent")
+    #         GroundedAgent = jpype.JClass("org.tweetyproject.agents.dialogues.GroundedAgent")
+    #         OpponentModel = jpype.JClass("org.tweetyproject.agents.dialogues.OpponentModel")
+    #         Dialogue = jpype.JClass("org.tweetyproject.agents.dialogues.Dialogue")
+    #         DialogueTrace = jpype.JClass("org.tweetyproject.agents.dialogues.DialogueTrace")
+    #         DialogueResult = jpype.JClass("org.tweetyproject.agents.dialogues.DialogueResult")
+    #         PersuasionProtocol = jpype.JClass("org.tweetyproject.agents.dialogues.PersuasionProtocol")
+    #         # NegotiationProtocol = jpype.JClass("org.tweetyproject.agents.dialogues.NegotiationProtocol") # Interface
+    #         # InquiryProtocol = jpype.JClass("org.tweetyproject.agents.dialogues.InquiryProtocol") # Interface
+    #         Position = jpype.JClass("org.tweetyproject.agents.dialogues.Position")
+    #         SimpleBeliefSet = jpype.JClass("org.tweetyproject.logics.commons.syntax.SimpleBeliefSet")
+    #         # Moves - peuvent être utiles pour des assertions plus fines sur la trace
+    #         # Move = jpype.JClass("org.tweetyproject.agents.dialogues.moves.Move")
+    #         # Claim = jpype.JClass("org.tweetyproject.agents.dialogues.moves.Claim")
+    #         # DialogueStrategy = jpype.JClass("org.tweetyproject.agents.dialogues.strategies.DialogueStrategy") # Interface
+    #         DefaultStrategy = jpype.JClass("org.tweetyproject.agents.dialogues.strategies.DefaultStrategy")
+        
+    #         # Pour les protocoles spécifiques si besoin (exemples de la fiche)
+    #         # MonotonicConcessionProtocol = jpype.JClass("org.tweetyproject.agents.dialogues.MonotonicConcessionProtocol")
+    #         # CollaborativeInquiryProtocol = jpype.JClass("org.tweetyproject.agents.dialogues.CollaborativeInquiryProtocol")
+
+
+#         return {
+#             "ArgumentationAgent": ArgumentationAgent,
+#             "GroundedAgent": GroundedAgent,
+#             "OpponentModel": OpponentModel,
+#             "Dialogue": Dialogue,
+#             "DialogueTrace": DialogueTrace,
+#             "DialogueResult": DialogueResult,
+#             "PersuasionProtocol": PersuasionProtocol,
+#             # "NegotiationProtocol": NegotiationProtocol,
+#             # "InquiryProtocol": InquiryProtocol,
+#             "Position": Position,
+#             "SimpleBeliefSet": SimpleBeliefSet,
+#             # "Move": Move,
+#             # "Claim": Claim,
+#             # "DialogueStrategy": DialogueStrategy,
+#             "DefaultStrategy": DefaultStrategy,
+#             # "MonotonicConcessionProtocol": MonotonicConcessionProtocol,
+#             # "CollaborativeInquiryProtocol": CollaborativeInquiryProtocol,
+#         }
+#     except jpype.JException as e:
+#         pytest.fail(f"Échec de l'importation des classes Java pour l'argumentation dialogique: {e.stacktrace()}")
+
+@pytest.fixture(scope="module")
+def logic_classes(integration_jvm): # Dépend de integration_jvm pour s'assurer que la JVM est prête
+    """
+    Fournit les classes Java Tweety nécessaires pour les tests de logique.
+    """
+    # S'assurer que jpype est importé et la JVM démarrée (géré par integration_jvm)
+    import jpype
+    if not jpype.isJVMStarted():
+        pytest.skip("JVM non démarrée, impossible de charger les classes de logique.")
+
+    try:
+        # loader_to_use = jpype.JClass("java.lang.Thread").currentThread().getContextClassLoader() or jpype.java.lang.ClassLoader.getSystemClassLoader()
+        # logger.info(f"logic_classes: Utilisation du loader: {loader_to_use}")
+        logger.info(f"logic_classes: Tentative de chargement des classes SANS loader explicite.")
+
+        # Classes pour la logique propositionnelle (PL)
+        PlBeliefSet = jpype.JClass("org.tweetyproject.logics.pl.syntax.PlBeliefSet")
+        PlParser = jpype.JClass("org.tweetyproject.logics.pl.parser.PlParser")
+        PlFormula = jpype.JClass("org.tweetyproject.logics.pl.syntax.PlFormula")
+        Proposition = jpype.JClass("org.tweetyproject.logics.pl.syntax.Proposition")
+        Negation = jpype.JClass("org.tweetyproject.logics.pl.syntax.Negation")
+        Conjunction = jpype.JClass("org.tweetyproject.logics.pl.syntax.Conjunction")
+        Disjunction = jpype.JClass("org.tweetyproject.logics.pl.syntax.Disjunction")
+        Implication = jpype.JClass("org.tweetyproject.logics.pl.syntax.Implication")
+        Equivalence = jpype.JClass("org.tweetyproject.logics.pl.syntax.Equivalence")
+        SimplePlReasoner = jpype.JClass("org.tweetyproject.logics.pl.reasoner.SimplePlReasoner") # Pour requêtes simples
+        PossibleWorldIterator = jpype.JClass("org.tweetyproject.logics.pl.semantics.PossibleWorldIterator") # Corrigé: syntax -> semantics
+        PlSignature = jpype.JClass("org.tweetyproject.logics.pl.syntax.PlSignature")
+
+        # Classes pour la logique du premier ordre (FOL) - si nécessaire plus tard
+        # FolBeliefSet = jpype.JClass("org.tweetyproject.logics.fol.syntax.FolBeliefSet")
+        # FolParser = jpype.JClass("org.tweetyproject.logics.fol.parser.FolParser")
+
+        # Reasoners génériques (peuvent nécessiter des adaptations selon la logique)
+        # CredulousReasoner = jpype.JClass("org.tweetyproject.arg.reasoner.CredulousReasoner") # Exemple, vérifier le package exact
+        # SkepticalReasoner = jpype.JClass("org.tweetyproject.arg.reasoner.SkepticalReasoner") # Exemple
+
+        # Agents logiques (génériques ou spécifiques)
+        # LogicalAgent = jpype.JClass("org.tweetyproject.agents.LogicalAgent") # Vérifier le nom exact
+
+        return {
+            "PlBeliefSet": PlBeliefSet,
+            "PlParser": PlParser,
+            "PlFormula": PlFormula,
+            "Proposition": Proposition,
+            "Negation": Negation,
+            "Conjunction": Conjunction,
+            "Disjunction": Disjunction,
+            "Implication": Implication,
+            "Equivalence": Equivalence,
+            "SimplePlReasoner": SimplePlReasoner,
+            "PossibleWorldIterator": PossibleWorldIterator,
+            "PlSignature": PlSignature,
+            # "CredulousReasoner": CredulousReasoner, # A décommenter/adapter si utilisé
+            # "SkepticalReasoner": SkepticalReasoner, # A décommenter/adapter si utilisé
+            # "LogicalAgent": LogicalAgent, # A décommenter/adapter si utilisé
+        }
+    except jpype.JException as e:
+        # Afficher la stacktrace Java complète pour un meilleur diagnostic
+        stacktrace = e.stacktrace() if hasattr(e, 'stacktrace') else str(e)
+        pytest.fail(f"Échec de l'importation d'une ou plusieurs classes Java pour la logique: {stacktrace}")
+    except Exception as e_py:
+        pytest.fail(f"Erreur Python lors de la configuration de logic_classes: {str(e_py)}")