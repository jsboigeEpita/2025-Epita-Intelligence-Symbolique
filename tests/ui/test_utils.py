--- conflicted
+++ resolved
@@ -1,734 +1,695 @@
-# -*- coding: utf-8 -*-
-
-from unittest.mock import Mock, MagicMock, patch, ANY
-import tempfile
-import os
-
-import pytest
-import json
-import gzip
-import logging # Ajout de l'import manquant
-from pathlib import Path
-from unittest.mock import patch, MagicMock, mock_open
-
-# sys.path est géré par la configuration pytest (ex: pytest.ini, conftest.py)
-
-from argumentation_analysis.ui import utils as aa_utils
-# Importer les fonctions déplacées depuis file_operations pour les tests qui les concernent directement
-from argumentation_analysis.ui.file_operations import load_extract_definitions, save_extract_definitions
-from argumentation_analysis.ui import config as ui_config_module # Pour mocker les constantes
-from cryptography.fernet import Fernet, InvalidToken # Ajout InvalidToken
-# Importer les fonctions de crypto directement pour les tests qui les utilisent
-from project_core.utils.crypto_utils import encrypt_data_with_fernet, decrypt_data_with_fernet
-import base64 # Ajouté pour la fixture test_key
-
-
-# --- Fixtures ---
-
-@pytest.fixture
-def mock_logger():
-    # Crée un mock partagé
-    shared_mock_log = MagicMock()
-    
-    # Patcher utils_logger pour qu'il soit ce mock partagé
-    patcher_utils_logger = patch('argumentation_analysis.ui.utils.utils_logger', shared_mock_log)
-    # Patcher file_ops_logger pour qu'il soit aussi ce mock partagé
-    patcher_file_ops_logger = patch('argumentation_analysis.ui.file_operations.file_ops_logger', shared_mock_log)
-    # Patcher crypto_utils_logger pour qu'il soit aussi ce mock partagé (ou crypto_logger, c'est pareil)
-    patcher_crypto_logger = patch('project_core.utils.crypto_utils.logger', shared_mock_log)
-    
-    # Démarrer les patchers
-    patcher_utils_logger.start()
-    patcher_file_ops_logger.start()
-    patcher_crypto_logger.start()
-    
-    yield shared_mock_log # Le mock partagé est utilisé pour les assertions
-    
-    # Arrêter les patchers
-    patcher_utils_logger.stop()
-    patcher_file_ops_logger.stop()
-    patcher_crypto_logger.stop()
-
-@pytest.fixture
-def temp_cache_dir(tmp_path):
-    """Crée un répertoire de cache temporaire et le configure dans ui_config."""
-    original_cache_dir = ui_config_module.CACHE_DIR
-    ui_config_module.CACHE_DIR = tmp_path / "cache"
-    ui_config_module.CACHE_DIR.mkdir(parents=True, exist_ok=True)
-    yield ui_config_module.CACHE_DIR
-    ui_config_module.CACHE_DIR = original_cache_dir # Restaurer
-
-@pytest.fixture
-def temp_download_dir(tmp_path):
-    """Crée un répertoire de téléchargement temporaire et le configure dans ui_config."""
-    original_temp_dir = ui_config_module.TEMP_DOWNLOAD_DIR
-    ui_config_module.TEMP_DOWNLOAD_DIR = tmp_path / "temp_dl"
-    ui_config_module.TEMP_DOWNLOAD_DIR.mkdir(parents=True, exist_ok=True)
-    yield ui_config_module.TEMP_DOWNLOAD_DIR
-    ui_config_module.TEMP_DOWNLOAD_DIR = original_temp_dir
-
-@pytest.fixture
-def test_key():
-    # Retourne une clé encodée en base64url str, comme attendu par les fonctions crypto
-    raw_key = Fernet.generate_key()
-    return base64.urlsafe_b64encode(raw_key).decode('utf-8')
-
-@pytest.fixture
-def sample_source_info_direct():
-    return {
-        "source_name": "Direct Source",
-        "source_type": "direct_download", # Devrait correspondre à une clé dans FETCH_METHODS
-        "fetch_method": "direct_download", # Explicitement pour la clarté des tests
-        "schema": "https",
-        "host_parts": ["example", "com"],
-        "path": "/text.txt",
-        "extracts": []
-    }
-
-@pytest.fixture
-def sample_source_info_jina():
-    return {
-        "source_name": "Jina Source",
-        "source_type": "jina", # Devrait correspondre à une clé dans FETCH_METHODS
-        "fetch_method": "jina", # Explicitement pour la clarté des tests
-        "schema": "https",
-        "host_parts": ["another-example", "com"],
-        "path": "/page.html",
-        "extracts": []
-    }
-
-@pytest.fixture
-def sample_source_info_tika_txt():
-    return {
-        "source_name": "Tika TXT Source",
-        "source_type": "tika", # Devrait correspondre à une clé dans FETCH_METHODS
-        "fetch_method": "tika", # Explicitement pour la clarté des tests
-        "schema": "https",
-        "host_parts": ["tika-example", "com"],
-        "path": "/document.txt", # Sera traité comme direct_download par fetch_with_tika
-        "extracts": []
-    }
-
-@pytest.fixture
-def sample_source_info_tika_pdf():
-    return {
-        "source_name": "Tika PDF Source",
-        "source_type": "tika", # Devrait correspondre à une clé dans FETCH_METHODS
-        "fetch_method": "tika", # Explicitement pour la clarté des tests
-        "schema": "https",
-        "host_parts": ["tika-pdf-example", "com"],
-        "path": "/document.pdf",
-        "extracts": []
-    }
-
-@pytest.fixture
-def app_config_override():
-    return {
-        'JINA_READER_PREFIX': 'http://localhost:8080/r?url=',
-        'TIKA_SERVER_URL': 'http://localhost:9998/tika',
-        'PLAINTEXT_EXTENSIONS': ['.txt', '.md'],
-        'TEMP_DOWNLOAD_DIR': Path("custom_temp_dir") # Sera surchargé par tmp_path dans les tests
-    }
-
-# --- Tests pour get_full_text_for_source ---
-
-@patch('argumentation_analysis.ui.utils.fetch_direct_text')
-@patch('argumentation_analysis.ui.utils.load_from_cache')
-@patch('argumentation_analysis.ui.utils.save_to_cache')
-def test_get_full_text_direct_download_no_cache(
-    mock_save_cache, mock_load_cache, mock_fetch_direct,
-    sample_source_info_direct, mock_logger, temp_cache_dir
-):
-    mock_load_cache.return_value = None
-    mock_fetch_direct.return_value = "Direct content"
-    url = aa_utils.reconstruct_url(
-        sample_source_info_direct["schema"],
-        sample_source_info_direct["host_parts"],
-        sample_source_info_direct["path"]
-    )
-
-    result = aa_utils.get_full_text_for_source(sample_source_info_direct)
-
-    assert result == "Direct content"
-    mock_load_cache.assert_called_once_with(url)
-    mock_fetch_direct.assert_called_once_with(url)
-    mock_save_cache.assert_called_once_with(url, "Direct content")
-    mock_logger.info.assert_any_call(f"Texte récupéré pour '{url}' ({sample_source_info_direct['source_name']}), sauvegarde dans le cache...")
-
-@patch('argumentation_analysis.ui.utils.load_from_cache')
-def test_get_full_text_from_cache(
-    mock_load_cache, sample_source_info_direct, mock_logger, temp_cache_dir
-):
-    url = aa_utils.reconstruct_url(
-        sample_source_info_direct["schema"],
-        sample_source_info_direct["host_parts"],
-        sample_source_info_direct["path"]
-    )
-    mock_load_cache.return_value = "Cached content"
-
-    result = aa_utils.get_full_text_for_source(sample_source_info_direct)
-
-    assert result == "Cached content"
-    mock_load_cache.assert_called_once_with(url)
-    mock_logger.info.assert_any_call(f"Texte chargé depuis cache fichier pour URL '{url}' ({sample_source_info_direct['source_name']})")
-
-
-@patch('argumentation_analysis.ui.utils.fetch_with_jina')
-@patch('argumentation_analysis.ui.utils.load_from_cache', return_value=None)
-@patch('argumentation_analysis.ui.utils.save_to_cache')
-def test_get_full_text_jina(
-    mock_save_cache, mock_load_cache, mock_fetch_jina,
-    sample_source_info_jina, mock_logger, temp_cache_dir, app_config_override, temp_download_dir
-):
-    mock_fetch_jina.return_value = "Jina content"
-    app_config_override['TEMP_DOWNLOAD_DIR'] = temp_download_dir # S'assurer que tmp_path est utilisé
-
-    result = aa_utils.get_full_text_for_source(sample_source_info_jina, app_config=app_config_override)
-
-    assert result == "Jina content"
-    url = aa_utils.reconstruct_url(
-        sample_source_info_jina["schema"],
-        sample_source_info_jina["host_parts"],
-        sample_source_info_jina["path"]
-    )
-    mock_fetch_jina.assert_called_once_with(
-        url,
-        jina_reader_prefix_override=app_config_override['JINA_READER_PREFIX']
-    )
-    mock_save_cache.assert_called_once_with(url, "Jina content")
-
-@patch('argumentation_analysis.ui.utils.fetch_with_tika')
-@patch('argumentation_analysis.ui.utils.load_from_cache', return_value=None)
-@patch('argumentation_analysis.ui.utils.save_to_cache')
-def test_get_full_text_tika_pdf(
-    mock_save_cache, mock_load_cache, mock_fetch_tika,
-    sample_source_info_tika_pdf, mock_logger, temp_cache_dir, app_config_override, temp_download_dir
-):
-    mock_fetch_tika.return_value = "Tika PDF content"
-    app_config_override['TEMP_DOWNLOAD_DIR'] = temp_download_dir
-
-    result = aa_utils.get_full_text_for_source(sample_source_info_tika_pdf, app_config=app_config_override)
-
-    assert result == "Tika PDF content"
-    url = aa_utils.reconstruct_url(
-        sample_source_info_tika_pdf["schema"],
-        sample_source_info_tika_pdf["host_parts"],
-        sample_source_info_tika_pdf["path"]
-    )
-    mock_fetch_tika.assert_called_once_with(
-        source_url=url,
-        tika_server_url_override=app_config_override['TIKA_SERVER_URL'],
-        plaintext_extensions_override=app_config_override['PLAINTEXT_EXTENSIONS'],
-        temp_download_dir_override=app_config_override['TEMP_DOWNLOAD_DIR']
-    )
-    mock_save_cache.assert_called_once_with(url, "Tika PDF content")
-
-@patch('argumentation_analysis.ui.utils.fetch_direct_text', side_effect=ConnectionError("Fetch failed"))
-@patch('argumentation_analysis.ui.utils.load_from_cache', return_value=None)
-@patch('argumentation_analysis.ui.utils.save_to_cache') # Ne devrait pas être appelé
-def test_get_full_text_fetch_error(
-    mock_save_cache, mock_load_cache, mock_fetch_direct,
-    sample_source_info_direct, mock_logger, temp_cache_dir
-):
-    result = aa_utils.get_full_text_for_source(sample_source_info_direct)
-    assert result is None
-    mock_save_cache.assert_not_called()
-    # Le message de log réel est "Erreur de connexion lors de la récupération de '{url}' ({source_name}, méthode: {fetch_method}): {e}"
-    expected_log_message_part_url = aa_utils.reconstruct_url(sample_source_info_direct['schema'], sample_source_info_direct['host_parts'], sample_source_info_direct['path'])
-    expected_log_message_part_source = sample_source_info_direct['source_name']
-    
-    error_found = False
-    for call_args_tuple in mock_logger.error.call_args_list:
-        logged_message = call_args_tuple[0][0] # Premier argument positionnel
-        if f"Erreur de connexion lors de la récupération de '{expected_log_message_part_url}'" in logged_message and \
-           f"({expected_log_message_part_source}" in logged_message and \
-           "Fetch failed" in logged_message:
-            error_found = True
-            break
-    assert error_found, f"Le message d'erreur de fetch attendu contenant '{expected_log_message_part_url}' et '{expected_log_message_part_source}' n'a pas été loggué. Logs: {mock_logger.error.call_args_list}"
-
-def test_get_full_text_invalid_url(mock_logger):
-    source_info_invalid_url = {"source_name": "Invalid", "source_type": "direct_download", "fetch_method": "direct_download"} # Manque schema, host_parts, path
-    result = aa_utils.get_full_text_for_source(source_info_invalid_url)
-    assert result is None
-    # Le message de log réel est "URL non disponible ou invalide pour source: {source_name} (fetch_method: {fetch_method}) après vérification 'url' et reconstruction."
-    expected_log_message = f"URL non disponible ou invalide pour source: {source_info_invalid_url['source_name']} (fetch_method: {source_info_invalid_url.get('fetch_method', source_info_invalid_url['source_type'])}) après vérification 'url' et reconstruction."
-    mock_logger.error.assert_any_call(expected_log_message)
-
-def test_get_full_text_unknown_source_type(sample_source_info_direct, mock_logger, temp_cache_dir):
-    source_info_unknown = sample_source_info_direct.copy()
-    source_info_unknown["source_type"] = "unknown_type"
-    source_info_unknown["fetch_method"] = "unknown_type" # Assumons que fetch_method est aussi mis à jour
-    with patch('argumentation_analysis.ui.utils.load_from_cache', return_value=None):
-        result = aa_utils.get_full_text_for_source(source_info_unknown)
-    assert result is None
-    url = aa_utils.reconstruct_url(
-        source_info_unknown["schema"],
-        source_info_unknown["host_parts"],
-        source_info_unknown["path"]
-    )
-    # Le message de log réel est "Méthode de fetch/type de source inconnu ou non géré: '{fetch_method}' / '{source_type}' pour '{url}' ({source_name}). Impossible de récupérer le texte."
-    expected_log_message = f"Méthode de fetch/type de source inconnu ou non géré: '{source_info_unknown.get('fetch_method', source_info_unknown['source_type'])}' / '{source_info_unknown['source_type']}' pour '{url}' ({source_info_unknown['source_name']}). Impossible de récupérer le texte."
-    mock_logger.warning.assert_any_call(expected_log_message)
-
-
-# --- Tests pour save_extract_definitions ---
-
-@pytest.fixture
-def sample_definitions():
-    return [
-        {"source_name": "Source 1", "source_type": "direct_download", "schema": "http", "host_parts": ["s1"], "path": "/p1", "extracts": [], "full_text": "Texte original 1"},
-        {"source_name": "Source 2", "source_type": "jina", "schema": "http", "host_parts": ["s2"], "path": "/p2", "extracts": []} # full_text manquant
-    ]
-
-@pytest.fixture
-def config_file_path(tmp_path):
-    return tmp_path / "test_config.json.gz.enc"
-
-@patch('argumentation_analysis.ui.file_operations.get_full_text_for_source')
-def test_save_extract_definitions_embed_true_fetch_needed(
-    mock_get_full_text, sample_definitions, config_file_path, test_key, mock_logger, temp_cache_dir, temp_download_dir
-):
-    mock_get_full_text.return_value = "Fetched text for Source 2"
-    definitions_to_save = [dict(d) for d in sample_definitions] # Copie pour modification
-
-    # Simuler un app_config minimal pour la fonction save_extract_definitions
-    mock_app_config_for_save = {
-        'JINA_READER_PREFIX': ui_config_module.JINA_READER_PREFIX,
-        'TIKA_SERVER_URL': ui_config_module.TIKA_SERVER_URL,
-        'PLAINTEXT_EXTENSIONS': ui_config_module.PLAINTEXT_EXTENSIONS,
-        'TEMP_DOWNLOAD_DIR': temp_download_dir
-    }
-
-    # Utiliser la fonction importée directement depuis file_operations
-    success = save_extract_definitions(
-        definitions_to_save, config_file_path, test_key, embed_full_text=True, config=mock_app_config_for_save
-    )
-
-    assert success is True
-    assert config_file_path.exists()
-    
-    # Vérifier que mock_get_full_text a été appelé une fois avec la bonne config
-    mock_get_full_text.assert_called_once_with(ANY, app_config=mock_app_config_for_save)
-    
-    # Vérifier manuellement le contenu de l'argument dictionnaire passé au mock
-    # car il est modifié en place, ce qui rend la comparaison directe avec assert_called_once_with difficile.
-    actual_call_arg_dict = mock_get_full_text.call_args[0][0]
-    
-    # L'appel au mock se fait avec l'objet AVANT l'ajout de "full_text" par save_extract_definitions.
-    # Cependant, call_args stocke une référence, donc actual_call_arg_dict reflète l'état APRÈS modification.
-    expected_dict_state_after_modification = sample_definitions[1].copy()
-    expected_dict_state_after_modification["full_text"] = "Fetched text for Source 2"
-    assert actual_call_arg_dict == expected_dict_state_after_modification
-    
-    assert definitions_to_save[0]["full_text"] == "Texte original 1"
-    # Commenting out this assertion as definitions_to_save might not be modified in-place as expected,
-    # or 'full_text' is not reliably added if save_extract_definitions works on internal copies.
-    # The check on loaded_defs later should confirm the persisted state.
-    # assert definitions_to_save[1]["full_text"] == "Fetched text for Source 2"
-
-    # Vérifier le contenu déchiffré
-    # Utiliser la fonction importée directement depuis file_operations
-    loaded_defs = load_extract_definitions(config_file_path, test_key)
-    assert len(loaded_defs) == 2
-    assert loaded_defs[0]["full_text"] == "Texte original 1"
-    assert loaded_defs[1]["full_text"] == "Fetched text for Source 2"
-    mock_logger.info.assert_any_call("Texte complet récupéré et ajouté pour 'Source 2'.")
-
-
-@patch('argumentation_analysis.ui.file_operations.get_full_text_for_source') # Ne devrait pas être appelé
-def test_save_extract_definitions_embed_false_removes_text(
-    mock_get_full_text, sample_definitions, config_file_path, test_key, mock_logger, temp_cache_dir, temp_download_dir
-):
-    definitions_to_save = [dict(d) for d in sample_definitions]
-    # S'assurer que Source 2 a un full_text pour tester son retrait
-    definitions_to_save[1]["full_text"] = "Temporary text for Source 2"
-
-    mock_app_config_for_save = {
-        'TEMP_DOWNLOAD_DIR': temp_download_dir
-    }
-
-    # Utiliser la fonction importée directement depuis file_operations
-    success = save_extract_definitions(
-        definitions_to_save, config_file_path, test_key, embed_full_text=False, config=mock_app_config_for_save
-    )
-
-    assert success is True
-    mock_get_full_text.assert_not_called()
-    # Vérifier que full_text a été retiré des données avant sérialisation.
-    # L'assertion `assert "full_text" not in definitions_to_save[1]` était incorrecte
-    # car `definitions_to_save` est la liste originale passée à la fonction,
-    # et `save_extract_definitions` travaille sur une copie.
-    # La vérification correcte est faite plus bas avec `loaded_defs`.
-    expected_log_message = "Option embed_full_text désactivée. Suppression des textes complets des définitions..."
-    called_logs = [call[0][0] for call in mock_logger.info.call_args_list]
-    assert any(expected_log_message == log for log in called_logs), \
-        f"Log attendu non trouvé: '{expected_log_message}'. Logs trouvés: {called_logs}"
-
-    # Vérifier le contenu déchiffré
-    # Utiliser la fonction importée directement depuis file_operations
-    loaded_defs = load_extract_definitions(config_file_path, test_key)
-    assert len(loaded_defs) == 2
-    assert "full_text" not in loaded_defs[0]
-    assert "full_text" not in loaded_defs[1]
-
-def test_save_extract_definitions_no_encryption_key(sample_definitions, config_file_path, mock_logger):
-    # Utiliser la fonction importée directement depuis file_operations
-    success = save_extract_definitions(sample_definitions, config_file_path, None, embed_full_text=True) # Key est None, donc b64_derived_key sera None
-    assert success is False
-    # Le logger utilisé par save_extract_definitions est file_ops_logger (alias de utils_logger)
-    mock_logger.error.assert_called_with("Cl\xe9 chiffrement (b64) absente. Sauvegarde annul\xe9e.") # Message mis à jour
-
-@patch('project_core.utils.crypto_utils.encrypt_data_with_fernet', return_value=None) # Cible corrigée
-def test_save_extract_definitions_encryption_fails(
-    mock_encrypt_data_with_fernet, sample_definitions, config_file_path, test_key, mock_logger, temp_download_dir # mock_encrypt renommé
-):
-    mock_app_config_for_save = { 'TEMP_DOWNLOAD_DIR': temp_download_dir }
-    # Utiliser la fonction importée directement depuis file_operations
-    success = save_extract_definitions(
-        sample_definitions, config_file_path, test_key, embed_full_text=True, config=mock_app_config_for_save
-    )
-    mock_encrypt_data_with_fernet.assert_called_once() # Vérifier que le mock a été appelé
-    assert success is False # Car mock_encrypt_data_with_fernet retourne None
-    # encrypt_data_with_fernet loggue déjà, mais save_extract_definitions loggue aussi l'erreur globale
-    # Le message exact peut varier si encrypt_data_with_fernet retourne None sans exception spécifique attrapée par save_extract_definitions
-    # On s'attend à ce que save_extract_definitions logue un échec.
-    # Le message exact inclura la ValueError levée.
-    expected_error_message_part = f"❌ Erreur lors de la sauvegarde chiffrée vers '{config_file_path}': Échec du chiffrement des données (encrypt_data_with_fernet a retourné None)."
-    
-    error_call_found = False
-    for call_args_tuple in mock_logger.error.call_args_list:
-        args = call_args_tuple[0] # Les arguments positionnels
-        kwargs = call_args_tuple[1] # Les arguments nommés
-        if args and isinstance(args[0], str) and expected_error_message_part in args[0] and kwargs.get('exc_info') is True:
-            error_call_found = True
-            break
-    assert error_call_found, f"Le message d'erreur de sauvegarde attendu contenant '{expected_error_message_part}' avec exc_info=True n'a pas été loggué. Logs: {mock_logger.error.call_args_list}"
-
-
-@patch('argumentation_analysis.ui.file_operations.get_full_text_for_source', side_effect=ConnectionError("API down"))
-def test_save_extract_definitions_embed_true_fetch_fails(
-    mock_get_full_text, sample_definitions, config_file_path, test_key, mock_logger, temp_cache_dir, temp_download_dir
-):
-    definitions_to_save = [dict(d) for d in sample_definitions] # Copie pour modification
-    # S'assurer que la source qui va échouer n'a pas de full_text initialement
-    if "full_text" in definitions_to_save[1]:
-        del definitions_to_save[1]["full_text"]
-
-    mock_app_config_for_save = { 'TEMP_DOWNLOAD_DIR': temp_download_dir }
-
-    # Utiliser la fonction importée directement depuis file_operations
-    success = save_extract_definitions(
-        definitions_to_save, config_file_path, test_key, embed_full_text=True, config=mock_app_config_for_save
-    )
-    assert success is True # La sauvegarde doit réussir même si la récupération de texte échoue pour une source
-
-    # Vérifier que get_full_text_for_source a été appelé pour la source sans texte
-    mock_get_full_text.assert_called_once_with(ANY, app_config=mock_app_config_for_save)
-
-    # Vérifier manuellement l'argument passé au mock, car il est modifié en place.
-    actual_call_arg_dict = mock_get_full_text.call_args[0][0]
-    
-    # Construire l'état attendu de l'argument APRÈS la tentative de fetch et l'ajout de full_text = None
-    # definitions_to_save[1] est l'état avant l'appel à save_extract_definitions,
-    # et il a déjà eu "full_text" supprimé si présent.
-    expected_dict_after_failed_fetch = definitions_to_save[1].copy()
-    expected_dict_after_failed_fetch["full_text"] = None # Car le fetch échoue et la clé est mise à None
-    
-    assert actual_call_arg_dict == expected_dict_after_failed_fetch
-    
-    # Vérifier que le logger a été appelé avec le message d'erreur de connexion
-    mock_logger.warning.assert_any_call(
-        "Erreur de connexion lors de la récupération du texte pour 'Source 2': API down. Champ 'full_text' non peuplé."
-    )
-    # Vérifier que full_text est None ou absent pour la source qui a échoué
-    assert definitions_to_save[1].get("full_text") is None
-
-    # Utiliser la fonction importée directement depuis file_operations
-    loaded_defs = load_extract_definitions(config_file_path, test_key)
-    assert loaded_defs[0]["full_text"] == "Texte original 1" # La première source ne doit pas être affectée
-    assert loaded_defs[1].get("full_text") is None # La deuxième source doit avoir full_text à None
-
-
-# --- Tests pour load_extract_definitions ---
-
-def test_load_extract_definitions_file_not_found(tmp_path, test_key, mock_logger):
-    non_existent_file = tmp_path / "non_existent.enc"
-    # Simuler les valeurs par défaut de ui_config
-    with patch('argumentation_analysis.ui.file_operations.ui_config_module.EXTRACT_SOURCES', None), \
-         patch('argumentation_analysis.ui.file_operations.ui_config_module.DEFAULT_EXTRACT_SOURCES', [{"default": True}]):
-        # Utiliser la fonction importée directement depuis file_operations
-        definitions = load_extract_definitions(non_existent_file, test_key)
-    assert definitions == [{"default": True}]
-    # Le logger utilisé par load_extract_definitions est file_ops_logger (alias de utils_logger)
-    # Corrigé : le message de log ne contient plus "chiffré" dans ce cas.
-    mock_logger.info.assert_called_with(f"Fichier config '{non_existent_file}' non trouvé. Utilisation définitions par défaut.")
-
-def test_load_extract_definitions_no_key(config_file_path, mock_logger): # config_file_path peut exister ou non
-    with patch('argumentation_analysis.ui.file_operations.ui_config_module.EXTRACT_SOURCES', None), \
-         patch('argumentation_analysis.ui.file_operations.ui_config_module.DEFAULT_EXTRACT_SOURCES', [{"default": True}]):
-        # Le fichier config_file_path peut exister ou non, cela ne change pas le test pour la clé absente
-        if config_file_path.exists():
-            config_file_path.unlink() # S'assurer qu'il n'existe pas pour isoler le test de la clé
-
-        # Utiliser la fonction importée directement depuis file_operations
-        # Si le fichier n'existe pas, les définitions par défaut sont retournées.
-        definitions_no_file = load_extract_definitions(config_file_path, None)
-    assert definitions_no_file == [{"default": True}]
-    mock_logger.info.assert_any_call(f"Fichier config '{config_file_path}' non trouvé. Utilisation définitions par défaut.")
-
-    # Maintenant, créer un fichier avec du contenu non-JSON et vérifier JSONDecodeError
-    config_file_path.write_text("dummy non-json content for key test")
-    
-    with patch('argumentation_analysis.ui.file_operations.ui_config_module.EXTRACT_SOURCES', None), \
-         patch('argumentation_analysis.ui.file_operations.ui_config_module.DEFAULT_EXTRACT_SOURCES', [{"default_key_test_2": True}]):
-        with pytest.raises(json.JSONDecodeError):
-            load_extract_definitions(config_file_path, None) # Passe None comme b64_derived_key
-
-    # Vérifier que le log d'erreur de décodage JSON a été émis
-    error_call_found = False
-    for call_args_tuple in mock_logger.error.call_args_list:
-        args = call_args_tuple[0]
-        if args and isinstance(args[0], str) and f"❌ Erreur décodage JSON pour '{config_file_path}'" in args[0]:
-            error_call_found = True
-            break
-    assert error_call_found, "Le message d'erreur de décodage JSON attendu n'a pas été loggué."
-
-# Patches pour les dépendances de load_extract_definitions
-@patch('project_core.utils.crypto_utils.decrypt_data_with_fernet', side_effect=InvalidToken) # Cible corrigée
-def test_load_extract_definitions_decryption_fails(mock_decrypt_data_with_fernet, config_file_path, test_key, mock_logger): # mock_decrypt renommé
-    config_file_path.write_text("dummy encrypted data")
-    # b64_key_str = test_key.decode('utf-8') # test_key est déjà une str
-    with patch('argumentation_analysis.ui.file_operations.ui_config_module.EXTRACT_SOURCES', None), \
-         patch('argumentation_analysis.ui.file_operations.ui_config_module.DEFAULT_EXTRACT_SOURCES', [{"default": True}]):
-<<<<<<< HEAD
-        # load_extract_definitions ne relance plus InvalidToken, elle logue et retourne les définitions par défaut
-        definitions = load_extract_definitions(config_file_path, test_key) # Utiliser test_key directement
-        assert definitions == [{"default": True}]
-
-    # Vérifier que le logger a été appelé avec un message d'erreur approprié
-    # Le message vient de load_extract_definitions après que decrypt_data_with_fernet retourne None
-    error_logged = False
-    expected_log_part = "Échec déchiffrement (decrypt_data_with_fernet a retourné None)"
-    for call_args in mock_logger.warning.call_args_list: # C'est un warning maintenant dans load_extract_definitions
-        if expected_log_part in call_args[0][0]:
-            error_logged = True
-            break
-    assert error_logged, f"Le log d'échec de déchiffrement attendu ('{expected_log_part}') n'a pas été trouvé dans les warnings."
-=======
-        # La fonction load_extract_definitions devrait maintenant relancer InvalidToken
-        with pytest.raises(InvalidToken):
-            load_extract_definitions(config_file_path, b64_key_str)
-
-    # Vérifier que le logger a été appelé avec un message d'erreur approprié avant de lever l'exception
-    error_logged = False
-    for call_args_tuple in mock_logger.error.call_args_list:
-        args = call_args_tuple[0]
-        if args and isinstance(args[0], str) and f"❌ Échec déchiffrement pour '{config_file_path}'" in args[0]:
-            error_logged = True
-            break
-    assert error_logged, "Le message d'erreur d'échec de déchiffrement attendu n'a pas été loggué."
->>>>>>> 509fe0aa
-
-@patch('argumentation_analysis.ui.file_operations.gzip.decompress', side_effect=gzip.BadGzipFile("Test BadGzipFile"))
-@patch('project_core.utils.crypto_utils.decrypt_data_with_fernet', return_value=b"decrypted_gzipped_content") # Cible corrigée, valeur de retour modifiée pour être plus réaliste
-def test_load_extract_definitions_decompression_fails(mock_decrypt_data_with_fernet_func, mock_decompress, config_file_path, test_key, mock_logger): # mock_decrypt_data_with_fernet renommé
-    config_file_path.write_text("dummy encrypted data")
-    # b64_key_str = test_key.decode('utf-8') # test_key est déjà une str
-    expected_default_defs = [{"default_decomp_fail": True}]
-    with patch('argumentation_analysis.ui.file_operations.ui_config_module.EXTRACT_SOURCES', None), \
-         patch('argumentation_analysis.ui.file_operations.ui_config_module.DEFAULT_EXTRACT_SOURCES', expected_default_defs):
-        
-        definitions = load_extract_definitions(config_file_path, test_key) # Utiliser test_key directement
-        assert definitions == expected_default_defs
-    
-    error_logged = False
-    for call_args_tuple in mock_logger.error.call_args_list:
-        logged_message = call_args_tuple[0][0]
-        # Message de log ajusté pour correspondre à la logique de file_operations.py
-        if f"❌ Erreur chargement/déchiffrement '{config_file_path}'" in logged_message and "Test BadGzipFile" in logged_message:
-            error_logged = True
-            break
-    assert error_logged, f"L'erreur de décompression attendue n'a pas été logguée correctement. Logs: {mock_logger.error.call_args_list}"
-
-@patch('project_core.utils.crypto_utils.decrypt_data_with_fernet') # Cible corrigée
-def test_load_extract_definitions_invalid_json(mock_decrypt_data_with_fernet, config_file_path, test_key, mock_logger): # mock_decrypt renommé
-    config_file_path.write_text("dummy encrypted data")
-    # b64_key_str = test_key.decode('utf-8') # test_key est déjà une str
-    invalid_json_bytes = b"this is not json"
-    compressed_invalid_json = gzip.compress(invalid_json_bytes)
-    mock_decrypt_data_with_fernet.return_value = compressed_invalid_json # decrypt_data retourne les données compressées invalides
-    
-    expected_default_defs = [{"default_invalid_json": True}]
-    with patch('argumentation_analysis.ui.file_operations.ui_config_module.EXTRACT_SOURCES', None), \
-         patch('argumentation_analysis.ui.file_operations.ui_config_module.DEFAULT_EXTRACT_SOURCES', expected_default_defs):
-        
-        definitions = load_extract_definitions(config_file_path, test_key) # Utiliser test_key directement
-        assert definitions == expected_default_defs
-            
-    error_logged = False
-    for call_args_tuple in mock_logger.error.call_args_list:
-        logged_message = call_args_tuple[0][0]
-        # Message de log ajusté
-        if f"❌ Erreur chargement/déchiffrement '{config_file_path}'" in logged_message and "Expecting value" in logged_message: # json.JSONDecodeError
-            error_logged = True
-            break
-    assert error_logged, f"L'erreur de décodage JSON attendue n'a pas été logguée correctement. Logs: {mock_logger.error.call_args_list}"
-
-@patch('project_core.utils.crypto_utils.decrypt_data_with_fernet') # Cible corrigée
-def test_load_extract_definitions_invalid_format(mock_decrypt_data_with_fernet, config_file_path, test_key, mock_logger): # mock_decrypt renommé
-    config_file_path.write_text("dummy encrypted data")
-    # b64_key_str = test_key.decode('utf-8') # test_key est déjà une str
-    invalid_format_data = {"not_a_list": "data"}
-    json_bytes = json.dumps(invalid_format_data).encode('utf-8')
-    compressed_data = gzip.compress(json_bytes)
-    mock_decrypt_data_with_fernet.return_value = compressed_data
-
-    expected_default_defs = [{"default_invalid_format": True}]
-    with patch('argumentation_analysis.ui.file_operations.ui_config_module.EXTRACT_SOURCES', None), \
-         patch('argumentation_analysis.ui.file_operations.ui_config_module.DEFAULT_EXTRACT_SOURCES', expected_default_defs):
-        
-        definitions = load_extract_definitions(config_file_path, test_key) # Utiliser test_key directement
-        assert definitions == expected_default_defs
-            
-    warning_logged = False
-    for call_args_tuple in mock_logger.warning.call_args_list:
-        logged_message = call_args_tuple[0][0]
-        if "Format définitions invalide après chargement" in logged_message:
-            warning_logged = True
-            break
-    assert warning_logged, "L'avertissement de format invalide attendu n'a pas été loggué par load_extract_definitions."
-
-
-# --- Tests pour le cache (get_cache_filepath, load_from_cache, save_to_cache) ---
-
-def test_get_cache_filepath(temp_cache_dir): # temp_cache_dir configure ui_config.CACHE_DIR
-    url = "http://example.com/file.txt"
-    path = aa_utils.get_cache_filepath(url)
-    assert path.parent == temp_cache_dir
-    assert path.name.endswith(".txt") # Extension originale conservée par la fonction de hash
-    assert len(path.name) > 40 # sha256 hex digest + .txt
-
-def test_save_and_load_from_cache(temp_cache_dir, mock_logger):
-    url = "http://example.com/cached_content.txt"
-    content = "This is cached content."
-    aa_utils.save_to_cache(url, content)
-    cache_file = aa_utils.get_cache_filepath(url)
-    assert cache_file.exists()
-    assert cache_file.read_text(encoding='utf-8') == content
-    mock_logger.info.assert_any_call(f"   -> Texte sauvegardé : {cache_file.name}")
-
-    loaded_content = aa_utils.load_from_cache(url)
-    assert loaded_content == content
-    mock_logger.info.assert_any_call(f"   -> Lecture depuis cache : {cache_file.name}")
-
-def test_load_from_cache_not_exists(temp_cache_dir, mock_logger):
-    url = "http://example.com/non_existent_cache.txt"
-    loaded_content = aa_utils.load_from_cache(url)
-    assert loaded_content is None
-    mock_logger.debug.assert_any_call(f"Cache miss pour URL: {url}")
-
-@patch('pathlib.Path.read_text', side_effect=IOError("Read error"))
-def test_load_from_cache_read_error(mock_read_text, temp_cache_dir, mock_logger):
-    url = "http://example.com/cache_read_error.txt"
-    # Créer un fichier cache pour qu'il existe
-    cache_file = aa_utils.get_cache_filepath(url)
-    cache_file.write_text("dummy")
-
-    loaded_content = aa_utils.load_from_cache(url)
-    assert loaded_content is None
-    mock_logger.warning.assert_any_call(f"   -> Erreur lecture cache {cache_file.name}: Read error")
-
-@patch('pathlib.Path.write_text', side_effect=IOError("Write error"))
-def test_save_to_cache_write_error(mock_write_text, temp_cache_dir, mock_logger):
-    url = "http://example.com/cache_write_error.txt"
-    content = "Cannot write this."
-    aa_utils.save_to_cache(url, content)
-    cache_file = aa_utils.get_cache_filepath(url) # Le fichier ne sera pas créé
-    mock_logger.error.assert_any_call(f"   -> Erreur sauvegarde cache {cache_file.name}: Write error")
-
-def test_save_to_cache_empty_text(temp_cache_dir, mock_logger):
-    url = "http://example.com/empty_cache.txt"
-    aa_utils.save_to_cache(url, "")
-    cache_file = aa_utils.get_cache_filepath(url)
-    assert not cache_file.exists() # Ne devrait pas créer de fichier pour texte vide
-    mock_logger.info.assert_any_call("   -> Texte vide, non sauvegardé.")
-
-# --- Tests pour reconstruct_url ---
-@pytest.mark.parametrize("schema, host_parts, path, expected", [
-    ("https", ["example", "com"], "/path/to/file", "https://example.com/path/to/file"),
-    ("http", ["sub", "domain", "org"], "resource", "http://sub.domain.org/resource"),
-    ("ftp", ["localhost"], "", "ftp://localhost/"), # Path vide devient /
-    ("https", ["site", None, "com"], "/p", "https://site.com/p"), # None dans host_parts
-    ("", ["example", "com"], "/path", None), # Schema manquant
-    ("https", [], "/path", None), # Host_parts manquant
-    ("https", ["example", "com"], None, "https://example.com/"), # Path manquant (None) devient "/"
-    ("http", ["localhost"], None, "http://localhost/"), # Path None
-    ("http", ["localhost"], "", "http://localhost/"),    # Path vide
-])
-def test_reconstruct_url(schema, host_parts, path, expected):
-    assert aa_utils.reconstruct_url(schema, host_parts, path) == expected
-
-# --- Tests pour encrypt_data et decrypt_data (tests basiques, Fernet est déjà testé) ---
-def test_encrypt_decrypt_data(test_key): # test_key est maintenant une str b64
-    original_data = b"Secret data"
-<<<<<<< HEAD
-    # Utiliser les fonctions importées directement depuis crypto_utils
-    # test_key est déjà une str b64url, correct pour les fonctions crypto_utils
-=======
-    
-    # Utiliser directement les fonctions importées de crypto_utils
-    # et passer test_key (bytes) directement car les fonctions gèrent Union[str, bytes]
->>>>>>> 509fe0aa
-    encrypted = encrypt_data_with_fernet(original_data, test_key)
-    assert encrypted is not None
-    assert encrypted != original_data
-
-    decrypted = decrypt_data_with_fernet(encrypted, test_key)
-    assert decrypted == original_data
-
-def test_encrypt_data_no_key(mock_logger):
-<<<<<<< HEAD
-    assert encrypt_data_with_fernet(b"data", None) is None # Utiliser la fonction importée
-    # Le message d'erreur exact vient de crypto_utils
-    mock_logger.error.assert_any_call("Erreur chiffrement Fernet: Clé (str b64) manquante.") # Utiliser assert_any_call car le logger est partagé
-
-def test_decrypt_data_no_key(mock_logger):
-    assert decrypt_data_with_fernet(b"encrypted", None) is None # Utiliser la fonction importée
-    # Le message d'erreur exact vient de crypto_utils
-    mock_logger.error.assert_any_call("Erreur déchiffrement Fernet: Clé (str b64) manquante.") # Utiliser assert_any_call
-
-def test_decrypt_data_invalid_token(test_key, mock_logger): # test_key est str b64
-    # decrypt_data_with_fernet retourne None en cas d'InvalidToken et logue l'erreur.
-    result = decrypt_data_with_fernet(b"not_really_encrypted_data_longer_than_key", test_key) # Données plus longues pour éviter certaines erreurs Fernet avant InvalidToken
-    assert result is None
-    
-    # Vérifier que le logger (maintenant celui de crypto_utils, mocké par mock_logger) a été appelé.
-=======
-    # Utiliser directement la fonction importée
-    assert encrypt_data_with_fernet(b"data", None) is None
-    # Le message de log a été mis à jour dans crypto_utils pour refléter Union[str, bytes]
-    mock_logger.error.assert_called_with("Erreur chiffrement Fernet: Clé (str b64 ou bytes) manquante.")
-
-def test_decrypt_data_no_key(mock_logger):
-    # Utiliser directement la fonction importée
-    assert decrypt_data_with_fernet(b"encrypted", None) is None
-    mock_logger.error.assert_called_with("Erreur déchiffrement Fernet: Clé (str b64 ou bytes) manquante.")
-
-def test_decrypt_data_invalid_token(test_key, mock_logger):
-    # decrypt_data_with_fernet attrape InvalidToken et retourne None.
-    # Il logue aussi une erreur.
-    result = decrypt_data_with_fernet(b"not_really_encrypted", test_key)
-    assert result is None
-    
-    # Vérifier que le logger a été appelé avec le message d'erreur spécifique.
->>>>>>> 509fe0aa
-    error_found = False
-    # Le message exact loggué par decrypt_data_with_fernet pour InvalidToken
-    expected_log_start = "Erreur déchiffrement Fernet (InvalidToken/Signature):"
-    for call_args_tuple in mock_logger.error.call_args_list:
-        args, _ = call_args_tuple
-        if args and isinstance(args[0], str) and args[0].startswith(expected_log_start):
-            error_found = True
-            break
+# -*- coding: utf-8 -*-
+
+from unittest.mock import Mock, MagicMock, patch, ANY
+import tempfile
+import os
+
+import pytest
+import json
+import gzip
+import logging # Ajout de l'import manquant
+from pathlib import Path
+from unittest.mock import patch, MagicMock, mock_open
+
+# sys.path est géré par la configuration pytest (ex: pytest.ini, conftest.py)
+
+from argumentation_analysis.ui import utils as aa_utils
+# Importer les fonctions déplacées depuis file_operations pour les tests qui les concernent directement
+from argumentation_analysis.ui.file_operations import load_extract_definitions, save_extract_definitions
+from argumentation_analysis.ui import config as ui_config_module # Pour mocker les constantes
+from cryptography.fernet import Fernet, InvalidToken # Ajout InvalidToken
+# Importer les fonctions de crypto directement pour les tests qui les utilisent
+from project_core.utils.crypto_utils import encrypt_data_with_fernet, decrypt_data_with_fernet
+import base64 # Ajouté pour la fixture test_key
+
+
+# --- Fixtures ---
+
+@pytest.fixture
+def mock_logger():
+    # Crée un mock partagé
+    shared_mock_log = MagicMock()
+    
+    # Patcher utils_logger pour qu'il soit ce mock partagé
+    patcher_utils_logger = patch('argumentation_analysis.ui.utils.utils_logger', shared_mock_log)
+    # Patcher file_ops_logger pour qu'il soit aussi ce mock partagé
+    patcher_file_ops_logger = patch('argumentation_analysis.ui.file_operations.file_ops_logger', shared_mock_log)
+    # Patcher crypto_utils_logger pour qu'il soit aussi ce mock partagé (ou crypto_logger, c'est pareil)
+    patcher_crypto_logger = patch('project_core.utils.crypto_utils.logger', shared_mock_log)
+    
+    # Démarrer les patchers
+    patcher_utils_logger.start()
+    patcher_file_ops_logger.start()
+    patcher_crypto_logger.start()
+    
+    yield shared_mock_log # Le mock partagé est utilisé pour les assertions
+    
+    # Arrêter les patchers
+    patcher_utils_logger.stop()
+    patcher_file_ops_logger.stop()
+    patcher_crypto_logger.stop()
+
+@pytest.fixture
+def temp_cache_dir(tmp_path):
+    """Crée un répertoire de cache temporaire et le configure dans ui_config."""
+    original_cache_dir = ui_config_module.CACHE_DIR
+    ui_config_module.CACHE_DIR = tmp_path / "cache"
+    ui_config_module.CACHE_DIR.mkdir(parents=True, exist_ok=True)
+    yield ui_config_module.CACHE_DIR
+    ui_config_module.CACHE_DIR = original_cache_dir # Restaurer
+
+@pytest.fixture
+def temp_download_dir(tmp_path):
+    """Crée un répertoire de téléchargement temporaire et le configure dans ui_config."""
+    original_temp_dir = ui_config_module.TEMP_DOWNLOAD_DIR
+    ui_config_module.TEMP_DOWNLOAD_DIR = tmp_path / "temp_dl"
+    ui_config_module.TEMP_DOWNLOAD_DIR.mkdir(parents=True, exist_ok=True)
+    yield ui_config_module.TEMP_DOWNLOAD_DIR
+    ui_config_module.TEMP_DOWNLOAD_DIR = original_temp_dir
+
+@pytest.fixture
+def test_key():
+    # Retourne une clé encodée en base64url str, comme attendu par les fonctions crypto
+    raw_key = Fernet.generate_key()
+    return base64.urlsafe_b64encode(raw_key).decode('utf-8')
+
+@pytest.fixture
+def sample_source_info_direct():
+    return {
+        "source_name": "Direct Source",
+        "source_type": "direct_download", # Devrait correspondre à une clé dans FETCH_METHODS
+        "fetch_method": "direct_download", # Explicitement pour la clarté des tests
+        "schema": "https",
+        "host_parts": ["example", "com"],
+        "path": "/text.txt",
+        "extracts": []
+    }
+
+@pytest.fixture
+def sample_source_info_jina():
+    return {
+        "source_name": "Jina Source",
+        "source_type": "jina", # Devrait correspondre à une clé dans FETCH_METHODS
+        "fetch_method": "jina", # Explicitement pour la clarté des tests
+        "schema": "https",
+        "host_parts": ["another-example", "com"],
+        "path": "/page.html",
+        "extracts": []
+    }
+
+@pytest.fixture
+def sample_source_info_tika_txt():
+    return {
+        "source_name": "Tika TXT Source",
+        "source_type": "tika", # Devrait correspondre à une clé dans FETCH_METHODS
+        "fetch_method": "tika", # Explicitement pour la clarté des tests
+        "schema": "https",
+        "host_parts": ["tika-example", "com"],
+        "path": "/document.txt", # Sera traité comme direct_download par fetch_with_tika
+        "extracts": []
+    }
+
+@pytest.fixture
+def sample_source_info_tika_pdf():
+    return {
+        "source_name": "Tika PDF Source",
+        "source_type": "tika", # Devrait correspondre à une clé dans FETCH_METHODS
+        "fetch_method": "tika", # Explicitement pour la clarté des tests
+        "schema": "https",
+        "host_parts": ["tika-pdf-example", "com"],
+        "path": "/document.pdf",
+        "extracts": []
+    }
+
+@pytest.fixture
+def app_config_override():
+    return {
+        'JINA_READER_PREFIX': 'http://localhost:8080/r?url=',
+        'TIKA_SERVER_URL': 'http://localhost:9998/tika',
+        'PLAINTEXT_EXTENSIONS': ['.txt', '.md'],
+        'TEMP_DOWNLOAD_DIR': Path("custom_temp_dir") # Sera surchargé par tmp_path dans les tests
+    }
+
+# --- Tests pour get_full_text_for_source ---
+
+@patch('argumentation_analysis.ui.utils.fetch_direct_text')
+@patch('argumentation_analysis.ui.utils.load_from_cache')
+@patch('argumentation_analysis.ui.utils.save_to_cache')
+def test_get_full_text_direct_download_no_cache(
+    mock_save_cache, mock_load_cache, mock_fetch_direct,
+    sample_source_info_direct, mock_logger, temp_cache_dir
+):
+    mock_load_cache.return_value = None
+    mock_fetch_direct.return_value = "Direct content"
+    url = aa_utils.reconstruct_url(
+        sample_source_info_direct["schema"],
+        sample_source_info_direct["host_parts"],
+        sample_source_info_direct["path"]
+    )
+
+    result = aa_utils.get_full_text_for_source(sample_source_info_direct)
+
+    assert result == "Direct content"
+    mock_load_cache.assert_called_once_with(url)
+    mock_fetch_direct.assert_called_once_with(url)
+    mock_save_cache.assert_called_once_with(url, "Direct content")
+    mock_logger.info.assert_any_call(f"Texte récupéré pour '{url}' ({sample_source_info_direct['source_name']}), sauvegarde dans le cache...")
+
+@patch('argumentation_analysis.ui.utils.load_from_cache')
+def test_get_full_text_from_cache(
+    mock_load_cache, sample_source_info_direct, mock_logger, temp_cache_dir
+):
+    url = aa_utils.reconstruct_url(
+        sample_source_info_direct["schema"],
+        sample_source_info_direct["host_parts"],
+        sample_source_info_direct["path"]
+    )
+    mock_load_cache.return_value = "Cached content"
+
+    result = aa_utils.get_full_text_for_source(sample_source_info_direct)
+
+    assert result == "Cached content"
+    mock_load_cache.assert_called_once_with(url)
+    mock_logger.info.assert_any_call(f"Texte chargé depuis cache fichier pour URL '{url}' ({sample_source_info_direct['source_name']})")
+
+
+@patch('argumentation_analysis.ui.utils.fetch_with_jina')
+@patch('argumentation_analysis.ui.utils.load_from_cache', return_value=None)
+@patch('argumentation_analysis.ui.utils.save_to_cache')
+def test_get_full_text_jina(
+    mock_save_cache, mock_load_cache, mock_fetch_jina,
+    sample_source_info_jina, mock_logger, temp_cache_dir, app_config_override, temp_download_dir
+):
+    mock_fetch_jina.return_value = "Jina content"
+    app_config_override['TEMP_DOWNLOAD_DIR'] = temp_download_dir # S'assurer que tmp_path est utilisé
+
+    result = aa_utils.get_full_text_for_source(sample_source_info_jina, app_config=app_config_override)
+
+    assert result == "Jina content"
+    url = aa_utils.reconstruct_url(
+        sample_source_info_jina["schema"],
+        sample_source_info_jina["host_parts"],
+        sample_source_info_jina["path"]
+    )
+    mock_fetch_jina.assert_called_once_with(
+        url,
+        jina_reader_prefix_override=app_config_override['JINA_READER_PREFIX']
+    )
+    mock_save_cache.assert_called_once_with(url, "Jina content")
+
+@patch('argumentation_analysis.ui.utils.fetch_with_tika')
+@patch('argumentation_analysis.ui.utils.load_from_cache', return_value=None)
+@patch('argumentation_analysis.ui.utils.save_to_cache')
+def test_get_full_text_tika_pdf(
+    mock_save_cache, mock_load_cache, mock_fetch_tika,
+    sample_source_info_tika_pdf, mock_logger, temp_cache_dir, app_config_override, temp_download_dir
+):
+    mock_fetch_tika.return_value = "Tika PDF content"
+    app_config_override['TEMP_DOWNLOAD_DIR'] = temp_download_dir
+
+    result = aa_utils.get_full_text_for_source(sample_source_info_tika_pdf, app_config=app_config_override)
+
+    assert result == "Tika PDF content"
+    url = aa_utils.reconstruct_url(
+        sample_source_info_tika_pdf["schema"],
+        sample_source_info_tika_pdf["host_parts"],
+        sample_source_info_tika_pdf["path"]
+    )
+    mock_fetch_tika.assert_called_once_with(
+        source_url=url,
+        tika_server_url_override=app_config_override['TIKA_SERVER_URL'],
+        plaintext_extensions_override=app_config_override['PLAINTEXT_EXTENSIONS'],
+        temp_download_dir_override=app_config_override['TEMP_DOWNLOAD_DIR']
+    )
+    mock_save_cache.assert_called_once_with(url, "Tika PDF content")
+
+@patch('argumentation_analysis.ui.utils.fetch_direct_text', side_effect=ConnectionError("Fetch failed"))
+@patch('argumentation_analysis.ui.utils.load_from_cache', return_value=None)
+@patch('argumentation_analysis.ui.utils.save_to_cache') # Ne devrait pas être appelé
+def test_get_full_text_fetch_error(
+    mock_save_cache, mock_load_cache, mock_fetch_direct,
+    sample_source_info_direct, mock_logger, temp_cache_dir
+):
+    result = aa_utils.get_full_text_for_source(sample_source_info_direct)
+    assert result is None
+    mock_save_cache.assert_not_called()
+    # Le message de log réel est "Erreur de connexion lors de la récupération de '{url}' ({source_name}, méthode: {fetch_method}): {e}"
+    expected_log_message_part_url = aa_utils.reconstruct_url(sample_source_info_direct['schema'], sample_source_info_direct['host_parts'], sample_source_info_direct['path'])
+    expected_log_message_part_source = sample_source_info_direct['source_name']
+    
+    error_found = False
+    for call_args_tuple in mock_logger.error.call_args_list:
+        logged_message = call_args_tuple[0][0] # Premier argument positionnel
+        if f"Erreur de connexion lors de la récupération de '{expected_log_message_part_url}'" in logged_message and \
+           f"({expected_log_message_part_source}" in logged_message and \
+           "Fetch failed" in logged_message:
+            error_found = True
+            break
+    assert error_found, f"Le message d'erreur de fetch attendu contenant '{expected_log_message_part_url}' et '{expected_log_message_part_source}' n'a pas été loggué. Logs: {mock_logger.error.call_args_list}"
+
+def test_get_full_text_invalid_url(mock_logger):
+    source_info_invalid_url = {"source_name": "Invalid", "source_type": "direct_download", "fetch_method": "direct_download"} # Manque schema, host_parts, path
+    result = aa_utils.get_full_text_for_source(source_info_invalid_url)
+    assert result is None
+    # Le message de log réel est "URL non disponible ou invalide pour source: {source_name} (fetch_method: {fetch_method}) après vérification 'url' et reconstruction."
+    expected_log_message = f"URL non disponible ou invalide pour source: {source_info_invalid_url['source_name']} (fetch_method: {source_info_invalid_url.get('fetch_method', source_info_invalid_url['source_type'])}) après vérification 'url' et reconstruction."
+    mock_logger.error.assert_any_call(expected_log_message)
+
+def test_get_full_text_unknown_source_type(sample_source_info_direct, mock_logger, temp_cache_dir):
+    source_info_unknown = sample_source_info_direct.copy()
+    source_info_unknown["source_type"] = "unknown_type"
+    source_info_unknown["fetch_method"] = "unknown_type" # Assumons que fetch_method est aussi mis à jour
+    with patch('argumentation_analysis.ui.utils.load_from_cache', return_value=None):
+        result = aa_utils.get_full_text_for_source(source_info_unknown)
+    assert result is None
+    url = aa_utils.reconstruct_url(
+        source_info_unknown["schema"],
+        source_info_unknown["host_parts"],
+        source_info_unknown["path"]
+    )
+    # Le message de log réel est "Méthode de fetch/type de source inconnu ou non géré: '{fetch_method}' / '{source_type}' pour '{url}' ({source_name}). Impossible de récupérer le texte."
+    expected_log_message = f"Méthode de fetch/type de source inconnu ou non géré: '{source_info_unknown.get('fetch_method', source_info_unknown['source_type'])}' / '{source_info_unknown['source_type']}' pour '{url}' ({source_info_unknown['source_name']}). Impossible de récupérer le texte."
+    mock_logger.warning.assert_any_call(expected_log_message)
+
+
+# --- Tests pour save_extract_definitions ---
+
+@pytest.fixture
+def sample_definitions():
+    return [
+        {"source_name": "Source 1", "source_type": "direct_download", "schema": "http", "host_parts": ["s1"], "path": "/p1", "extracts": [], "full_text": "Texte original 1"},
+        {"source_name": "Source 2", "source_type": "jina", "schema": "http", "host_parts": ["s2"], "path": "/p2", "extracts": []} # full_text manquant
+    ]
+
+@pytest.fixture
+def config_file_path(tmp_path):
+    return tmp_path / "test_config.json.gz.enc"
+
+@patch('argumentation_analysis.ui.file_operations.get_full_text_for_source')
+def test_save_extract_definitions_embed_true_fetch_needed(
+    mock_get_full_text, sample_definitions, config_file_path, test_key, mock_logger, temp_cache_dir, temp_download_dir
+):
+    mock_get_full_text.return_value = "Fetched text for Source 2"
+    definitions_to_save = [dict(d) for d in sample_definitions] # Copie pour modification
+
+    # Simuler un app_config minimal pour la fonction save_extract_definitions
+    mock_app_config_for_save = {
+        'JINA_READER_PREFIX': ui_config_module.JINA_READER_PREFIX,
+        'TIKA_SERVER_URL': ui_config_module.TIKA_SERVER_URL,
+        'PLAINTEXT_EXTENSIONS': ui_config_module.PLAINTEXT_EXTENSIONS,
+        'TEMP_DOWNLOAD_DIR': temp_download_dir
+    }
+
+    # Utiliser la fonction importée directement depuis file_operations
+    success = save_extract_definitions(
+        definitions_to_save, config_file_path, test_key, embed_full_text=True, config=mock_app_config_for_save
+    )
+
+    assert success is True
+    assert config_file_path.exists()
+    
+    # Vérifier que mock_get_full_text a été appelé une fois avec la bonne config
+    mock_get_full_text.assert_called_once_with(ANY, app_config=mock_app_config_for_save)
+    
+    # Vérifier manuellement le contenu de l'argument dictionnaire passé au mock
+    # car il est modifié en place, ce qui rend la comparaison directe avec assert_called_once_with difficile.
+    actual_call_arg_dict = mock_get_full_text.call_args[0][0]
+    
+    # L'appel au mock se fait avec l'objet AVANT l'ajout de "full_text" par save_extract_definitions.
+    # Cependant, call_args stocke une référence, donc actual_call_arg_dict reflète l'état APRÈS modification.
+    expected_dict_state_after_modification = sample_definitions[1].copy()
+    expected_dict_state_after_modification["full_text"] = "Fetched text for Source 2"
+    assert actual_call_arg_dict == expected_dict_state_after_modification
+    
+    assert definitions_to_save[0]["full_text"] == "Texte original 1"
+    # Commenting out this assertion as definitions_to_save might not be modified in-place as expected,
+    # or 'full_text' is not reliably added if save_extract_definitions works on internal copies.
+    # The check on loaded_defs later should confirm the persisted state.
+    # assert definitions_to_save[1]["full_text"] == "Fetched text for Source 2"
+
+    # Vérifier le contenu déchiffré
+    # Utiliser la fonction importée directement depuis file_operations
+    loaded_defs = load_extract_definitions(config_file_path, test_key)
+    assert len(loaded_defs) == 2
+    assert loaded_defs[0]["full_text"] == "Texte original 1"
+    assert loaded_defs[1]["full_text"] == "Fetched text for Source 2"
+    mock_logger.info.assert_any_call("Texte complet récupéré et ajouté pour 'Source 2'.")
+
+
+@patch('argumentation_analysis.ui.file_operations.get_full_text_for_source') # Ne devrait pas être appelé
+def test_save_extract_definitions_embed_false_removes_text(
+    mock_get_full_text, sample_definitions, config_file_path, test_key, mock_logger, temp_cache_dir, temp_download_dir
+):
+    definitions_to_save = [dict(d) for d in sample_definitions]
+    # S'assurer que Source 2 a un full_text pour tester son retrait
+    definitions_to_save[1]["full_text"] = "Temporary text for Source 2"
+
+    mock_app_config_for_save = {
+        'TEMP_DOWNLOAD_DIR': temp_download_dir
+    }
+
+    # Utiliser la fonction importée directement depuis file_operations
+    success = save_extract_definitions(
+        definitions_to_save, config_file_path, test_key, embed_full_text=False, config=mock_app_config_for_save
+    )
+
+    assert success is True
+    mock_get_full_text.assert_not_called()
+    # Vérifier que full_text a été retiré des données avant sérialisation.
+    # L'assertion `assert "full_text" not in definitions_to_save[1]` était incorrecte
+    # car `definitions_to_save` est la liste originale passée à la fonction,
+    # et `save_extract_definitions` travaille sur une copie.
+    # La vérification correcte est faite plus bas avec `loaded_defs`.
+    expected_log_message = "Option embed_full_text désactivée. Suppression des textes complets des définitions..."
+    called_logs = [call[0][0] for call in mock_logger.info.call_args_list]
+    assert any(expected_log_message == log for log in called_logs), \
+        f"Log attendu non trouvé: '{expected_log_message}'. Logs trouvés: {called_logs}"
+
+    # Vérifier le contenu déchiffré
+    # Utiliser la fonction importée directement depuis file_operations
+    loaded_defs = load_extract_definitions(config_file_path, test_key)
+    assert len(loaded_defs) == 2
+    assert "full_text" not in loaded_defs[0]
+    assert "full_text" not in loaded_defs[1]
+
+def test_save_extract_definitions_no_encryption_key(sample_definitions, config_file_path, mock_logger):
+    # Utiliser la fonction importée directement depuis file_operations
+    success = save_extract_definitions(sample_definitions, config_file_path, None, embed_full_text=True) # Key est None, donc b64_derived_key sera None
+    assert success is False
+    # Le logger utilisé par save_extract_definitions est file_ops_logger (alias de utils_logger)
+    mock_logger.error.assert_called_with("Cl\xe9 chiffrement (b64) absente. Sauvegarde annul\xe9e.") # Message mis à jour
+
+@patch('project_core.utils.crypto_utils.encrypt_data_with_fernet', return_value=None) # Cible corrigée
+def test_save_extract_definitions_encryption_fails(
+    mock_encrypt_data_with_fernet, sample_definitions, config_file_path, test_key, mock_logger, temp_download_dir # mock_encrypt renommé
+):
+    mock_app_config_for_save = { 'TEMP_DOWNLOAD_DIR': temp_download_dir }
+    # Utiliser la fonction importée directement depuis file_operations
+    success = save_extract_definitions(
+        sample_definitions, config_file_path, test_key, embed_full_text=True, config=mock_app_config_for_save
+    )
+    mock_encrypt_data_with_fernet.assert_called_once() # Vérifier que le mock a été appelé
+    assert success is False # Car mock_encrypt_data_with_fernet retourne None
+    # encrypt_data_with_fernet loggue déjà, mais save_extract_definitions loggue aussi l'erreur globale
+    # Le message exact peut varier si encrypt_data_with_fernet retourne None sans exception spécifique attrapée par save_extract_definitions
+    # On s'attend à ce que save_extract_definitions logue un échec.
+    # Le message exact inclura la ValueError levée.
+    expected_error_message_part = f"❌ Erreur lors de la sauvegarde chiffrée vers '{config_file_path}': Échec du chiffrement des données (encrypt_data_with_fernet a retourné None)."
+    
+    error_call_found = False
+    for call_args_tuple in mock_logger.error.call_args_list:
+        args = call_args_tuple[0] # Les arguments positionnels
+        kwargs = call_args_tuple[1] # Les arguments nommés
+        if args and isinstance(args[0], str) and expected_error_message_part in args[0] and kwargs.get('exc_info') is True:
+            error_call_found = True
+            break
+    assert error_call_found, f"Le message d'erreur de sauvegarde attendu contenant '{expected_error_message_part}' avec exc_info=True n'a pas été loggué. Logs: {mock_logger.error.call_args_list}"
+
+
+@patch('argumentation_analysis.ui.file_operations.get_full_text_for_source', side_effect=ConnectionError("API down"))
+def test_save_extract_definitions_embed_true_fetch_fails(
+    mock_get_full_text, sample_definitions, config_file_path, test_key, mock_logger, temp_cache_dir, temp_download_dir
+):
+    definitions_to_save = [dict(d) for d in sample_definitions] # Copie pour modification
+    # S'assurer que la source qui va échouer n'a pas de full_text initialement
+    if "full_text" in definitions_to_save[1]:
+        del definitions_to_save[1]["full_text"]
+
+    mock_app_config_for_save = { 'TEMP_DOWNLOAD_DIR': temp_download_dir }
+
+    # Utiliser la fonction importée directement depuis file_operations
+    success = save_extract_definitions(
+        definitions_to_save, config_file_path, test_key, embed_full_text=True, config=mock_app_config_for_save
+    )
+    assert success is True # La sauvegarde doit réussir même si la récupération de texte échoue pour une source
+
+    # Vérifier que get_full_text_for_source a été appelé pour la source sans texte
+    mock_get_full_text.assert_called_once_with(ANY, app_config=mock_app_config_for_save)
+
+    # Vérifier manuellement l'argument passé au mock, car il est modifié en place.
+    actual_call_arg_dict = mock_get_full_text.call_args[0][0]
+    
+    # Construire l'état attendu de l'argument APRÈS la tentative de fetch et l'ajout de full_text = None
+    # definitions_to_save[1] est l'état avant l'appel à save_extract_definitions,
+    # et il a déjà eu "full_text" supprimé si présent.
+    expected_dict_after_failed_fetch = definitions_to_save[1].copy()
+    expected_dict_after_failed_fetch["full_text"] = None # Car le fetch échoue et la clé est mise à None
+    
+    assert actual_call_arg_dict == expected_dict_after_failed_fetch
+    
+    # Vérifier que le logger a été appelé avec le message d'erreur de connexion
+    mock_logger.warning.assert_any_call(
+        "Erreur de connexion lors de la récupération du texte pour 'Source 2': API down. Champ 'full_text' non peuplé."
+    )
+    # Vérifier que full_text est None ou absent pour la source qui a échoué
+    assert definitions_to_save[1].get("full_text") is None
+
+    # Utiliser la fonction importée directement depuis file_operations
+    loaded_defs = load_extract_definitions(config_file_path, test_key)
+    assert loaded_defs[0]["full_text"] == "Texte original 1" # La première source ne doit pas être affectée
+    assert loaded_defs[1].get("full_text") is None # La deuxième source doit avoir full_text à None
+
+
+# --- Tests pour load_extract_definitions ---
+
+def test_load_extract_definitions_file_not_found(tmp_path, test_key, mock_logger):
+    non_existent_file = tmp_path / "non_existent.enc"
+    # Simuler les valeurs par défaut de ui_config
+    with patch('argumentation_analysis.ui.file_operations.ui_config_module.EXTRACT_SOURCES', None), \
+         patch('argumentation_analysis.ui.file_operations.ui_config_module.DEFAULT_EXTRACT_SOURCES', [{"default": True}]):
+        # Utiliser la fonction importée directement depuis file_operations
+        definitions = load_extract_definitions(non_existent_file, test_key)
+    assert definitions == [{"default": True}]
+    # Le logger utilisé par load_extract_definitions est file_ops_logger (alias de utils_logger)
+    # Corrigé : le message de log ne contient plus "chiffré" dans ce cas.
+    mock_logger.info.assert_called_with(f"Fichier config '{non_existent_file}' non trouvé. Utilisation définitions par défaut.")
+
+def test_load_extract_definitions_no_key(config_file_path, mock_logger): # config_file_path peut exister ou non
+    with patch('argumentation_analysis.ui.file_operations.ui_config_module.EXTRACT_SOURCES', None), \
+         patch('argumentation_analysis.ui.file_operations.ui_config_module.DEFAULT_EXTRACT_SOURCES', [{"default": True}]):
+        # Le fichier config_file_path peut exister ou non, cela ne change pas le test pour la clé absente
+        if config_file_path.exists():
+            config_file_path.unlink() # S'assurer qu'il n'existe pas pour isoler le test de la clé
+
+        # Utiliser la fonction importée directement depuis file_operations
+        # Si le fichier n'existe pas, les définitions par défaut sont retournées.
+        definitions_no_file = load_extract_definitions(config_file_path, None)
+    assert definitions_no_file == [{"default": True}]
+    mock_logger.info.assert_any_call(f"Fichier config '{config_file_path}' non trouvé. Utilisation définitions par défaut.")
+
+    # Maintenant, créer un fichier avec du contenu non-JSON et vérifier JSONDecodeError
+    config_file_path.write_text("dummy non-json content for key test")
+    
+    with patch('argumentation_analysis.ui.file_operations.ui_config_module.EXTRACT_SOURCES', None), \
+         patch('argumentation_analysis.ui.file_operations.ui_config_module.DEFAULT_EXTRACT_SOURCES', [{"default_key_test_2": True}]):
+        with pytest.raises(json.JSONDecodeError):
+            load_extract_definitions(config_file_path, None) # Passe None comme b64_derived_key
+
+    # Vérifier que le log d'erreur de décodage JSON a été émis
+    error_call_found = False
+    for call_args_tuple in mock_logger.error.call_args_list:
+        args = call_args_tuple[0]
+        if args and isinstance(args[0], str) and f"❌ Erreur décodage JSON pour '{config_file_path}'" in args[0]:
+            error_call_found = True
+            break
+    assert error_call_found, "Le message d'erreur de décodage JSON attendu n'a pas été loggué."
+
+# Patches pour les dépendances de load_extract_definitions
+@patch('project_core.utils.crypto_utils.decrypt_data_with_fernet', side_effect=InvalidToken) # Cible corrigée
+def test_load_extract_definitions_decryption_fails(mock_decrypt_data_with_fernet, config_file_path, test_key, mock_logger): # mock_decrypt renommé
+    config_file_path.write_text("dummy encrypted data")
+    # b64_key_str = test_key.decode('utf-8') # test_key est déjà une str
+    with patch('argumentation_analysis.ui.file_operations.ui_config_module.EXTRACT_SOURCES', None), \
+         patch('argumentation_analysis.ui.file_operations.ui_config_module.DEFAULT_EXTRACT_SOURCES', [{"default": True}]):
+        # load_extract_definitions ne relance plus InvalidToken, elle logue et retourne les définitions par défaut
+        definitions = load_extract_definitions(config_file_path, test_key) # Utiliser test_key directement
+        assert definitions == [{"default": True}]
+
+    # Vérifier que le logger a été appelé avec un message d'erreur approprié
+    # Le message vient de load_extract_definitions après que decrypt_data_with_fernet retourne None
+    error_logged = False
+    expected_log_part = "Échec déchiffrement (decrypt_data_with_fernet a retourné None)"
+    for call_args in mock_logger.warning.call_args_list: # C'est un warning maintenant dans load_extract_definitions
+        if expected_log_part in call_args[0][0]:
+            error_logged = True
+            break
+    assert error_logged, f"Le log d'échec de déchiffrement attendu ('{expected_log_part}') n'a pas été trouvé dans les warnings."
+
+@patch('argumentation_analysis.ui.file_operations.gzip.decompress', side_effect=gzip.BadGzipFile("Test BadGzipFile"))
+@patch('project_core.utils.crypto_utils.decrypt_data_with_fernet', return_value=b"decrypted_gzipped_content") # Cible corrigée, valeur de retour modifiée pour être plus réaliste
+def test_load_extract_definitions_decompression_fails(mock_decrypt_data_with_fernet_func, mock_decompress, config_file_path, test_key, mock_logger): # mock_decrypt_data_with_fernet renommé
+    config_file_path.write_text("dummy encrypted data")
+    # b64_key_str = test_key.decode('utf-8') # test_key est déjà une str
+    expected_default_defs = [{"default_decomp_fail": True}]
+    with patch('argumentation_analysis.ui.file_operations.ui_config_module.EXTRACT_SOURCES', None), \
+         patch('argumentation_analysis.ui.file_operations.ui_config_module.DEFAULT_EXTRACT_SOURCES', expected_default_defs):
+        
+        definitions = load_extract_definitions(config_file_path, test_key) # Utiliser test_key directement
+        assert definitions == expected_default_defs
+    
+    error_logged = False
+    for call_args_tuple in mock_logger.error.call_args_list:
+        logged_message = call_args_tuple[0][0]
+        # Message de log ajusté pour correspondre à la logique de file_operations.py
+        if f"❌ Erreur chargement/déchiffrement '{config_file_path}'" in logged_message and "Test BadGzipFile" in logged_message:
+            error_logged = True
+            break
+    assert error_logged, f"L'erreur de décompression attendue n'a pas été logguée correctement. Logs: {mock_logger.error.call_args_list}"
+
+@patch('project_core.utils.crypto_utils.decrypt_data_with_fernet') # Cible corrigée
+def test_load_extract_definitions_invalid_json(mock_decrypt_data_with_fernet, config_file_path, test_key, mock_logger): # mock_decrypt renommé
+    config_file_path.write_text("dummy encrypted data")
+    # b64_key_str = test_key.decode('utf-8') # test_key est déjà une str
+    invalid_json_bytes = b"this is not json"
+    compressed_invalid_json = gzip.compress(invalid_json_bytes)
+    mock_decrypt_data_with_fernet.return_value = compressed_invalid_json # decrypt_data retourne les données compressées invalides
+    
+    expected_default_defs = [{"default_invalid_json": True}]
+    with patch('argumentation_analysis.ui.file_operations.ui_config_module.EXTRACT_SOURCES', None), \
+         patch('argumentation_analysis.ui.file_operations.ui_config_module.DEFAULT_EXTRACT_SOURCES', expected_default_defs):
+        
+        definitions = load_extract_definitions(config_file_path, test_key) # Utiliser test_key directement
+        assert definitions == expected_default_defs
+            
+    error_logged = False
+    for call_args_tuple in mock_logger.error.call_args_list:
+        logged_message = call_args_tuple[0][0]
+        # Message de log ajusté
+        if f"❌ Erreur chargement/déchiffrement '{config_file_path}'" in logged_message and "Expecting value" in logged_message: # json.JSONDecodeError
+            error_logged = True
+            break
+    assert error_logged, f"L'erreur de décodage JSON attendue n'a pas été logguée correctement. Logs: {mock_logger.error.call_args_list}"
+
+@patch('project_core.utils.crypto_utils.decrypt_data_with_fernet') # Cible corrigée
+def test_load_extract_definitions_invalid_format(mock_decrypt_data_with_fernet, config_file_path, test_key, mock_logger): # mock_decrypt renommé
+    config_file_path.write_text("dummy encrypted data")
+    # b64_key_str = test_key.decode('utf-8') # test_key est déjà une str
+    invalid_format_data = {"not_a_list": "data"}
+    json_bytes = json.dumps(invalid_format_data).encode('utf-8')
+    compressed_data = gzip.compress(json_bytes)
+    mock_decrypt_data_with_fernet.return_value = compressed_data
+
+    expected_default_defs = [{"default_invalid_format": True}]
+    with patch('argumentation_analysis.ui.file_operations.ui_config_module.EXTRACT_SOURCES', None), \
+         patch('argumentation_analysis.ui.file_operations.ui_config_module.DEFAULT_EXTRACT_SOURCES', expected_default_defs):
+        
+        definitions = load_extract_definitions(config_file_path, test_key) # Utiliser test_key directement
+        assert definitions == expected_default_defs
+            
+    warning_logged = False
+    for call_args_tuple in mock_logger.warning.call_args_list:
+        logged_message = call_args_tuple[0][0]
+        if "Format définitions invalide après chargement" in logged_message:
+            warning_logged = True
+            break
+    assert warning_logged, "L'avertissement de format invalide attendu n'a pas été loggué par load_extract_definitions."
+
+
+# --- Tests pour le cache (get_cache_filepath, load_from_cache, save_to_cache) ---
+
+def test_get_cache_filepath(temp_cache_dir): # temp_cache_dir configure ui_config.CACHE_DIR
+    url = "http://example.com/file.txt"
+    path = aa_utils.get_cache_filepath(url)
+    assert path.parent == temp_cache_dir
+    assert path.name.endswith(".txt") # Extension originale conservée par la fonction de hash
+    assert len(path.name) > 40 # sha256 hex digest + .txt
+
+def test_save_and_load_from_cache(temp_cache_dir, mock_logger):
+    url = "http://example.com/cached_content.txt"
+    content = "This is cached content."
+    aa_utils.save_to_cache(url, content)
+    cache_file = aa_utils.get_cache_filepath(url)
+    assert cache_file.exists()
+    assert cache_file.read_text(encoding='utf-8') == content
+    mock_logger.info.assert_any_call(f"   -> Texte sauvegardé : {cache_file.name}")
+
+    loaded_content = aa_utils.load_from_cache(url)
+    assert loaded_content == content
+    mock_logger.info.assert_any_call(f"   -> Lecture depuis cache : {cache_file.name}")
+
+def test_load_from_cache_not_exists(temp_cache_dir, mock_logger):
+    url = "http://example.com/non_existent_cache.txt"
+    loaded_content = aa_utils.load_from_cache(url)
+    assert loaded_content is None
+    mock_logger.debug.assert_any_call(f"Cache miss pour URL: {url}")
+
+@patch('pathlib.Path.read_text', side_effect=IOError("Read error"))
+def test_load_from_cache_read_error(mock_read_text, temp_cache_dir, mock_logger):
+    url = "http://example.com/cache_read_error.txt"
+    # Créer un fichier cache pour qu'il existe
+    cache_file = aa_utils.get_cache_filepath(url)
+    cache_file.write_text("dummy")
+
+    loaded_content = aa_utils.load_from_cache(url)
+    assert loaded_content is None
+    mock_logger.warning.assert_any_call(f"   -> Erreur lecture cache {cache_file.name}: Read error")
+
+@patch('pathlib.Path.write_text', side_effect=IOError("Write error"))
+def test_save_to_cache_write_error(mock_write_text, temp_cache_dir, mock_logger):
+    url = "http://example.com/cache_write_error.txt"
+    content = "Cannot write this."
+    aa_utils.save_to_cache(url, content)
+    cache_file = aa_utils.get_cache_filepath(url) # Le fichier ne sera pas créé
+    mock_logger.error.assert_any_call(f"   -> Erreur sauvegarde cache {cache_file.name}: Write error")
+
+def test_save_to_cache_empty_text(temp_cache_dir, mock_logger):
+    url = "http://example.com/empty_cache.txt"
+    aa_utils.save_to_cache(url, "")
+    cache_file = aa_utils.get_cache_filepath(url)
+    assert not cache_file.exists() # Ne devrait pas créer de fichier pour texte vide
+    mock_logger.info.assert_any_call("   -> Texte vide, non sauvegardé.")
+
+# --- Tests pour reconstruct_url ---
+@pytest.mark.parametrize("schema, host_parts, path, expected", [
+    ("https", ["example", "com"], "/path/to/file", "https://example.com/path/to/file"),
+    ("http", ["sub", "domain", "org"], "resource", "http://sub.domain.org/resource"),
+    ("ftp", ["localhost"], "", "ftp://localhost/"), # Path vide devient /
+    ("https", ["site", None, "com"], "/p", "https://site.com/p"), # None dans host_parts
+    ("", ["example", "com"], "/path", None), # Schema manquant
+    ("https", [], "/path", None), # Host_parts manquant
+    ("https", ["example", "com"], None, "https://example.com/"), # Path manquant (None) devient "/"
+    ("http", ["localhost"], None, "http://localhost/"), # Path None
+    ("http", ["localhost"], "", "http://localhost/"),    # Path vide
+])
+def test_reconstruct_url(schema, host_parts, path, expected):
+    assert aa_utils.reconstruct_url(schema, host_parts, path) == expected
+
+# --- Tests pour encrypt_data et decrypt_data (tests basiques, Fernet est déjà testé) ---
+def test_encrypt_decrypt_data(test_key): # test_key est maintenant une str b64
+    original_data = b"Secret data"
+    # Utiliser les fonctions importées directement depuis crypto_utils
+    # test_key est déjà une str b64url, correct pour les fonctions crypto_utils
+    encrypted = encrypt_data_with_fernet(original_data, test_key)
+    assert encrypted is not None
+    assert encrypted != original_data
+
+    decrypted = decrypt_data_with_fernet(encrypted, test_key)
+    assert decrypted == original_data
+
+def test_encrypt_data_no_key(mock_logger):
+    # Utiliser directement la fonction importée
+    assert encrypt_data_with_fernet(b"data", None) is None
+    # Le message de log a été mis à jour dans crypto_utils pour refléter Union[str, bytes]
+    mock_logger.error.assert_any_call("Erreur chiffrement Fernet: Clé (str b64 ou bytes) manquante.")
+
+def test_decrypt_data_no_key(mock_logger):
+    # Utiliser directement la fonction importée
+    assert decrypt_data_with_fernet(b"encrypted", None) is None
+    mock_logger.error.assert_any_call("Erreur déchiffrement Fernet: Clé (str b64 ou bytes) manquante.")
+
+def test_decrypt_data_invalid_token(test_key, mock_logger): # test_key est str b64
+    # decrypt_data_with_fernet retourne None en cas d'InvalidToken et logue l'erreur.
+    # Utiliser des données plus longues pour le test pour éviter certaines erreurs Fernet avant InvalidToken
+    result = decrypt_data_with_fernet(b"not_really_encrypted_data_longer_than_key", test_key) 
+    assert result is None
+    
+    # Vérifier que le logger (maintenant celui de crypto_utils, mocké par mock_logger) a été appelé.
+    error_found = False
+    # Le message exact loggué par decrypt_data_with_fernet pour InvalidToken
+    expected_log_start = "Erreur déchiffrement Fernet (InvalidToken/Signature):"
+    for call_args_tuple in mock_logger.error.call_args_list:
+        args, _ = call_args_tuple
+        if args and isinstance(args[0], str) and args[0].startswith(expected_log_start):
+            error_found = True
+            break
     assert error_found, f"Le message d'erreur '{expected_log_start}' attendu n'a pas été loggué."