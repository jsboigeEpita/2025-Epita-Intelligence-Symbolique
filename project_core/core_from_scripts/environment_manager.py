--- conflicted
+++ resolved
@@ -201,23 +201,14 @@
         
         final_command_parts = [part.replace("python", python_exe, 1) if part == "python" else part for part in command_parts]
         
-<<<<<<< HEAD
-        # La sortie n'est plus capturée mais streamée en temps réel pour une meilleure visibilité.
-=======
         # Lorsque shell=True, il est préférable de passer la commande comme une chaîne complète.
         final_command_str = " ".join(final_command_parts)
 
->>>>>>> 4dd29f35
         exit_code, _, _ = run_shell_command(
             command=final_command_str,
             description=description,
-<<<<<<< HEAD
-            capture_output=False, # Stream en temps réel au lieu de capturer.
-            shell_mode=False,
-=======
             capture_output=False,
             shell_mode=True, # Essentiel sur Windows pour que le shell trouve les exécutables comme pytest.exe via le PATH
->>>>>>> 4dd29f35
             env=env_vars,
             cwd=self.project_root
         )
