# project_core/utils/crypto_utils.py
import base64
import logging
import os
from typing import Optional, Union # MODIFIÉ: Ajout de Union
from cryptography.hazmat.primitives import hashes
from cryptography.hazmat.primitives.kdf.pbkdf2 import PBKDF2HMAC
from cryptography.hazmat.backends import default_backend
from cryptography.fernet import Fernet, InvalidToken # NOUVEAU: Pour encrypt/decrypt_data
from cryptography.exceptions import InvalidSignature # NOUVEAU: Pour decrypt_data

# Configuration du logging pour ce module
logger = logging.getLogger(__name__)
if not logger.handlers:
    handler = logging.StreamHandler()
    formatter = logging.Formatter('%(asctime)s [%(levelname)s] %(name)s: %(message)s', datefmt='%H:%M:%S')
    handler.setFormatter(formatter)
    logger.addHandler(handler)
    logger.setLevel(logging.INFO) # Ou un autre niveau par défaut souhaité

# Sel fixe, identique à celui utilisé précédemment.
# Pourrait être externalisé dans une configuration si partagé par d'autres modules.
FIXED_SALT = b'q\x8b\t\x97\x8b\xe9\xa3\xf2\xe4\x8e\xea\xf5\xe8\xb7\xd6\x8c'

def derive_encryption_key(passphrase: str) -> str:
    """
    Dérive une clé de chiffrement à partir d'une phrase secrète.
    
    Args:
        passphrase: La phrase secrète
        
    Returns:
        str: La clé de chiffrement dérivée et encodée en base64, ou None en cas d'erreur ou si la passphrase est vide.
    """
    if not passphrase:
        logger.warning("Tentative de dérivation de clé avec une phrase secrète vide. Retour de None.")
        return None
    try:
        kdf = PBKDF2HMAC(
            algorithm=hashes.SHA256(),
            length=32,
            salt=FIXED_SALT,
            iterations=480000, # Assurez-vous que ce nombre d'itérations est cohérent avec l'utilisation originale
            backend=default_backend()
        )
        derived_key_raw = kdf.derive(passphrase.encode('utf-8'))
        encryption_key = base64.urlsafe_b64encode(derived_key_raw)
        
        logger.debug("Clé de chiffrement dérivée avec succès.")
        return encryption_key.decode('utf-8') # Retourner une chaîne str
    except Exception as e:
        logger.error(f"Erreur lors de la dérivation de la clé: {e}", exc_info=True)
        return None

def load_encryption_key(passphrase_arg: Optional[str] = None, env_var_name: str = "TEXT_CONFIG_PASSPHRASE") -> Optional[str]:
    """
    Charge la clé de chiffrement en essayant d'abord la phrase secrète fournie,
    puis une variable d'environnement.

    Args:
        passphrase_arg: La phrase secrète fournie en argument (optionnelle).
        env_var_name: Le nom de la variable d'environnement à vérifier pour la phrase secrète.

    Returns:
        Optional[str]: La clé de chiffrement dérivée et encodée en base64, ou None si non disponible ou en cas d'erreur.
    """
    # Essayer avec la phrase secrète fournie en argument
    if passphrase_arg:
        logger.info("Utilisation de la phrase secrète fournie en argument pour dériver la clé...")
        encryption_key = derive_encryption_key(passphrase_arg)
        if encryption_key:
            logger.info("✅ Clé de chiffrement dérivée avec succès à partir de l'argument.")
            return encryption_key
        else:
            # L'erreur est déjà loggée par derive_encryption_key
            logger.warning("Échec de la dérivation de la clé à partir de l'argument passphrase.")
            # On continue pour essayer la variable d'environnement au cas où l'argument était invalide mais la variable existe.
    
    # Essayer de charger depuis la variable d'environnement
    env_passphrase = os.getenv(env_var_name)
    if env_passphrase:
        logger.info(f"Phrase secrète trouvée dans la variable d'environnement '{env_var_name}'.")
        encryption_key = derive_encryption_key(env_passphrase)
        if encryption_key:
            logger.info("✅ Clé de chiffrement dérivée avec succès à partir de la variable d'environnement.")
            return encryption_key
        else:
            # L'erreur est déjà loggée par derive_encryption_key
            logger.error(f"Échec de la dérivation de la clé à partir de la variable d'environnement '{env_var_name}'.")
            return None # Échec définitif si la variable d'env a été trouvée mais la dérivation a échoué
            
    if not passphrase_arg and not env_passphrase:
        logger.warning("Aucune phrase secrète fournie (ni argument, ni variable d'environnement).")
        logger.warning(f"Assurez-vous que la variable d'environnement '{env_var_name}' est définie ou fournissez une phrase secrète.")

    return None # Retourne None si aucune source de passphrase n'a abouti à une clé

# --- Fonctions de chiffrement/déchiffrement Fernet ---

def encrypt_data_with_fernet(data: bytes, b64_encoded_key_str: Union[str, bytes]) -> Optional[bytes]:
    """
    Chiffre des données binaires avec une clé Fernet.
    La clé est la chaîne de caractères encodée en base64url (sortie de derive_encryption_key) ou des bytes.

    Args:
        data: Les données binaires à chiffrer.
        b64_encoded_key_str: La clé de chiffrement Fernet, encodée en base64url (str ou bytes).

    Returns:
        Optional[bytes]: Les données chiffrées, ou None en cas d'erreur.
    """
    if not b64_encoded_key_str:
        logger.error("Erreur chiffrement Fernet: Clé (str b64 ou bytes) manquante.")
        return None
    try:
<<<<<<< HEAD
        # La clé b64_encoded_key_str est une chaîne str.
        # Fernet attend les bytes bruts de la clé (décodés de base64url).
        if not isinstance(b64_encoded_key_str, str):
            logger.error(f"Erreur chiffrement Fernet: b64_encoded_key_str doit être une chaîne, reçu {type(b64_encoded_key_str)}.")
            return None
        
        key_bytes_for_fernet = base64.urlsafe_b64decode(b64_encoded_key_str.encode('utf-8'))
        f = Fernet(key_bytes_for_fernet)
=======
        # Fernet attend la clé encodée en base64url, mais sous forme de bytes.
        if isinstance(b64_encoded_key_str, str):
            key_bytes = b64_encoded_key_str.encode('utf-8')
        elif isinstance(b64_encoded_key_str, bytes):
            key_bytes = b64_encoded_key_str
        else:
            logger.error(f"Erreur chiffrement Fernet: Type de clé inattendu {type(b64_encoded_key_str)}.")
            return None
        f = Fernet(key_bytes)
>>>>>>> 44e34b61
        return f.encrypt(data)
    except Exception as e:
        logger.error(f"Erreur chiffrement Fernet: {e}", exc_info=True)
        return None

def decrypt_data_with_fernet(encrypted_data: bytes, b64_encoded_key_str: Union[str, bytes]) -> Optional[bytes]:
    """
    Déchiffre des données binaires avec une clé Fernet.
    La clé est la chaîne de caractères encodée en base64url (sortie de derive_encryption_key) ou des bytes.

    Args:
        encrypted_data: Les données chiffrées.
        b64_encoded_key_str: La clé de chiffrement Fernet, encodée en base64url (str ou bytes).

    Returns:
        Optional[bytes]: Les données déchiffrées, ou None en cas d'erreur ou de token invalide.
    """
    if not b64_encoded_key_str:
        logger.error("Erreur déchiffrement Fernet: Clé (str b64 ou bytes) manquante.")
        return None
    try:
<<<<<<< HEAD
        # La clé b64_encoded_key_str est une chaîne str.
        # Fernet attend les bytes bruts de la clé (décodés de base64url).
        if not isinstance(b64_encoded_key_str, str):
            logger.error(f"Erreur déchiffrement Fernet: b64_encoded_key_str doit être une chaîne, reçu {type(b64_encoded_key_str)}.")
            return None

        key_bytes_for_fernet = base64.urlsafe_b64decode(b64_encoded_key_str.encode('utf-8'))
        f = Fernet(key_bytes_for_fernet)
=======
        # Fernet attend la clé encodée en base64url, mais sous forme de bytes.
        if isinstance(b64_encoded_key_str, str):
            key_bytes = b64_encoded_key_str.encode('utf-8')
        elif isinstance(b64_encoded_key_str, bytes):
            key_bytes = b64_encoded_key_str
        else:
            logger.error(f"Erreur déchiffrement Fernet: Type de clé inattendu {type(b64_encoded_key_str)}.")
            return None
        f = Fernet(key_bytes)
>>>>>>> 44e34b61
        return f.decrypt(encrypted_data)
    except (InvalidToken, InvalidSignature) as e:
        logger.error(f"Erreur déchiffrement Fernet (InvalidToken/Signature): {e}")
        return None
    except Exception as e:
        logger.error(f"Erreur déchiffrement Fernet (Autre): {e}", exc_info=True)
        return None

if __name__ == '__main__':
    # Section de test simple pour la dérivation de clé
    logger.setLevel(logging.DEBUG)
    test_passphrase = "ma_super_phrase_secrete_de_test"
    logger.info(f"Test de dérivation de clé pour la phrase secrète: '{test_passphrase}'")
    
    key = derive_encryption_key(test_passphrase)
    if key:
        logger.info(f"Clé dérivée (encodée en base64): {key}")
        # Test de re-dérivation pour s'assurer de la consistance
        key2 = derive_encryption_key(test_passphrase)
        if key == key2:
            logger.info("✅ La re-dérivation produit la même clé.")
        else:
            logger.error("❌ ERREUR: La re-dérivation ne produit PAS la même clé.")
    else:
        logger.error("❌ Échec de la dérivation de la clé.")

    # Test avec une phrase vide (devrait échouer ou retourner None)
    logger.info("Test de dérivation avec une phrase secrète vide...")
    empty_key = derive_encryption_key("")
    if empty_key:
        logger.warning(f"Clé dérivée pour phrase vide: {empty_key} (ceci peut être inattendu)")
    else:
        logger.info("✅ La dérivation avec phrase vide a retourné None, comme attendu.")

    # Tests pour encrypt_data_with_fernet et decrypt_data_with_fernet
    logger.info("\n--- Tests Fernet ---")
    test_data = b"Donn\xc3\xa9es secr\xc3\xa8tes \xc3\xa0 chiffrer!"
    logger.info(f"Données originales: {test_data.decode('utf-8', 'ignore')}")

    # Utiliser une clé dérivée valide pour les tests Fernet
    fernet_test_passphrase = "uneAutrePhrasePourFernet"
    derived_b64_key = derive_encryption_key(fernet_test_passphrase)

    if derived_b64_key:
        logger.info(f"Clé dérivée (b64) pour tests Fernet: {derived_b64_key}")
        try:
            # La clé Fernet doit être les bytes décodés de la clé b64
            actual_fernet_key = base64.urlsafe_b64decode(derived_b64_key.encode('utf-8'))
            logger.info(f"Clé Fernet actuelle (bytes) pour tests: {actual_fernet_key}")

            encrypted = encrypt_data_with_fernet(test_data, actual_fernet_key)
            if encrypted:
                logger.info(f"Données chiffrées: {encrypted}")
                decrypted = decrypt_data_with_fernet(encrypted, actual_fernet_key)
                if decrypted:
                    logger.info(f"Données déchiffrées: {decrypted.decode('utf-8', 'ignore')}")
                    if decrypted == test_data:
                        logger.info("✅ Chiffrement et déchiffrement Fernet réussis!")
                    else:
                        logger.error("❌ ERREUR: Les données déchiffrées ne correspondent pas aux originales.")
                else:
                    logger.error("❌ ERREUR: Échec du déchiffrement Fernet.")
            else:
                logger.error("❌ ERREUR: Échec du chiffrement Fernet.")
        except Exception as e_fernet_test:
            logger.error(f"❌ ERREUR lors du test Fernet: {e_fernet_test}", exc_info=True)
    else:
        logger.error("❌ Impossible de tester Fernet, la dérivation de clé a échoué.")
    
    logger.info("\n--- Test déchiffrement Fernet avec mauvaise clé ---")
    if derived_b64_key:
        try:
            actual_fernet_key = base64.urlsafe_b64decode(derived_b64_key.encode('utf-8'))
            encrypted = encrypt_data_with_fernet(test_data, actual_fernet_key) # Chiffrer avec la bonne clé
            
            # Créer une mauvaise clé Fernet (différente de l'originale)
            bad_b64_key = derive_encryption_key("mauvaisePhraseSecrete")
            if bad_b64_key and bad_b64_key != derived_b64_key:
                bad_fernet_key = base64.urlsafe_b64decode(bad_b64_key.encode('utf-8'))
                logger.info("Tentative de déchiffrement avec une mauvaise clé Fernet...")
                decrypted_with_bad_key = decrypt_data_with_fernet(encrypted, bad_fernet_key)
                if decrypted_with_bad_key is None:
                    logger.info("✅ Échec du déchiffrement avec mauvaise clé, comme attendu (InvalidToken/Signature).")
                else:
                    logger.error(f"❌ ERREUR: Le déchiffrement avec une mauvaise clé aurait dû échouer, mais a retourné: {decrypted_with_bad_key}")
            else:
                logger.warning("Impossible de générer une mauvaise clé distincte pour le test.")
        except Exception as e_bad_key_test:
            logger.error(f"❌ ERREUR lors du test de mauvaise clé Fernet: {e_bad_key_test}", exc_info=True)<|MERGE_RESOLUTION|>--- conflicted
+++ resolved
@@ -113,16 +113,6 @@
         logger.error("Erreur chiffrement Fernet: Clé (str b64 ou bytes) manquante.")
         return None
     try:
-<<<<<<< HEAD
-        # La clé b64_encoded_key_str est une chaîne str.
-        # Fernet attend les bytes bruts de la clé (décodés de base64url).
-        if not isinstance(b64_encoded_key_str, str):
-            logger.error(f"Erreur chiffrement Fernet: b64_encoded_key_str doit être une chaîne, reçu {type(b64_encoded_key_str)}.")
-            return None
-        
-        key_bytes_for_fernet = base64.urlsafe_b64decode(b64_encoded_key_str.encode('utf-8'))
-        f = Fernet(key_bytes_for_fernet)
-=======
         # Fernet attend la clé encodée en base64url, mais sous forme de bytes.
         if isinstance(b64_encoded_key_str, str):
             key_bytes = b64_encoded_key_str.encode('utf-8')
@@ -132,7 +122,6 @@
             logger.error(f"Erreur chiffrement Fernet: Type de clé inattendu {type(b64_encoded_key_str)}.")
             return None
         f = Fernet(key_bytes)
->>>>>>> 44e34b61
         return f.encrypt(data)
     except Exception as e:
         logger.error(f"Erreur chiffrement Fernet: {e}", exc_info=True)
@@ -154,16 +143,6 @@
         logger.error("Erreur déchiffrement Fernet: Clé (str b64 ou bytes) manquante.")
         return None
     try:
-<<<<<<< HEAD
-        # La clé b64_encoded_key_str est une chaîne str.
-        # Fernet attend les bytes bruts de la clé (décodés de base64url).
-        if not isinstance(b64_encoded_key_str, str):
-            logger.error(f"Erreur déchiffrement Fernet: b64_encoded_key_str doit être une chaîne, reçu {type(b64_encoded_key_str)}.")
-            return None
-
-        key_bytes_for_fernet = base64.urlsafe_b64decode(b64_encoded_key_str.encode('utf-8'))
-        f = Fernet(key_bytes_for_fernet)
-=======
         # Fernet attend la clé encodée en base64url, mais sous forme de bytes.
         if isinstance(b64_encoded_key_str, str):
             key_bytes = b64_encoded_key_str.encode('utf-8')
@@ -173,7 +152,6 @@
             logger.error(f"Erreur déchiffrement Fernet: Type de clé inattendu {type(b64_encoded_key_str)}.")
             return None
         f = Fernet(key_bytes)
->>>>>>> 44e34b61
         return f.decrypt(encrypted_data)
     except (InvalidToken, InvalidSignature) as e:
         logger.error(f"Erreur déchiffrement Fernet (InvalidToken/Signature): {e}")
@@ -221,13 +199,13 @@
         logger.info(f"Clé dérivée (b64) pour tests Fernet: {derived_b64_key}")
         try:
             # La clé Fernet doit être les bytes décodés de la clé b64
-            actual_fernet_key = base64.urlsafe_b64decode(derived_b64_key.encode('utf-8'))
-            logger.info(f"Clé Fernet actuelle (bytes) pour tests: {actual_fernet_key}")
-
-            encrypted = encrypt_data_with_fernet(test_data, actual_fernet_key)
+            # actual_fernet_key = base64.urlsafe_b64decode(derived_b64_key.encode('utf-8')) # Plus nécessaire avec la version corrigée
+            # logger.info(f"Clé Fernet actuelle (bytes) pour tests: {actual_fernet_key}")
+
+            encrypted = encrypt_data_with_fernet(test_data, derived_b64_key)
             if encrypted:
                 logger.info(f"Données chiffrées: {encrypted}")
-                decrypted = decrypt_data_with_fernet(encrypted, actual_fernet_key)
+                decrypted = decrypt_data_with_fernet(encrypted, derived_b64_key)
                 if decrypted:
                     logger.info(f"Données déchiffrées: {decrypted.decode('utf-8', 'ignore')}")
                     if decrypted == test_data:
@@ -246,15 +224,15 @@
     logger.info("\n--- Test déchiffrement Fernet avec mauvaise clé ---")
     if derived_b64_key:
         try:
-            actual_fernet_key = base64.urlsafe_b64decode(derived_b64_key.encode('utf-8'))
-            encrypted = encrypt_data_with_fernet(test_data, actual_fernet_key) # Chiffrer avec la bonne clé
+            # actual_fernet_key = base64.urlsafe_b64decode(derived_b64_key.encode('utf-8')) # Plus nécessaire
+            encrypted = encrypt_data_with_fernet(test_data, derived_b64_key) # Chiffrer avec la bonne clé
             
             # Créer une mauvaise clé Fernet (différente de l'originale)
             bad_b64_key = derive_encryption_key("mauvaisePhraseSecrete")
             if bad_b64_key and bad_b64_key != derived_b64_key:
-                bad_fernet_key = base64.urlsafe_b64decode(bad_b64_key.encode('utf-8'))
+                # bad_fernet_key = base64.urlsafe_b64decode(bad_b64_key.encode('utf-8')) # Plus nécessaire
                 logger.info("Tentative de déchiffrement avec une mauvaise clé Fernet...")
-                decrypted_with_bad_key = decrypt_data_with_fernet(encrypted, bad_fernet_key)
+                decrypted_with_bad_key = decrypt_data_with_fernet(encrypted, bad_b64_key)
                 if decrypted_with_bad_key is None:
                     logger.info("✅ Échec du déchiffrement avec mauvaise clé, comme attendu (InvalidToken/Signature).")
                 else:
