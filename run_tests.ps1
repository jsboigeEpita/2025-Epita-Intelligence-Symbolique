<#
.SYNOPSIS
    Point d'entrée unifié pour lancer tous les types de tests du projet.

.DESCRIPTION
    Ce script orchestre l'exécution des tests en utilisant l'orchestrateur Python centralisé.
    Il gère l'activation de l'environnement Conda et transmet les arguments à l'orchestrateur.

.PARAMETER Type
    Spécifie le type de tests à exécuter.
    Valeurs possibles : "unit", "functional", "e2e", "all".

.PARAMETER Path
    (Optionnel) Spécifie un chemin vers un fichier ou un répertoire de test spécifique.

.PARAMETER Browser
    (Optionnel) Spécifie le navigateur à utiliser pour les tests Playwright (e2e).
    Valeurs possibles : "chromium", "firefox", "webkit".

.EXAMPLE
    # Lancer les tests End-to-End avec Chromium
    .\run_tests.ps1 -Type e2e -Browser chromium

.EXAMPLE
    # Lancer les tests unitaires
    .\run_tests.ps1 -Type unit

.EXAMPLE
    # Lancer un test fonctionnel spécifique
    .\run_tests.ps1 -Type functional -Path "tests/functional/specific_feature"
#>
param(
    [Parameter(Mandatory=$true)]
    [ValidateSet("unit", "functional", "e2e", "all", "validation")]
    [string]$Type,

    [string]$Path,

    [ValidateSet("chromium", "firefox", "webkit")]
    [string]$Browser,

    [switch]$DebugMode,

    [string]$PytestArgs
)

# --- Script Body ---
$ProjectRoot = $PSScriptRoot
$ActivationScript = Join-Path $ProjectRoot "activate_project_env.ps1"
$TestRunnerScript = Join-Path $ProjectRoot "project_core/test_runner.py"

if (-not (Test-Path $ActivationScript)) {
    Write-Host "[ERREUR] Le script d'activation '$ActivationScript' est introuvable." -ForegroundColor Red
    exit 1
}

if (-not (Test-Path $TestRunnerScript)) {
    Write-Host "[ERREUR] L'orchestrateur de test '$TestRunnerScript' est introuvable." -ForegroundColor Red
    exit 1
}

# Construire la liste d'arguments pour le test_runner.py
$runnerArgs = @(
    $TestRunnerScript,
    "--type", $Type
)
if ($PSBoundParameters.ContainsKey('Path') -and -not [string]::IsNullOrEmpty($Path)) {
    $runnerArgs += "--path", $Path
}
if ($PSBoundParameters.ContainsKey('Browser')) {
    $runnerArgs += "--browser", $Browser
}
if (-not [string]::IsNullOrEmpty($PytestArgs)) {
    # On doit splitter la chaine pour obtenir les arguments individuels
    $pytestArgsArray = $PytestArgs.Split(' ', [System.StringSplitOptions]::RemoveEmptyEntries)
    $runnerArgs += $pytestArgsArray
}

$CommandToRun = "python $($runnerArgs -join ' ')"

if ($Type -eq "validation") {
    $CommandToRun = "python tests/e2e/web_interface/validate_jtms_web_interface.py; python -m tests.functional.test_phase3_web_api_authentic"
}

Write-Host "[INFO] Commande à exécuter : $CommandToRun" -ForegroundColor Cyan
Write-Host "[INFO] Lancement des tests via $ActivationScript..." -ForegroundColor Cyan

# --- Exécution via le gestionnaire d'environnement ---
# Créer un fichier temporaire pour la sortie de la commande
$outputFile = [System.IO.Path]::GetTempFileName()

<<<<<<< HEAD
# Le script d'activation écrit la commande finale dans un fichier.
# Créer le répertoire temporaire si nécessaire
$TempDir = Join-Path $ProjectRoot ".temp"
if (-not (Test-Path -Path $TempDir)) {
    New-Item -ItemType Directory -Path $TempDir
}
$OutputFile = Join-Path $TempDir "final_command.txt"
$activationArgs['CommandOutputFile'] = $OutputFile

Write-Host "[INFO] Génération de la commande d'exécution via le script d'activation vers '$OutputFile'..."
& $ActivationScript @activationArgs
$exitCode = $LASTEXITCODE

if ($exitCode -ne 0) {
   Write-Host "[ERREUR] Le script d'activation a échoué. Voir les logs ci-dessus." -ForegroundColor Red
   if (Test-Path $OutputFile) { Remove-Item $OutputFile }
   exit $exitCode
}

if (-not (Test-Path $OutputFile)) {
    Write-Host "[ERREUR] Le script d'activation n'a pas généré le fichier de commande '$OutputFile'." -ForegroundColor Red
    exit 1
}

$CommandString = Get-Content $OutputFile
Remove-Item $OutputFile # Nettoyage

if ([string]::IsNullOrWhiteSpace($CommandString)) {
   Write-Host "[ERREUR] Le fichier de commande généré est vide." -ForegroundColor Red
   exit 1
}

Write-Host "[INFO] Commande finale à exécuter :" -ForegroundColor Green
Write-Host $CommandString -ForegroundColor Green

Invoke-Expression -Command $CommandString
=======
try {
    # Appeler le script d'activation pour qu'il écrive la commande finale dans le fichier
    # Note: On redirige la sortie d'erreur (logs de activate_project_env) vers la console
    & $ActivationScript -CommandToRun $CommandToRun -CommandOutputFile $outputFile 2>&1

    if ($LASTEXITCODE -ne 0) {
        throw "Le script d'activation a échoué. Voir les logs ci-dessus."
    }

    # Lire la commande finale depuis le fichier
    $finalCommand = Get-Content $outputFile
    if ([string]::IsNullOrWhiteSpace($finalCommand)) {
        throw "La commande générée par le script d'activation est vide."
    }

    Write-Host "[INFO] Commande finale à exécuter: $finalCommand" -ForegroundColor Green

    # Exécuter la commande finale
    Invoke-Expression $finalCommand
    $exitCode = $LASTEXITCODE

    Write-Host "[INFO] Exécution terminée avec le code de sortie : $exitCode" -ForegroundColor Cyan
    exit $exitCode
>>>>>>> 1d4ecfc9

}
finally {
    # Nettoyer le fichier temporaire
    if (Test-Path $outputFile) {
        Remove-Item $outputFile -Force
    }
}<|MERGE_RESOLUTION|>--- conflicted
+++ resolved
@@ -89,48 +89,20 @@
 # Créer un fichier temporaire pour la sortie de la commande
 $outputFile = [System.IO.Path]::GetTempFileName()
 
-<<<<<<< HEAD
-# Le script d'activation écrit la commande finale dans un fichier.
-# Créer le répertoire temporaire si nécessaire
-$TempDir = Join-Path $ProjectRoot ".temp"
-if (-not (Test-Path -Path $TempDir)) {
-    New-Item -ItemType Directory -Path $TempDir
+# Préparer les arguments pour le script d'activation en utilisant le "splatting"
+$activationArgs = @{
+    CommandToRun      = $CommandToRun
+    CommandOutputFile = $outputFile
 }
-$OutputFile = Join-Path $TempDir "final_command.txt"
-$activationArgs['CommandOutputFile'] = $OutputFile
-
-Write-Host "[INFO] Génération de la commande d'exécution via le script d'activation vers '$OutputFile'..."
-& $ActivationScript @activationArgs
-$exitCode = $LASTEXITCODE
-
-if ($exitCode -ne 0) {
-   Write-Host "[ERREUR] Le script d'activation a échoué. Voir les logs ci-dessus." -ForegroundColor Red
-   if (Test-Path $OutputFile) { Remove-Item $OutputFile }
-   exit $exitCode
+if ($DebugMode) {
+    $activationArgs['DebugMode'] = $true
+    Write-Host "[INFO] Mode Débogage activé." -ForegroundColor Yellow
 }
 
-if (-not (Test-Path $OutputFile)) {
-    Write-Host "[ERREUR] Le script d'activation n'a pas généré le fichier de commande '$OutputFile'." -ForegroundColor Red
-    exit 1
-}
-
-$CommandString = Get-Content $OutputFile
-Remove-Item $OutputFile # Nettoyage
-
-if ([string]::IsNullOrWhiteSpace($CommandString)) {
-   Write-Host "[ERREUR] Le fichier de commande généré est vide." -ForegroundColor Red
-   exit 1
-}
-
-Write-Host "[INFO] Commande finale à exécuter :" -ForegroundColor Green
-Write-Host $CommandString -ForegroundColor Green
-
-Invoke-Expression -Command $CommandString
-=======
 try {
     # Appeler le script d'activation pour qu'il écrive la commande finale dans le fichier
     # Note: On redirige la sortie d'erreur (logs de activate_project_env) vers la console
-    & $ActivationScript -CommandToRun $CommandToRun -CommandOutputFile $outputFile 2>&1
+    & $ActivationScript @activationArgs 2>&1
 
     if ($LASTEXITCODE -ne 0) {
         throw "Le script d'activation a échoué. Voir les logs ci-dessus."
@@ -150,7 +122,6 @@
 
     Write-Host "[INFO] Exécution terminée avec le code de sortie : $exitCode" -ForegroundColor Cyan
     exit $exitCode
->>>>>>> 1d4ecfc9
 
 }
 finally {
