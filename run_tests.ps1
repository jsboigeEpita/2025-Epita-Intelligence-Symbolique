<#
.SYNOPSIS
Lance les tests du projet en utilisant le m&#233;canisme d'activation d'environnement centralis&#233;.

.DESCRIPTION
Ce script est un raccourci pour ex&#233;cuter tous les tests (unitaires et d'int&#233;gration)
via le script `setup_project_env.ps1`, qui garantit que l'environnement Conda
'projet-is' est correctement activ&#233; avant de lancer pytest.

.EXAMPLE
.\run_tests.ps1
#>

<<<<<<< HEAD
param()

$ProjectRoot = $PSScriptRoot
$SetupScript = Join-Path $ProjectRoot "setup_project_env.ps1"
$PytestCommand = "python -m pytest"

if (-not (Test-Path $SetupScript)) {
    Write-Host "[ERREUR] Le script de configuration '$SetupScript' est introuvable." -ForegroundColor Red
    exit 1
}

Write-Host "[INFO] Lancement des tests via $SetupScript..." -ForegroundColor Cyan

& $SetupScript -CommandToRun $PytestCommand
=======
param(
    [string]$TestPath = ""
)

$ProjectRoot = $PSScriptRoot
$ActivationScript = Join-Path $ProjectRoot "activate_project_env.ps1"
$PytestCommand = "python -m pytest $TestPath"

if (-not (Test-Path $ActivationScript)) {
    Write-Host "[ERREUR] Le script d'activation '$ActivationScript' est introuvable." -ForegroundColor Red
    exit 1
}

Write-Host "[INFO] Lancement des tests via $ActivationScript..." -ForegroundColor Cyan

& $ActivationScript -CommandToRun $PytestCommand
>>>>>>> a9e64cdf
exit $LASTEXITCODE<|MERGE_RESOLUTION|>--- conflicted
+++ resolved
@@ -11,22 +11,6 @@
 .\run_tests.ps1
 #>
 
-<<<<<<< HEAD
-param()
-
-$ProjectRoot = $PSScriptRoot
-$SetupScript = Join-Path $ProjectRoot "setup_project_env.ps1"
-$PytestCommand = "python -m pytest"
-
-if (-not (Test-Path $SetupScript)) {
-    Write-Host "[ERREUR] Le script de configuration '$SetupScript' est introuvable." -ForegroundColor Red
-    exit 1
-}
-
-Write-Host "[INFO] Lancement des tests via $SetupScript..." -ForegroundColor Cyan
-
-& $SetupScript -CommandToRun $PytestCommand
-=======
 param(
     [string]$TestPath = ""
 )
@@ -43,5 +27,4 @@
 Write-Host "[INFO] Lancement des tests via $ActivationScript..." -ForegroundColor Cyan
 
 & $ActivationScript -CommandToRun $PytestCommand
->>>>>>> a9e64cdf
 exit $LASTEXITCODE