# core/jvm_setup.py
import os
import sys
import jpype
import logging
import platform
import shutil
import subprocess
import zipfile
import requests
from pathlib import Path
from typing import Optional, List, Dict
<<<<<<< HEAD
from tqdm.auto import tqdm
import stat

# Configuration du logger pour ce module
logger = logging.getLogger("Orchestration.JPype")
=======
from tqdm import tqdm


# --- Configuration et Constantes ---
logging.basicConfig(level=logging.INFO, format='%(asctime)s - %(levelname)s - %(message)s')

# --- Constantes de Configuration ---
# Répertoires (utilisant pathlib pour la robustesse multi-plateforme)
PROJ_ROOT = Path(__file__).resolve().parents[3]
LIBS_DIR = PROJ_ROOT / "libs" / "tweety" # JARs Tweety dans un sous-répertoire dédié
TWEETY_VERSION = "1.28" # Mettre à jour au besoin
# TODO: Lire depuis un fichier de config centralisé (par ex. pyproject.toml ou un .conf)
# Au lieu de TWEETY_VERSION = "1.24", on pourrait avoir get_config("tweety.version")

# Configuration des URLs des dépendances
# TWEETY_BASE_URL = "https://repo.maven.apache.org/maven2" # Plus utilisé directement pour le JAR principal
# TWEETY_ARTIFACTS n'est plus utilisé dans sa forme précédente pour le JAR principal
# TWEETY_ARTIFACTS: Dict[str, Dict[str, str]] = {
#     # Core
#     "tweety-arg": {"group": "net.sf.tweety", "version": TWEETY_VERSION},
#     # Modules principaux (à adapter selon les besoins du projet)
#     "tweety-lp": {"group": "net.sf.tweety.lp", "version": TWEETY_VERSION},
#     "tweety-log": {"group": "net.sf.tweety.log", "version": TWEETY_VERSION},
#     "tweety-math": {"group": "net.sf.tweety.math", "version": TWEETY_VERSION},
#     # Natives (exemple ; peuvent ne pas exister pour toutes les versions)
#     "tweety-native-maxsat": {"group": "net.sf.tweety.native", "version": TWEETY_VERSION, "classifier": f"maxsat-{platform.system().lower()}"}
# }

# Configuration JDK portable
MIN_JAVA_VERSION = 11
JDK_VERSION = "17.0.2" # Exemple, choisir une version LTS stable
JDK_BUILD = "8"
JDK_URL_TEMPLATE = "https://github.com/adoptium/temurin{maj_v}-binaries/releases/download/jdk-{v}%2B{b}/OpenJDK{maj_v}U-jdk_{arch}_{os}_hotspot_{v}_{b_flat}.zip"
# Windows: x64_windows, aarch64_windows | Linux: x64_linux, aarch64_linux | macOS: x64_mac, aarch64_mac

# --- Fonctions Utilitaires ---
def get_os_arch_for_jdk() -> Dict[str, str]:
    """Détermine l'OS et l'architecture pour l'URL de téléchargement du JDK."""
    system = platform.system().lower()
    arch = platform.machine().lower()

    os_map = {"windows": "windows", "linux": "linux", "darwin": "mac"}
    arch_map = {"amd64": "x64", "x86_64": "x64", "aarch64": "aarch64", "arm64": "aarch64"}

    if system not in os_map:
        raise OSError(f"Système d'exploitation non supporté pour le JDK portable : {platform.system()}")
    if arch not in arch_map:
        raise OSError(f"Architecture non supportée pour le JDK portable : {arch}")

    return {"os": os_map[system], "arch": arch_map[arch]}


def download_file(url: str, dest_path: Path):
    """Télécharge un fichier avec une barre de progression."""
    logging.info(f"Téléchargement de {url} vers {dest_path}...")
    try:
        # S'assurer que le répertoire parent de dest_path existe
        dest_path.parent.mkdir(parents=True, exist_ok=True)
        
        response = requests.get(url, stream=True, timeout=30)
        response.raise_for_status()

        total_size = int(response.headers.get("content-length", 0))
        with open(dest_path, "wb") as f, tqdm(
            desc=dest_path.name,
            total=total_size,
            unit="iB",
            unit_scale=True,
            unit_divisor=1024,
        ) as bar:
            for chunk in response.iter_content(chunk_size=8192):
                size = f.write(chunk)
                bar.update(size)
    except requests.RequestException as e:
        logging.error(f"Erreur de téléchargement pour {url}: {e}")
        if dest_path.exists():
            dest_path.unlink() # Nettoyer le fichier partiel
        raise
    except IOError as e:
        logging.error(f"Erreur d'écriture du fichier {dest_path}: {e}")
        if dest_path.exists():
            dest_path.unlink()
        raise


def unzip_file(zip_path: Path, dest_dir: Path):
    """Décompresse un fichier ZIP."""
    logging.info(f"Décompression de {zip_path} vers {dest_dir}...")
    try:
        with zipfile.ZipFile(zip_path, 'r') as zip_ref:
            # Pour éviter les problèmes de "répertoire dans un répertoire"
            # On vérifie si tout le contenu est dans un seul dossier
            file_list = zip_ref.namelist()
            top_level_dirs = {Path(f).parts[0] for f in file_list}
            
            if len(top_level_dirs) == 1:
                 # Cas où le contenu est dans un sous-répertoire (ex: jdk-17.0.2+8/...)
                 # On extrait directement le contenu de ce sous-répertoire
                temp_extract_dir = dest_dir / "temp_extract"
                if temp_extract_dir.exists(): # S'assurer que le répertoire temporaire est propre
                    shutil.rmtree(temp_extract_dir)
                temp_extract_dir.mkdir(parents=True, exist_ok=True) # Recréer au cas où
                zip_ref.extractall(temp_extract_dir)
                
                source_dir = temp_extract_dir / top_level_dirs.pop()
                for item in source_dir.iterdir():
                    shutil.move(str(item), str(dest_dir / item.name))
                temp_extract_dir.rmdir() # rm -r
            else:
                 # Le contenu est déjà à la racine du zip
                 zip_ref.extractall(dest_dir)
>>>>>>> e968f26d

# --- Fonctions de téléchargement et de provisioning (issues du stash de HEAD) ---

class TqdmUpTo(tqdm):
    """Provides `update_to(block_num, block_size, total_size)`."""
    def update_to(self, b=1, bsize=1, tsize=None):
         if tsize is not None: self.total = tsize
         self.update(b * bsize - self.n)

def _download_file_with_progress(file_url: str, target_path: Path, description: str):
    """Télécharge un fichier depuis une URL vers un chemin cible avec une barre de progression."""
    try:
        if target_path.exists() and target_path.stat().st_size > 0:
            logger.debug(f"Fichier '{target_path.name}' déjà présent et non vide. Skip.")
            return True, False
        logger.info(f"Tentative de téléchargement: {file_url} vers {target_path}")
        headers = {'User-Agent': 'Mozilla/5.0'}
        response = requests.get(file_url, stream=True, timeout=15, headers=headers, allow_redirects=True)
        if response.status_code == 404:
             logger.error(f"❌ Fichier non trouvé (404) à l'URL: {file_url}")
             return False, False
        response.raise_for_status()
        total_size = int(response.headers.get('content-length', 0))
        with TqdmUpTo(unit='B', unit_scale=True, unit_divisor=1024, total=total_size, miniters=1, desc=description[:40]) as t:
            with open(target_path, 'wb') as f:
                for chunk in response.iter_content(chunk_size=8192):
                    if chunk:
                        f.write(chunk)
                        t.update(len(chunk))
        if target_path.exists() and target_path.stat().st_size > 0:
            logger.info(f" -> Téléchargement de '{target_path.name}' réussi.")
            return True, True
        else:
            logger.error(f"❓ Téléchargement de '{target_path.name}' semblait terminé mais fichier vide ou absent.")
            if target_path.exists(): target_path.unlink(missing_ok=True)
            return False, False
    except requests.exceptions.RequestException as e:
        logger.error(f"❌ Échec connexion/téléchargement pour '{target_path.name}': {e}")
        if target_path.exists(): target_path.unlink(missing_ok=True)
        return False, False
    except Exception as e_other:
        logger.error(f"❌ Erreur inattendue pour '{target_path.name}': {e_other}", exc_info=True)
        if target_path.exists(): target_path.unlink(missing_ok=True)
        return False, False

def get_project_root_for_libs() -> Path: # Renamed to avoid conflict if get_project_root is defined elsewhere
    return Path(__file__).resolve().parents[3]

def find_libs_dir() -> Optional[Path]:
    proj_root_temp = get_project_root_for_libs()
    libs_dir_temp = proj_root_temp / "libs"
    libs_dir_temp.mkdir(parents=True, exist_ok=True)
    return libs_dir_temp

<<<<<<< HEAD
def download_tweety_jars(
    version: str = "1.28",
    target_dir: str = None,
    native_subdir: str = "native"
    ) -> bool:
    """
    Vérifie et télécharge les JARs Tweety (Core + Modules) et les binaires natifs nécessaires.
    """
    if target_dir is None:
        target_dir_path = find_libs_dir()
        if not target_dir_path:
            logger.critical("Impossible de trouver le répertoire des bibliothèques pour y télécharger les JARs.")
            return False
    else:
        target_dir_path = Path(target_dir)

    logger.info(f"\n--- Vérification/Téléchargement des JARs Tweety v{version} ---")
    BASE_URL = f"https://tweetyproject.org/builds/{version}/"
    LIB_DIR = target_dir_path
    NATIVE_LIBS_DIR = LIB_DIR / native_subdir
    LIB_DIR.mkdir(exist_ok=True)
    NATIVE_LIBS_DIR.mkdir(exist_ok=True)

    CORE_JAR_NAME = f"org.tweetyproject.tweety-full-{version}-with-dependencies.jar"
    REQUIRED_MODULES = sorted([
        "arg.adf", "arg.aba", "arg.bipolar", "arg.aspic", "arg.dung", "arg.weighted",
        "arg.social", "arg.setaf", "arg.rankings", "arg.prob", "arg.extended",
        "arg.delp", "arg.deductive", "arg.caf",
        "beliefdynamics", "agents.dialogues", "action",
        "logics.pl", "logics.fol", "logics.ml", "logics.dl", "logics.cl",
        "logics.qbf", "logics.pcl", "logics.rcl", "logics.rpcl", "logics.mln", "logics.bpm",
        "lp.asp",
        "math", "commons", "agents"
    ])
    system = platform.system()
    native_binaries_repo_path = "https://raw.githubusercontent.com/TweetyProjectTeam/TweetyProject/main/org-tweetyproject-arg-adf/src/main/resources/"
    native_binaries = {
        "Windows": ["picosat.dll", "lingeling.dll", "minisat.dll"],
        "Linux":   ["picosat.so", "lingeling.so", "minisat.so"],
        "Darwin":  ["picosat.dylib", "lingeling.dylib", "minisat.dylib"]
    }.get(system, [])

    logger.info(f"Vérification de l'accès à {BASE_URL}...")
    url_accessible = False
    try:
        response = requests.head(BASE_URL, timeout=10)
        response.raise_for_status()
        logger.info(f"✔️ URL de base Tweety v{version} accessible.")
        url_accessible = True
    except requests.exceptions.RequestException as e:
        logger.error(f"❌ Impossible d'accéder à l'URL de base {BASE_URL}. Erreur : {e}")
        logger.warning("   Le téléchargement des JARs/binaires manquants échouera. Seuls les fichiers locaux seront utilisables.")

    logger.info(f"\n--- Vérification/Téléchargement JAR Core ---")
    core_present, core_new = _download_file_with_progress(BASE_URL + CORE_JAR_NAME, LIB_DIR / CORE_JAR_NAME, CORE_JAR_NAME)
    status_core = "téléchargé" if core_new else ("déjà présent" if core_present else "MANQUANT")
    logger.info(f"✔️ JAR Core '{CORE_JAR_NAME}': {status_core}.")
    if not core_present:
        logger.critical(f"❌ ERREUR CRITIQUE : Le JAR core est manquant et n'a pas pu être téléchargé.")
        return False

    logger.info(f"\n--- Vérification/Téléchargement des {len(REQUIRED_MODULES)} JARs de modules ---")
    modules_present_count = 0
    modules_downloaded_count = 0
    modules_missing = []
    for module_name in tqdm(REQUIRED_MODULES, desc="Modules JARs"):
        module_jar_name = f"org.tweetyproject.{module_name}-{version}-with-dependencies.jar"
        present, new_dl = _download_file_with_progress(BASE_URL + module_jar_name, LIB_DIR / module_jar_name, module_jar_name)
        if present:
            modules_present_count += 1
            if new_dl: modules_downloaded_count += 1
        elif url_accessible:
             modules_missing.append(module_name)
    logger.info(f"-> Modules: {modules_downloaded_count} téléchargés, {modules_present_count}/{len(REQUIRED_MODULES)} présents.")
    if modules_missing:
        logger.warning(f"   Modules potentiellement manquants (non trouvés ou erreur DL): {', '.join(modules_missing)}")

    logger.info(f"\n--- Vérification/Téléchargement des {len(native_binaries)} binaires natifs ({system}) ---")
    native_present_count = 0
    native_downloaded_count = 0
    native_missing = []
    if not native_binaries:
         logger.info(f"   (Aucun binaire natif connu pour {system})")
    else:
        for name in tqdm(native_binaries, desc="Binaires Natifs"):
             present, new_dl = _download_file_with_progress(native_binaries_repo_path + name, NATIVE_LIBS_DIR / name, name)
             if present:
                 native_present_count += 1
                 if new_dl: native_downloaded_count += 1
                 if new_dl and system != "Windows":
                     try:
                         target_path_native = NATIVE_LIBS_DIR / name
                         current_permissions = target_path_native.stat().st_mode
                         target_path_native.chmod(current_permissions | stat.S_IXUSR | stat.S_IXGRP | stat.S_IXOTH)
                         logger.debug(f"      Permissions d'exécution ajoutées à {name}")
                     except Exception as e_chmod:
                         logger.warning(f"      Impossible d'ajouter les permissions d'exécution à {name}: {e_chmod}")
             elif url_accessible:
                  native_missing.append(name)
        logger.info(f"-> Binaires natifs: {native_downloaded_count} téléchargés, {native_present_count}/{len(native_binaries)} présents.")
        if native_missing:
            logger.warning(f"   Binaires natifs potentiellement manquants: {', '.join(native_missing)}")
        if native_present_count > 0:
             logger.info(f"   Note: S'assurer que le chemin '{NATIVE_LIBS_DIR.resolve()}' est inclus dans java.library.path lors du démarrage JVM.")
    logger.info("--- Fin Vérification/Téléchargement Tweety ---")
    return core_present and modules_present_count > 0


PORTABLE_JDK_DIR_NAME = "portable_jdk"
PORTABLE_JDK_ZIP_NAME = "OpenJDK17U-jdk_x64_windows_hotspot_17.0.15_6_new.zip"
TEMP_DIR_NAME = "_temp"

def get_project_root() -> Path:
    return Path(__file__).resolve().parents[3]


def _extract_portable_jdk(project_root: Path, portable_jdk_parent_dir: Path, portable_jdk_zip_path: Path) -> Optional[Path]:
    logger.info(f"Tentative d'extraction du JDK portable depuis '{portable_jdk_zip_path}' vers '{portable_jdk_parent_dir}'...")
    try:
        with zipfile.ZipFile(portable_jdk_zip_path, 'r') as zip_ref:
            zip_ref.extractall(portable_jdk_parent_dir)
        logger.info(f"JDK portable extrait avec succès dans '{portable_jdk_parent_dir}'.")
        for item in portable_jdk_parent_dir.iterdir():
            if item.is_dir() and item.name.startswith("jdk-"):
                logger.info(f"Dossier racine du JDK portable détecté : '{item}'")
                return item
        logger.warning(f"Impossible de déterminer le dossier racine du JDK dans '{portable_jdk_parent_dir}' après extraction.")
        extracted_items = [d for d in portable_jdk_parent_dir.iterdir() if d.is_dir()]
        if len(extracted_items) == 1:
            logger.info(f"Un seul dossier trouvé après extraction: '{extracted_items[0]}', en supposant que c'est le JDK.")
            return extracted_items[0]
        return None
    except Exception as e:
        logger.error(f"Erreur lors de l'extraction du JDK portable: {e}", exc_info=True)
        return None
=======
# --- Fonction Principale de Téléchargement Tweety ---
def download_tweety_jars() -> bool: # Pas d'arguments nécessaires pour cette version simplifiée
    """
    Vérifie et télécharge le JAR principal de Tweety (full-with-dependencies) depuis tweetyproject.org.
    Place le JAR dans LIBS_DIR (qui est configuré globalement pour être .../libs/tweety).
    Retourne True en cas de succès (JAR présent ou téléchargé), False en cas d'échec critique.
    """
    # LIBS_DIR est déjà configuré globalement comme PROJ_ROOT / "libs" / "tweety"
    # TWEETY_VERSION est aussi global ("1.28")

    try:
        LIBS_DIR.mkdir(parents=True, exist_ok=True) # Assure que .../libs/tweety existe
    except OSError as e:
        logging.error(f"Impossible de créer le répertoire des bibliothèques {LIBS_DIR}: {e}")
        return False

    jar_filename = f"org.tweetyproject.tweety-full-{TWEETY_VERSION}-with-dependencies.jar"
    jar_path = LIBS_DIR / jar_filename
    
    file_downloaded_this_run = False

    if not jar_path.exists():
        logging.info(f"Le JAR Tweety {jar_filename} n'existe pas dans {LIBS_DIR}. Tentative de téléchargement...")
        url = f"https://tweetyproject.org/builds/{TWEETY_VERSION}/{jar_filename}"
        try:
            download_file(url, jar_path) # download_file gère déjà la création de dest_path.parent si besoin
            file_downloaded_this_run = True
            logging.info(f"Téléchargement de {jar_filename} terminé avec succès.")
        except Exception as e: # download_file lève des exceptions spécifiques, mais on capture tout ici.
            logging.error(f"Échec du téléchargement pour {jar_filename} depuis {url}: {e}")
            # download_file devrait nettoyer le fichier partiel en cas d'erreur.
            return False # Échec critique si le JAR principal ne peut être téléchargé
    else:
        logging.info(f"Le JAR Tweety {jar_filename} est déjà présent dans {LIBS_DIR}.")

    # Vérification finale que le fichier existe après l'opération
    if not jar_path.exists(): # Cette vérification est cruciale
        logging.error(f"Échec critique : le JAR Tweety {jar_filename} n'a pas pu être trouvé ou téléchargé dans {LIBS_DIR}.")
        return False # Assurer qu'on retourne False si le fichier n'est toujours pas là.
        
    if file_downloaded_this_run:
        logging.info("Processus de vérification/téléchargement du JAR Tweety terminé (téléchargement effectué).")
    else:
        logging.info("Processus de vérification/téléchargement du JAR Tweety terminé (fichier déjà à jour).")
        
    return True # Succès si on arrive ici, le JAR est là.
>>>>>>> e968f26d

def find_jdk_path() -> Optional[Path]:
    project_root = get_project_root()
    _PORTABLE_JDK_PATH: Optional[Path] = None

    java_home_env = os.environ.get("JAVA_HOME")
    if java_home_env:
        logger.info(f"Variable JAVA_HOME trouvée : {java_home_env}")
        potential_path = Path(java_home_env)
        if potential_path.is_dir():
            java_exe_in_java_home = potential_path / "bin" / f"java{'.exe' if os.name == 'nt' else ''}"
            if java_exe_in_java_home.is_file():
                logger.info(f"(OK) JDK détecté via JAVA_HOME et validé : {potential_path}")
                return potential_path
            else:
                logger.warning(f"(ATTENTION) JAVA_HOME pointe vers un répertoire sans java exécutable valide: {potential_path}")
        else:
            logger.warning(f"(ATTENTION) JAVA_HOME défini mais répertoire inexistant : {potential_path}")

    portable_jdk_root_dir_check = project_root / PORTABLE_JDK_DIR_NAME
    if portable_jdk_root_dir_check.is_dir():
        for item in portable_jdk_root_dir_check.iterdir():
            if item.is_dir() and item.name.startswith("jdk-"):
                java_exe_portable = item / "bin" / f"java{'.exe' if os.name == 'nt' else ''}"
                if java_exe_portable.is_file():
                    logger.info(f"(OK) JDK portable détecté via chemin par défaut : {item}")
                    return item
    
    logger.warning(f"(ATTENTION) JDK portable non trouvé à l'emplacement par défaut : {portable_jdk_root_dir_check}")
    return None


def find_valid_java_home() -> Optional[str]:
    logger.debug("Début recherche répertoire Java Home valide...")
    
    project_root = get_project_root()
    portable_jdk_parent_dir = project_root / PORTABLE_JDK_DIR_NAME
    portable_jdk_zip_path = project_root / TEMP_DIR_NAME / PORTABLE_JDK_ZIP_NAME
    PORTABLE_JDK_DOWNLOAD_URL = "https://github.com/adoptium/temurin17-binaries/releases/download/jdk-17.0.15%2B6/OpenJDK17U-jdk_x64_windows_hotspot_17.0.15_6.zip"
    
    potential_jdk_root_dir = None
    if portable_jdk_parent_dir.is_dir():
        for item in portable_jdk_parent_dir.iterdir():
            if item.is_dir() and item.name.startswith("jdk-"):
                java_exe_portable = item / "bin" / f"java{'.exe' if os.name == 'nt' else ''}"
                if java_exe_portable.is_file():
                    logger.info(f"JDK portable trouvé et valide dans: '{item}'")
                    potential_jdk_root_dir = item
                    break
    
    if potential_jdk_root_dir:
        logger.info(f"🎉 Utilisation du JDK portable intégré: '{potential_jdk_root_dir}'")
        return str(potential_jdk_root_dir.resolve())

    if portable_jdk_zip_path.is_file():
        extracted_jdk_root = _extract_portable_jdk(project_root, portable_jdk_parent_dir, portable_jdk_zip_path)
        if extracted_jdk_root and (extracted_jdk_root / "bin" / f"java{'.exe' if os.name == 'nt' else ''}").is_file():
            return str(extracted_jdk_root.resolve())
    else:
        logger.info(f"Archive ZIP du JDK portable non trouvée. Tentative de téléchargement...")
        temp_dir = project_root / TEMP_DIR_NAME
        temp_dir.mkdir(parents=True, exist_ok=True)
        jdk_downloaded, _ = _download_file_with_progress(PORTABLE_JDK_DOWNLOAD_URL, portable_jdk_zip_path, "JDK Portable")
        if jdk_downloaded:
            extracted_jdk_root = _extract_portable_jdk(project_root, portable_jdk_parent_dir, portable_jdk_zip_path)
            if extracted_jdk_root and (extracted_jdk_root / "bin" / f"java{'.exe' if os.name == 'nt' else ''}").is_file():
                return str(extracted_jdk_root.resolve())

    logger.info("JDK portable non trouvé/installé. Retour à la détection standard (JAVA_HOME / chemin par défaut).")
    jdk_path_from_standard_detection = find_jdk_path()
    return str(jdk_path_from_standard_detection.resolve()) if jdk_path_from_standard_detection else None


_JVM_INITIALIZED_THIS_SESSION = False
_JVM_WAS_SHUTDOWN = False
_SESSION_FIXTURE_OWNS_JVM = False


def get_jvm_options() -> List[str]:
    options = [
        "-Xms64m",
        "-Xmx256m",
        "-Dfile.encoding=UTF-8",
        "-Djava.awt.headless=true"
    ]
    
    if os.name == 'nt':
        options.extend([
            "-XX:+UseG1GC",
            "-XX:+DisableExplicitGC",
            "-XX:-UsePerfData",
        ])
        logger.info("Options JVM Windows spécifiques ajoutées pour contourner les access violations JPype")
    
    logger.info(f"Options JVM de base définies : {options}")
    return options

def initialize_jvm(lib_dir_path: Optional[str] = None, specific_jar_path: Optional[str] = None) -> bool:
    global _JVM_WAS_SHUTDOWN, _JVM_INITIALIZED_THIS_SESSION, _SESSION_FIXTURE_OWNS_JVM
    
    logger.info(f"JVM_SETUP: initialize_jvm appelée. isJVMStarted au début: {jpype.isJVMStarted()}")
    logger.info(f"JVM_SETUP: _JVM_WAS_SHUTDOWN: {_JVM_WAS_SHUTDOWN}")
    logger.info(f"JVM_SETUP: _JVM_INITIALIZED_THIS_SESSION: {_JVM_INITIALIZED_THIS_SESSION}")
    logger.info(f"JVM_SETUP: _SESSION_FIXTURE_OWNS_JVM: {_SESSION_FIXTURE_OWNS_JVM}")
    
    logger.info("JVM_SETUP: Lancement de l'étape de vérification/téléchargement des JARs Tweety.")
    libs_ok = download_tweety_jars()
    if not libs_ok:
        logger.error("JVM_SETUP: Échec du provisioning des bibliothèques Tweety. Démarrage de la JVM annulé.")
        return False
    logger.info("JVM_SETUP: Provisioning des bibliothèques Tweety terminé.")

    if _JVM_WAS_SHUTDOWN and not jpype.isJVMStarted():
        logger.error("JVM_SETUP: ERREUR - Tentative de redémarrage de la JVM détectée.")
        return False
    
<<<<<<< HEAD
    if _SESSION_FIXTURE_OWNS_JVM and jpype.isJVMStarted():
        logger.info("JVM_SETUP: La JVM est contrôlée par la fixture de session.")
        _JVM_INITIALIZED_THIS_SESSION = True
        return True
    
    if _JVM_INITIALIZED_THIS_SESSION and jpype.isJVMStarted():
        logger.info("JVM_SETUP: JVM déjà initialisée dans cette session.")
        return True
    
    if jpype.isJVMStarted():
        logger.info("JVM_SETUP: JVM déjà démarrée (sans contrôle de session).")
        _JVM_INITIALIZED_THIS_SESSION = True
        return True

    try:
        logger.info(f"JVM_SETUP: Version de JPype: {jpype.__version__}")
    except (ImportError, AttributeError):
        logger.warning("JVM_SETUP: Impossible d'obtenir la version de JPype.")

    try:
        jars_classpath: List[str] = []
        if specific_jar_path:
            specific_jar_file = Path(specific_jar_path)
            if specific_jar_file.is_file():
                jars_classpath = [str(specific_jar_file)]
                logger.info(f"Utilisation du JAR spécifique: {specific_jar_path}")
            else:
                logger.error(f"(ERREUR) Fichier JAR spécifique introuvable: '{specific_jar_path}'.")
                return False
=======
    target_dir.mkdir(parents=True, exist_ok=True) # Assurer que le répertoire cible existe
    zip_path = target_dir / "jdk.zip"

    try:
        download_file(jdk_url, zip_path)
        # Supprimer le contenu précédent avant de décompresser
        for item in target_dir.iterdir():
            if item.name == zip_path.name: # Ne pas supprimer le zip qu'on vient de télécharger
                continue
            if item.is_dir():
                shutil.rmtree(item)
            elif item.is_file(): # item.suffix != '.zip' était trop restrictif
                item.unlink()

        unzip_file(zip_path, target_dir)
        
        # Vérifier que le JDK est maintenant valide
        if is_valid_jdk(target_dir):
            logging.info(f"JDK portable installé avec succès dans {target_dir}")
            return str(target_dir)
        else:
            logging.error("L'extraction du JDK n'a pas produit une installation valide.")
            return None

    except (requests.RequestException, IOError, zipfile.BadZipFile, shutil.Error) as e:
        logging.error(f"Échec de l'installation du JDK portable : {e}")
        shutil.rmtree(target_dir, ignore_errors=True) # Nettoyage complet
        return None


def is_valid_jdk(path: Path) -> bool:
    """Vérifie si un répertoire est un JDK valide et respecte la version minimale."""
    if not path.is_dir():
        return False
        
    java_exe = path / "bin" / ("java.exe" if platform.system() == "Windows" else "java")
    if not java_exe.exists():
        logging.warning(f"Validation JDK échouée: 'java' non trouvé dans {path / 'bin'}")
        return False

    try:
        # Exécuter `java -version` et capturer la sortie
        # stderr est utilisé par Java pour afficher la version
        result = subprocess.run(
            [str(java_exe), "-version"],
            capture_output=True,
            text=True,
            check=True,
            # stderr=subprocess.PIPE # Redondant avec capture_output=True
        )
        version_output = result.stderr
        
        # Parser la version (ex: "openjdk version "11.0.12" 2021-07-20")
        first_line = version_output.splitlines()[0]
        version_str = first_line.split('"')[1] # "11.0.12"
        major_version = int(version_str.split('.')[0])

        if major_version >= MIN_JAVA_VERSION:
            logging.info(f"Version Java détectée: {version_str} (Majeure: {major_version}) -> Valide.")
            return True
>>>>>>> e968f26d
        else:
            jar_directory_path = Path(lib_dir_path) if lib_dir_path else find_libs_dir()
            if not jar_directory_path or not jar_directory_path.is_dir():
                logger.error(f"(ERREUR) Répertoire des JARs '{jar_directory_path}' invalide.")
                return False
            
            all_jars_in_dir = [str(f) for f in jar_directory_path.glob("*.jar")]
            jar_to_exclude = "org.tweetyproject.lp.asp-1.28-with-dependencies.jar"
            original_jar_count = len(all_jars_in_dir)
            jars_classpath = [jp for jp in all_jars_in_dir if jar_to_exclude not in Path(jp).name]
            if len(jars_classpath) < original_jar_count:
                logger.info(f"Exclusion de débogage: '{jar_to_exclude}' retiré du classpath. Nombre de JARs réduit à {len(jars_classpath)}.")
            logger.info(f"Classpath construit avec {len(jars_classpath)} JAR(s) depuis '{jar_directory_path}'.")

        if not jars_classpath:
            logger.error("(ERREUR) Aucun JAR trouvé pour le classpath. Démarrage annulé.")
            return False
        
<<<<<<< HEAD
        jvm_options_list = get_jvm_options()
        
        java_home_path_str = find_valid_java_home()
        if not java_home_path_str:
            logger.error("Impossible de trouver un JDK valide. JAVA_HOME n'est pas défini ou le JDK portable a échoué.")
        else:
            logger.info(f"Utilisation de JAVA_HOME (ou équivalent portable) : {java_home_path_str}")

        logger.info(f"Tentative de démarrage de la JVM avec classpath: {os.pathsep.join(jars_classpath)}")
        logger.info(f"Options JVM: {jvm_options_list}")
=======
# --- Gestion du cycle de vie de la JVM ---

_jvm_started = False

def start_jvm_if_needed(force_restart: bool = False):
    """
    Démarre la JVM avec le classpath configuré, si elle n'est pas déjà démarrée.
    Cette fonction est idempotente par défaut.
    """
    global _jvm_started
    if _jvm_started and not force_restart:
        logging.debug("La JVM est déjà démarrée. Aucune action requise.")
        return

    if force_restart and jpype.isJVMStarted():
        logging.info("Forçage du redémarrage de la JVM...")
        shutdown_jvm()

    # 1. S'assurer que les dépendances sont présentes
    if not download_tweety_jars(): # Appel de la fonction modifiée
        # Si download_tweety_jars retourne False, c'est un échec critique.
        raise RuntimeError("Échec du téléchargement des JARs Tweety nécessaires. Impossible de démarrer la JVM.")
    
    # 2. Trouver un JAVA_HOME valide (ou installer un JDK)
    java_home = find_valid_java_home()
    if not java_home:
        raise RuntimeError(
            "Impossible de trouver ou d'installer un JDK valide. "
            "Veuillez définir JAVA_HOME sur un JDK version 11+ ou assurer une connexion internet."
        )

    # 3. Construire le Classpath
    # LIBS_DIR pointe maintenant vers .../libs/tweety
    jar_paths = [str(p) for p in LIBS_DIR.glob("*.jar")] 
    if not jar_paths: # S'il n'y a aucun JAR dans libs/tweety
        # Essayer de vérifier si le JAR spécifique attendu est là, au cas où glob aurait un souci
        expected_jar_name = f"org.tweetyproject.tweety-full-{TWEETY_VERSION}-with-dependencies.jar"
        if not (LIBS_DIR / expected_jar_name).exists():
            raise RuntimeError(f"Aucune bibliothèque (.jar) trouvée dans {LIBS_DIR}, y compris {expected_jar_name}. Le classpath est vide.")
        else: # Le JAR est là, mais glob ne l'a pas trouvé ? Peu probable mais on ajoute au cas où.
            jar_paths = [str(LIBS_DIR / expected_jar_name)]


    classpath = os.pathsep.join(jar_paths)
    if not classpath: # Double vérification
         raise RuntimeError(f"Classpath est vide après tentative de construction à partir de {LIBS_DIR}.")
>>>>>>> e968f26d
        
        jvm_dll_path = jpype.getDefaultJVMPath()
        logger.info(f"Chemin JVM par défaut détecté par JPype: {jvm_dll_path}")

        jpype.startJVM(
<<<<<<< HEAD
            jvm_dll_path,
            *jvm_options_list,
            classpath=jars_classpath,
            ignoreUnrecognized=True,
            convertStrings=False
=======
            #jpype.getDefaultJVMPath(), # Laisser JPype trouver la libjvm
            jvmpath=jpype.getDefaultJVMPath(), # Utiliser le JDK trouvé par JPype par défaut, qui devrait être celui de java_home si bien configuré
            classpath=classpath,
            ignoreUnrecognized=True,
            convertStrings=False,
>>>>>>> e968f26d
        )
        _JVM_INITIALIZED_THIS_SESSION = True
        logger.info("JVM démarrée avec succès.")
        return True

    except Exception as e:
        logger.error(f"Erreur fatale lors du démarrage de la JVM: {e}", exc_info=True)
        if " RuntimeError: No matching overloads found." in str(e) or "No matching overloads found" in str(e):
             logger.error("Astuce: Cette erreur peut survenir si le classpath est incorrect, si une dépendance manque, ou incompatibilité de version JAR/JVM.")
        elif sys.platform == "win32" and ("java.lang.UnsatisfiedLinkError" in str(e) or "Can't load IA 32-bit .dll on a AMD 64-bit platform" in str(e)):
             logger.error("Astuce Windows: Vérifiez la cohérence 32/64 bits entre Python, JPype et le JDK. Assurez-vous que Microsoft Visual C++ Redistributable est installé.")
        return False


def shutdown_jvm():
    global _JVM_INITIALIZED_THIS_SESSION, _JVM_WAS_SHUTDOWN
    if jpype.isJVMStarted():
        logger.info("Arrêt de la JVM...")
        jpype.shutdownJVM()
        _JVM_INITIALIZED_THIS_SESSION = False
        _JVM_WAS_SHUTDOWN = True
        logger.info("JVM arrêtée.")
    else:
        logger.debug("La JVM n'est pas en cours d'exécution.")

if __name__ == "__main__":
    logging.basicConfig(level=logging.INFO, format='%(asctime)s - %(name)s - %(levelname)s - %(message)s')
    main_logger = logging.getLogger(__name__)

    main_logger.info("--- Démonstration du module jvm_setup ---")
    try:
        main_logger.info("\n1. Première tentative de démarrage de la JVM...")
        if initialize_jvm():
            main_logger.info("\n2. Tentative de démarrage redondante (devrait être ignorée)...")
            initialize_jvm()

            try:
                JString = jpype.JClass("java.lang.String")
                my_string = JString("Ceci est un test depuis Python!")
                main_logger.info(f"Test Java réussi: {my_string}")
            except Exception as e_java_test:
                main_logger.error(f"Le test d'importation Java a échoué: {e_java_test}")
        else:
            main_logger.error("Échec du premier démarrage de la JVM. Démonstration interrompue.")

    except Exception as e_demo:
        main_logger.error(f"Une erreur est survenue durant la démonstration : {e_demo}", exc_info=True)

    finally:
        main_logger.info("\n3. Arrêt de la JVM...")
        shutdown_jvm()
        main_logger.info("\n--- Fin de la démonstration ---")<|MERGE_RESOLUTION|>--- conflicted
+++ resolved
@@ -1,5 +1,6 @@
 # core/jvm_setup.py
 import os
+import re
 import sys
 import jpype
 import logging
@@ -10,18 +11,13 @@
 import requests
 from pathlib import Path
 from typing import Optional, List, Dict
-<<<<<<< HEAD
 from tqdm.auto import tqdm
 import stat
 
 # Configuration du logger pour ce module
 logger = logging.getLogger("Orchestration.JPype")
-=======
-from tqdm import tqdm
-
-
-# --- Configuration et Constantes ---
-logging.basicConfig(level=logging.INFO, format='%(asctime)s - %(levelname)s - %(message)s')
+
+# --- Fonctions de téléchargement et de provisioning (issues du stash de HEAD) ---
 
 # --- Constantes de Configuration ---
 # Répertoires (utilisant pathlib pour la robustesse multi-plateforme)
@@ -53,125 +49,83 @@
 # Windows: x64_windows, aarch64_windows | Linux: x64_linux, aarch64_linux | macOS: x64_mac, aarch64_mac
 
 # --- Fonctions Utilitaires ---
-def get_os_arch_for_jdk() -> Dict[str, str]:
-    """Détermine l'OS et l'architecture pour l'URL de téléchargement du JDK."""
-    system = platform.system().lower()
-    arch = platform.machine().lower()
-
-    os_map = {"windows": "windows", "linux": "linux", "darwin": "mac"}
-    arch_map = {"amd64": "x64", "x86_64": "x64", "aarch64": "aarch64", "arm64": "aarch64"}
-
-    if system not in os_map:
-        raise OSError(f"Système d'exploitation non supporté pour le JDK portable : {platform.system()}")
-    if arch not in arch_map:
-        raise OSError(f"Architecture non supportée pour le JDK portable : {arch}")
-
-    return {"os": os_map[system], "arch": arch_map[arch]}
-
-
-def download_file(url: str, dest_path: Path):
-    """Télécharge un fichier avec une barre de progression."""
-    logging.info(f"Téléchargement de {url} vers {dest_path}...")
-    try:
-        # S'assurer que le répertoire parent de dest_path existe
-        dest_path.parent.mkdir(parents=True, exist_ok=True)
-        
-        response = requests.get(url, stream=True, timeout=30)
-        response.raise_for_status()
-
-        total_size = int(response.headers.get("content-length", 0))
-        with open(dest_path, "wb") as f, tqdm(
-            desc=dest_path.name,
-            total=total_size,
-            unit="iB",
-            unit_scale=True,
-            unit_divisor=1024,
-        ) as bar:
-            for chunk in response.iter_content(chunk_size=8192):
-                size = f.write(chunk)
-                bar.update(size)
-    except requests.RequestException as e:
-        logging.error(f"Erreur de téléchargement pour {url}: {e}")
-        if dest_path.exists():
-            dest_path.unlink() # Nettoyer le fichier partiel
-        raise
-    except IOError as e:
-        logging.error(f"Erreur d'écriture du fichier {dest_path}: {e}")
-        if dest_path.exists():
-            dest_path.unlink()
-        raise
-
-
-def unzip_file(zip_path: Path, dest_dir: Path):
-    """Décompresse un fichier ZIP."""
-    logging.info(f"Décompression de {zip_path} vers {dest_dir}...")
-    try:
-        with zipfile.ZipFile(zip_path, 'r') as zip_ref:
-            # Pour éviter les problèmes de "répertoire dans un répertoire"
-            # On vérifie si tout le contenu est dans un seul dossier
-            file_list = zip_ref.namelist()
-            top_level_dirs = {Path(f).parts[0] for f in file_list}
-            
-            if len(top_level_dirs) == 1:
-                 # Cas où le contenu est dans un sous-répertoire (ex: jdk-17.0.2+8/...)
-                 # On extrait directement le contenu de ce sous-répertoire
-                temp_extract_dir = dest_dir / "temp_extract"
-                if temp_extract_dir.exists(): # S'assurer que le répertoire temporaire est propre
-                    shutil.rmtree(temp_extract_dir)
-                temp_extract_dir.mkdir(parents=True, exist_ok=True) # Recréer au cas où
-                zip_ref.extractall(temp_extract_dir)
-                
-                source_dir = temp_extract_dir / top_level_dirs.pop()
-                for item in source_dir.iterdir():
-                    shutil.move(str(item), str(dest_dir / item.name))
-                temp_extract_dir.rmdir() # rm -r
-            else:
-                 # Le contenu est déjà à la racine du zip
-                 zip_ref.extractall(dest_dir)
->>>>>>> e968f26d
-
-# --- Fonctions de téléchargement et de provisioning (issues du stash de HEAD) ---
-
 class TqdmUpTo(tqdm):
     """Provides `update_to(block_num, block_size, total_size)`."""
     def update_to(self, b=1, bsize=1, tsize=None):
          if tsize is not None: self.total = tsize
          self.update(b * bsize - self.n)
 
-def _download_file_with_progress(file_url: str, target_path: Path, description: str):
+def get_os_arch_for_jdk() -> Dict[str, str]:
+    """Détermine l'OS et l'architecture pour l'URL de téléchargement du JDK."""
+    system = platform.system().lower()
+    arch = platform.machine().lower()
+
+    os_map = {"windows": "windows", "linux": "linux", "darwin": "mac"}
+    arch_map = {"amd64": "x64", "x86_64": "x64", "aarch64": "aarch64", "arm64": "aarch64"}
+
+    if system not in os_map:
+        raise OSError(f"Système d'exploitation non supporté pour le JDK portable : {platform.system()}")
+    if arch not in arch_map:
+        raise OSError(f"Architecture non supportée pour le JDK portable : {arch}")
+
+    return {"os": os_map[system], "arch": arch_map[arch]}
+
+
+def download_file(url: str, dest_path: Path, description: Optional[str] = None):
     """Télécharge un fichier depuis une URL vers un chemin cible avec une barre de progression."""
-    try:
-        if target_path.exists() and target_path.stat().st_size > 0:
-            logger.debug(f"Fichier '{target_path.name}' déjà présent et non vide. Skip.")
-            return True, False
-        logger.info(f"Tentative de téléchargement: {file_url} vers {target_path}")
-        headers = {'User-Agent': 'Mozilla/5.0'}
-        response = requests.get(file_url, stream=True, timeout=15, headers=headers, allow_redirects=True)
-        if response.status_code == 404:
-             logger.error(f"❌ Fichier non trouvé (404) à l'URL: {file_url}")
+    if description is None:
+        description = dest_path.name
+
+    try:
+        # S'assurer que le répertoire parent de dest_path existe
+        dest_path.parent.mkdir(parents=True, exist_ok=True)
+
+        # Vérifier si le fichier existe déjà et est non vide (de HEAD)
+        if dest_path.exists() and dest_path.stat().st_size > 0:
+            logger.debug(f"Fichier '{dest_path.name}' déjà présent et non vide. Skip.")
+            return True, False # Fichier présent, pas de nouveau téléchargement
+
+        logger.info(f"Tentative de téléchargement: {url} vers {dest_path}")
+        headers = {'User-Agent': 'Mozilla/5.0'} # De HEAD
+        # Timeout de la version entrante (30s), allow_redirects de HEAD
+        response = requests.get(url, stream=True, timeout=30, headers=headers, allow_redirects=True)
+
+        if response.status_code == 404: # De HEAD
+             logger.error(f"❌ Fichier non trouvé (404) à l'URL: {url}")
              return False, False
-        response.raise_for_status()
+
+        response.raise_for_status() # De HEAD / version entrante implicitement
+
         total_size = int(response.headers.get('content-length', 0))
+
+        # Utiliser logger au lieu de logging
         with TqdmUpTo(unit='B', unit_scale=True, unit_divisor=1024, total=total_size, miniters=1, desc=description[:40]) as t:
-            with open(target_path, 'wb') as f:
+            with open(dest_path, 'wb') as f: # Utiliser dest_path
                 for chunk in response.iter_content(chunk_size=8192):
                     if chunk:
                         f.write(chunk)
                         t.update(len(chunk))
-        if target_path.exists() and target_path.stat().st_size > 0:
-            logger.info(f" -> Téléchargement de '{target_path.name}' réussi.")
-            return True, True
-        else:
-            logger.error(f"❓ Téléchargement de '{target_path.name}' semblait terminé mais fichier vide ou absent.")
-            if target_path.exists(): target_path.unlink(missing_ok=True)
+
+        # Vérification après téléchargement (de HEAD)
+        if dest_path.exists() and dest_path.stat().st_size > 0:
+            # Ajout d'une vérification de taille si total_size était connu
+            if total_size != 0 and dest_path.stat().st_size != total_size:
+                 logger.warning(f"⚠️ Taille du fichier téléchargé '{dest_path.name}' ({dest_path.stat().st_size}) "
+                                f"ne correspond pas à la taille attendue ({total_size}).")
+            logger.info(f" -> Téléchargement de '{dest_path.name}' réussi.")
+            return True, True # Fichier présent, et il a été (re)téléchargé
+        else:
+            logger.error(f"❓ Téléchargement de '{dest_path.name}' semblait terminé mais fichier vide ou absent.")
+            if dest_path.exists(): dest_path.unlink(missing_ok=True) # Nettoyer si fichier vide
             return False, False
+
     except requests.exceptions.RequestException as e:
-        logger.error(f"❌ Échec connexion/téléchargement pour '{target_path.name}': {e}")
-        if target_path.exists(): target_path.unlink(missing_ok=True)
+        logger.error(f"❌ Échec connexion/téléchargement pour '{dest_path.name}': {e}")
+        if dest_path.exists(): dest_path.unlink(missing_ok=True)
         return False, False
     except Exception as e_other:
-        logger.error(f"❌ Erreur inattendue pour '{target_path.name}': {e_other}", exc_info=True)
-        if target_path.exists(): target_path.unlink(missing_ok=True)
+        logger.error(f"❌ Erreur inattendue pendant téléchargement de '{dest_path.name}': {e_other}", exc_info=True)
+        if dest_path.exists(): dest_path.unlink(missing_ok=True)
         return False, False
 
 def get_project_root_for_libs() -> Path: # Renamed to avoid conflict if get_project_root is defined elsewhere
@@ -183,41 +137,34 @@
     libs_dir_temp.mkdir(parents=True, exist_ok=True)
     return libs_dir_temp
 
-<<<<<<< HEAD
 def download_tweety_jars(
-    version: str = "1.28",
-    target_dir: str = None,
+    version: str = TWEETY_VERSION,
+    target_dir: Optional[Path] = None,
     native_subdir: str = "native"
     ) -> bool:
     """
     Vérifie et télécharge les JARs Tweety (Core + Modules) et les binaires natifs nécessaires.
     """
     if target_dir is None:
-        target_dir_path = find_libs_dir()
-        if not target_dir_path:
-            logger.critical("Impossible de trouver le répertoire des bibliothèques pour y télécharger les JARs.")
-            return False
+        target_dir_path = LIBS_DIR
     else:
         target_dir_path = Path(target_dir)
 
+    try:
+        target_dir_path.mkdir(parents=True, exist_ok=True)
+    except OSError as e:
+        logger.error(f"Impossible de créer le répertoire cible {target_dir_path} pour Tweety JARs: {e}")
+        return False
+
     logger.info(f"\n--- Vérification/Téléchargement des JARs Tweety v{version} ---")
     BASE_URL = f"https://tweetyproject.org/builds/{version}/"
-    LIB_DIR = target_dir_path
-    NATIVE_LIBS_DIR = LIB_DIR / native_subdir
-    LIB_DIR.mkdir(exist_ok=True)
-    NATIVE_LIBS_DIR.mkdir(exist_ok=True)
+    NATIVE_LIBS_DIR = target_dir_path / native_subdir
+    try:
+        NATIVE_LIBS_DIR.mkdir(parents=True, exist_ok=True)
+    except OSError as e:
+        logger.error(f"Impossible de créer le répertoire des binaires natifs {NATIVE_LIBS_DIR}: {e}")
 
     CORE_JAR_NAME = f"org.tweetyproject.tweety-full-{version}-with-dependencies.jar"
-    REQUIRED_MODULES = sorted([
-        "arg.adf", "arg.aba", "arg.bipolar", "arg.aspic", "arg.dung", "arg.weighted",
-        "arg.social", "arg.setaf", "arg.rankings", "arg.prob", "arg.extended",
-        "arg.delp", "arg.deductive", "arg.caf",
-        "beliefdynamics", "agents.dialogues", "action",
-        "logics.pl", "logics.fol", "logics.ml", "logics.dl", "logics.cl",
-        "logics.qbf", "logics.pcl", "logics.rcl", "logics.rpcl", "logics.mln", "logics.bpm",
-        "lp.asp",
-        "math", "commons", "agents"
-    ])
     system = platform.system()
     native_binaries_repo_path = "https://raw.githubusercontent.com/TweetyProjectTeam/TweetyProject/main/org-tweetyproject-arg-adf/src/main/resources/"
     native_binaries = {
@@ -237,29 +184,13 @@
         logger.error(f"❌ Impossible d'accéder à l'URL de base {BASE_URL}. Erreur : {e}")
         logger.warning("   Le téléchargement des JARs/binaires manquants échouera. Seuls les fichiers locaux seront utilisables.")
 
-    logger.info(f"\n--- Vérification/Téléchargement JAR Core ---")
-    core_present, core_new = _download_file_with_progress(BASE_URL + CORE_JAR_NAME, LIB_DIR / CORE_JAR_NAME, CORE_JAR_NAME)
-    status_core = "téléchargé" if core_new else ("déjà présent" if core_present else "MANQUANT")
+    logger.info(f"\n--- Vérification/Téléchargement JAR Core (Full) ---")
+    core_present, core_newly_downloaded = download_file(BASE_URL + CORE_JAR_NAME, target_dir_path / CORE_JAR_NAME, CORE_JAR_NAME)
+    status_core = "téléchargé" if core_newly_downloaded else ("déjà présent" if core_present else "MANQUANT")
     logger.info(f"✔️ JAR Core '{CORE_JAR_NAME}': {status_core}.")
     if not core_present:
-        logger.critical(f"❌ ERREUR CRITIQUE : Le JAR core est manquant et n'a pas pu être téléchargé.")
-        return False
-
-    logger.info(f"\n--- Vérification/Téléchargement des {len(REQUIRED_MODULES)} JARs de modules ---")
-    modules_present_count = 0
-    modules_downloaded_count = 0
-    modules_missing = []
-    for module_name in tqdm(REQUIRED_MODULES, desc="Modules JARs"):
-        module_jar_name = f"org.tweetyproject.{module_name}-{version}-with-dependencies.jar"
-        present, new_dl = _download_file_with_progress(BASE_URL + module_jar_name, LIB_DIR / module_jar_name, module_jar_name)
-        if present:
-            modules_present_count += 1
-            if new_dl: modules_downloaded_count += 1
-        elif url_accessible:
-             modules_missing.append(module_name)
-    logger.info(f"-> Modules: {modules_downloaded_count} téléchargés, {modules_present_count}/{len(REQUIRED_MODULES)} présents.")
-    if modules_missing:
-        logger.warning(f"   Modules potentiellement manquants (non trouvés ou erreur DL): {', '.join(modules_missing)}")
+        logger.critical(f"❌ ERREUR CRITIQUE : Le JAR core Tweety est manquant et n'a pas pu être téléchargé.")
+        return False
 
     logger.info(f"\n--- Vérification/Téléchargement des {len(native_binaries)} binaires natifs ({system}) ---")
     native_present_count = 0
@@ -269,7 +200,7 @@
          logger.info(f"   (Aucun binaire natif connu pour {system})")
     else:
         for name in tqdm(native_binaries, desc="Binaires Natifs"):
-             present, new_dl = _download_file_with_progress(native_binaries_repo_path + name, NATIVE_LIBS_DIR / name, name)
+             present, new_dl = download_file(native_binaries_repo_path + name, NATIVE_LIBS_DIR / name, name)
              if present:
                  native_present_count += 1
                  if new_dl: native_downloaded_count += 1
@@ -289,166 +220,275 @@
         if native_present_count > 0:
              logger.info(f"   Note: S'assurer que le chemin '{NATIVE_LIBS_DIR.resolve()}' est inclus dans java.library.path lors du démarrage JVM.")
     logger.info("--- Fin Vérification/Téléchargement Tweety ---")
-    return core_present and modules_present_count > 0
-
-
+    return core_present
+
+def unzip_file(zip_path: Path, dest_dir: Path):
+    """Décompresse un fichier ZIP."""
+    logger.info(f"Décompression de {zip_path} vers {dest_dir}...")
+    try:
+        with zipfile.ZipFile(zip_path, 'r') as zip_ref:
+            file_list = zip_ref.namelist()
+            # Identifie les répertoires de premier niveau dans le zip
+            top_level_contents = {Path(f).parts[0] for f in file_list}
+
+            if len(file_list) > 0 and len(top_level_contents) == 1:
+                # Cas où tout le contenu est dans un seul dossier racine DANS le zip
+                # ex: le zip contient "jdk-17.0.2+8/" qui contient "bin", "lib", etc.
+                single_root_dir_in_zip_name = top_level_contents.pop()
+                
+                # Vérifier si tous les fichiers commencent par ce dossier racine
+                if all(f.startswith(single_root_dir_in_zip_name + os.sep) or f == single_root_dir_in_zip_name for f in file_list if f):
+
+
+                    temp_extract_dir = dest_dir.parent / (dest_dir.name + "_temp_extract_strip")
+                    if temp_extract_dir.exists():
+                        shutil.rmtree(temp_extract_dir)
+                    temp_extract_dir.mkdir(parents=True, exist_ok=True)
+                    
+                    zip_ref.extractall(temp_extract_dir)
+                    
+                    source_dir_to_move_from = temp_extract_dir / single_root_dir_in_zip_name
+                    
+                    # Vider dest_dir avant de déplacer (sauf si c'est la même chose que source_dir_to_move_from)
+                    if dest_dir.resolve() != source_dir_to_move_from.resolve():
+                        for item in dest_dir.iterdir():
+                            if item.is_dir():
+                                shutil.rmtree(item)
+                            else:
+                                item.unlink()
+                    else: # Ne devrait pas arriver avec _temp_extract_strip
+                        logger.warning("Le répertoire de destination est le même que le répertoire source temporaire.")
+
+                    for item in source_dir_to_move_from.iterdir():
+                        shutil.move(str(item), str(dest_dir / item.name))
+                    
+                    shutil.rmtree(temp_extract_dir)
+                    logger.info(f"Contenu de '{single_root_dir_in_zip_name}' extrait et déplacé vers '{dest_dir}'.")
+                else:
+                    # Structure de fichiers mixte, extraire normalement
+                    zip_ref.extractall(dest_dir)
+                    logger.info("Extraction standard effectuée (pas de strip de dossier racine).")
+            else:
+                 # Le contenu est déjà à la racine du zip, ou plusieurs éléments à la racine.
+                 zip_ref.extractall(dest_dir)
+                 logger.info("Extraction standard effectuée (contenu à la racine ou multiple).")
+
+        if zip_path.exists():
+            zip_path.unlink()
+        logger.info("Décompression terminée.")
+    except (zipfile.BadZipFile, IOError, shutil.Error) as e:
+        logger.error(f"Erreur lors de la décompression de {zip_path}: {e}", exc_info=True)
+        # Essayer de nettoyer dest_dir en cas d'erreur d'extraction pour éviter un état partiel
+        if dest_dir.exists():
+            shutil.rmtree(dest_dir, ignore_errors=True)
+            dest_dir.mkdir(parents=True, exist_ok=True) # Recréer le dossier vide
+        raise
+
+
+# --- Constantes et Fonctions pour la gestion du JDK ---
 PORTABLE_JDK_DIR_NAME = "portable_jdk"
-PORTABLE_JDK_ZIP_NAME = "OpenJDK17U-jdk_x64_windows_hotspot_17.0.15_6_new.zip"
-TEMP_DIR_NAME = "_temp"
-
-def get_project_root() -> Path:
+TEMP_DIR_NAME = "_temp_jdk_download"
+# MIN_JAVA_VERSION, JDK_VERSION, JDK_BUILD, JDK_URL_TEMPLATE sont définis plus haut
+
+def get_project_root() -> Path: # S'assurer qu'elle est bien définie ou la définir ici si ce n'est pas le cas plus haut.
+    # Si elle est déjà définie globalement, cette redéfinition peut être enlevée.
+    # Pour l'instant, je la garde pour m'assurer qu'elle est disponible pour les fonctions JDK.
     return Path(__file__).resolve().parents[3]
 
-
-def _extract_portable_jdk(project_root: Path, portable_jdk_parent_dir: Path, portable_jdk_zip_path: Path) -> Optional[Path]:
-    logger.info(f"Tentative d'extraction du JDK portable depuis '{portable_jdk_zip_path}' vers '{portable_jdk_parent_dir}'...")
-    try:
-        with zipfile.ZipFile(portable_jdk_zip_path, 'r') as zip_ref:
-            zip_ref.extractall(portable_jdk_parent_dir)
-        logger.info(f"JDK portable extrait avec succès dans '{portable_jdk_parent_dir}'.")
-        for item in portable_jdk_parent_dir.iterdir():
-            if item.is_dir() and item.name.startswith("jdk-"):
-                logger.info(f"Dossier racine du JDK portable détecté : '{item}'")
-                return item
-        logger.warning(f"Impossible de déterminer le dossier racine du JDK dans '{portable_jdk_parent_dir}' après extraction.")
-        extracted_items = [d for d in portable_jdk_parent_dir.iterdir() if d.is_dir()]
-        if len(extracted_items) == 1:
-            logger.info(f"Un seul dossier trouvé après extraction: '{extracted_items[0]}', en supposant que c'est le JDK.")
-            return extracted_items[0]
-        return None
+def is_valid_jdk(path: Path) -> bool:
+    """Vérifie si un répertoire est un JDK valide et respecte la version minimale."""
+    if not path.is_dir():
+        return False
+        
+    java_exe = path / "bin" / ("java.exe" if platform.system() == "Windows" else "java")
+    if not java_exe.is_file():
+        logger.debug(f"Validation JDK: 'java' non trouvé ou n'est pas un fichier dans {path / 'bin'}")
+        return False
+
+    try:
+        result = subprocess.run(
+            [str(java_exe), "-version"],
+            capture_output=True,
+            text=True,
+            check=False
+        )
+        version_output = result.stderr if result.stderr else result.stdout
+        if not version_output:
+            logger.warning(f"Impossible d'obtenir la sortie de version pour le JDK à {path} (commande: '{str(java_exe)} -version'). stderr: {result.stderr}, stdout: {result.stdout}")
+            return False
+
+        # Tenter de parser plusieurs formats de sortie de version
+        # Format OpenJDK: openjdk version "17.0.11" 2024-04-16
+        # Format Oracle: java version "1.8.0_202"
+        version_pattern = r'version "(\d+)(?:\.(\d+))?(?:\.(\d+))?(?:_(\d+))?.*"'
+        
+        match = None
+        for line in version_output.splitlines():
+            match = re.search(version_pattern, line)
+            if match:
+                break
+        
+        if not match:
+            logger.warning(f"Impossible de parser la chaîne de version du JDK à '{path}'. Sortie: {version_output.strip()}")
+            return False
+        
+        major_version_str = match.group(1)
+        minor_version_str = match.group(2)
+
+        major_version = int(major_version_str)
+        if major_version == 1 and minor_version_str: # Format "1.X" (Java 8 et moins)
+            major_version = int(minor_version_str)
+
+        if major_version >= MIN_JAVA_VERSION:
+            logger.info(f"Version Java détectée à '{path}': \"{match.group(0).split('"')[1]}\" (Majeure: {major_version}) -> Valide.")
+            return True
+        else:
+            logger.warning(f"Version Java détectée à '{path}': \"{match.group(0).split('"')[1]}\" (Majeure: {major_version}) -> INVALIDE (minimum requis: {MIN_JAVA_VERSION}).")
+            return False
+    except FileNotFoundError:
+        logger.error(f"Exécutable Java non trouvé à {java_exe} lors de la vérification de version.")
+        return False
     except Exception as e:
-        logger.error(f"Erreur lors de l'extraction du JDK portable: {e}", exc_info=True)
-        return None
-=======
-# --- Fonction Principale de Téléchargement Tweety ---
-def download_tweety_jars() -> bool: # Pas d'arguments nécessaires pour cette version simplifiée
-    """
-    Vérifie et télécharge le JAR principal de Tweety (full-with-dependencies) depuis tweetyproject.org.
-    Place le JAR dans LIBS_DIR (qui est configuré globalement pour être .../libs/tweety).
-    Retourne True en cas de succès (JAR présent ou téléchargé), False en cas d'échec critique.
-    """
-    # LIBS_DIR est déjà configuré globalement comme PROJ_ROOT / "libs" / "tweety"
-    # TWEETY_VERSION est aussi global ("1.28")
-
-    try:
-        LIBS_DIR.mkdir(parents=True, exist_ok=True) # Assure que .../libs/tweety existe
-    except OSError as e:
-        logging.error(f"Impossible de créer le répertoire des bibliothèques {LIBS_DIR}: {e}")
-        return False
-
-    jar_filename = f"org.tweetyproject.tweety-full-{TWEETY_VERSION}-with-dependencies.jar"
-    jar_path = LIBS_DIR / jar_filename
-    
-    file_downloaded_this_run = False
-
-    if not jar_path.exists():
-        logging.info(f"Le JAR Tweety {jar_filename} n'existe pas dans {LIBS_DIR}. Tentative de téléchargement...")
-        url = f"https://tweetyproject.org/builds/{TWEETY_VERSION}/{jar_filename}"
-        try:
-            download_file(url, jar_path) # download_file gère déjà la création de dest_path.parent si besoin
-            file_downloaded_this_run = True
-            logging.info(f"Téléchargement de {jar_filename} terminé avec succès.")
-        except Exception as e: # download_file lève des exceptions spécifiques, mais on capture tout ici.
-            logging.error(f"Échec du téléchargement pour {jar_filename} depuis {url}: {e}")
-            # download_file devrait nettoyer le fichier partiel en cas d'erreur.
-            return False # Échec critique si le JAR principal ne peut être téléchargé
-    else:
-        logging.info(f"Le JAR Tweety {jar_filename} est déjà présent dans {LIBS_DIR}.")
-
-    # Vérification finale que le fichier existe après l'opération
-    if not jar_path.exists(): # Cette vérification est cruciale
-        logging.error(f"Échec critique : le JAR Tweety {jar_filename} n'a pas pu être trouvé ou téléchargé dans {LIBS_DIR}.")
-        return False # Assurer qu'on retourne False si le fichier n'est toujours pas là.
-        
-    if file_downloaded_this_run:
-        logging.info("Processus de vérification/téléchargement du JAR Tweety terminé (téléchargement effectué).")
-    else:
-        logging.info("Processus de vérification/téléchargement du JAR Tweety terminé (fichier déjà à jour).")
-        
-    return True # Succès si on arrive ici, le JAR est là.
->>>>>>> e968f26d
-
-def find_jdk_path() -> Optional[Path]:
-    project_root = get_project_root()
-    _PORTABLE_JDK_PATH: Optional[Path] = None
-
+        logger.error(f"Erreur lors de la validation du JDK à {path}: {e}", exc_info=True)
+        return False
+
+def find_existing_jdk() -> Optional[Path]:
+    """Tente de trouver un JDK valide via JAVA_HOME ou un JDK portable pré-existant."""
+    logger.debug("Recherche d'un JDK pré-existant valide...")
+    
     java_home_env = os.environ.get("JAVA_HOME")
     if java_home_env:
         logger.info(f"Variable JAVA_HOME trouvée : {java_home_env}")
         potential_path = Path(java_home_env)
-        if potential_path.is_dir():
-            java_exe_in_java_home = potential_path / "bin" / f"java{'.exe' if os.name == 'nt' else ''}"
-            if java_exe_in_java_home.is_file():
-                logger.info(f"(OK) JDK détecté via JAVA_HOME et validé : {potential_path}")
-                return potential_path
-            else:
-                logger.warning(f"(ATTENTION) JAVA_HOME pointe vers un répertoire sans java exécutable valide: {potential_path}")
-        else:
-            logger.warning(f"(ATTENTION) JAVA_HOME défini mais répertoire inexistant : {potential_path}")
-
-    portable_jdk_root_dir_check = project_root / PORTABLE_JDK_DIR_NAME
-    if portable_jdk_root_dir_check.is_dir():
-        for item in portable_jdk_root_dir_check.iterdir():
-            if item.is_dir() and item.name.startswith("jdk-"):
-                java_exe_portable = item / "bin" / f"java{'.exe' if os.name == 'nt' else ''}"
-                if java_exe_portable.is_file():
-                    logger.info(f"(OK) JDK portable détecté via chemin par défaut : {item}")
+        if is_valid_jdk(potential_path):
+            logger.info(f"JDK validé via JAVA_HOME : {potential_path}")
+            return potential_path
+        else:
+            logger.warning(f"JAVA_HOME ('{potential_path}') n'est pas un JDK valide ou ne respecte pas la version minimale.")
+
+    project_r = get_project_root()
+    portable_jdk_dir = project_r / PORTABLE_JDK_DIR_NAME
+    
+    if portable_jdk_dir.is_dir():
+        if is_valid_jdk(portable_jdk_dir):
+             logger.info(f"JDK portable validé directement dans : {portable_jdk_dir}")
+             return portable_jdk_dir
+        for item in portable_jdk_dir.iterdir():
+            if item.is_dir() and item.name.startswith("jdk-"): # Typique pour les extractions Adoptium
+                if is_valid_jdk(item):
+                    logger.info(f"JDK portable validé dans sous-dossier : {item}")
                     return item
     
-    logger.warning(f"(ATTENTION) JDK portable non trouvé à l'emplacement par défaut : {portable_jdk_root_dir_check}")
+    logger.info("Aucun JDK pré-existant valide trouvé (JAVA_HOME ou portable).")
     return None
 
-
 def find_valid_java_home() -> Optional[str]:
-    logger.debug("Début recherche répertoire Java Home valide...")
-    
-    project_root = get_project_root()
-    portable_jdk_parent_dir = project_root / PORTABLE_JDK_DIR_NAME
-    portable_jdk_zip_path = project_root / TEMP_DIR_NAME / PORTABLE_JDK_ZIP_NAME
-    PORTABLE_JDK_DOWNLOAD_URL = "https://github.com/adoptium/temurin17-binaries/releases/download/jdk-17.0.15%2B6/OpenJDK17U-jdk_x64_windows_hotspot_17.0.15_6.zip"
-    
-    potential_jdk_root_dir = None
-    if portable_jdk_parent_dir.is_dir():
-        for item in portable_jdk_parent_dir.iterdir():
-            if item.is_dir() and item.name.startswith("jdk-"):
-                java_exe_portable = item / "bin" / f"java{'.exe' if os.name == 'nt' else ''}"
-                if java_exe_portable.is_file():
-                    logger.info(f"JDK portable trouvé et valide dans: '{item}'")
-                    potential_jdk_root_dir = item
+    """
+    Trouve un JAVA_HOME valide. Vérifie les JDK existants, puis tente de télécharger
+    et d'installer un JDK portable si nécessaire.
+    """
+    logger.info("Recherche d'un environnement Java valide...")
+    
+    existing_jdk_path = find_existing_jdk()
+    if existing_jdk_path:
+        logger.info(f"🎉 Utilisation du JDK existant validé: '{existing_jdk_path}'")
+        return str(existing_jdk_path.resolve())
+
+    logger.info("Aucun JDK valide existant. Tentative d'installation d'un JDK portable.")
+    project_r = get_project_root()
+    portable_jdk_install_dir = project_r / PORTABLE_JDK_DIR_NAME
+    temp_download_dir = project_r / TEMP_DIR_NAME
+    
+    try:
+        portable_jdk_install_dir.mkdir(parents=True, exist_ok=True)
+        temp_download_dir.mkdir(parents=True, exist_ok=True)
+    except OSError as e:
+        logger.error(f"Impossible de créer les répertoires pour JDK portable ({portable_jdk_install_dir} ou {temp_download_dir}): {e}")
+        return None
+
+    os_arch_info = get_os_arch_for_jdk()
+    
+    # Utiliser les constantes globales JDK_VERSION, JDK_BUILD, JDK_URL_TEMPLATE
+    # JDK_VERSION ex: "17.0.11", JDK_BUILD ex: "9"
+    # JDK_URL_TEMPLATE ex: "https://github.com/adoptium/temurin{maj_v}-binaries/releases/download/jdk-{v}%2B{b}/OpenJDK{maj_v}U-jdk_{arch}_{os}_hotspot_{v}_{b_flat}.zip"
+
+    jdk_major_for_url = JDK_VERSION.split('.')[0] # ex: "17"
+    
+    # Le nom du fichier zip peut varier légèrement, mais l'URL est la clé.
+    # On va nommer le zip de manière générique pour le téléchargement.
+    generic_zip_name = f"portable_jdk_{JDK_VERSION}_{JDK_BUILD}_{os_arch_info['os']}_{os_arch_info['arch']}.zip"
+    jdk_zip_target_path = temp_download_dir / generic_zip_name
+
+    jdk_url = JDK_URL_TEMPLATE.format(
+        maj_v=jdk_major_for_url,
+        v=JDK_VERSION,
+        b=JDK_BUILD,
+        arch=os_arch_info['arch'],
+        os=os_arch_info['os'],
+        b_flat=JDK_BUILD # Dans l'URL d'Adoptium, b_flat est souvent juste le build number
+    )
+    logger.info(f"URL du JDK portable construite: {jdk_url}")
+
+    logger.info(f"Téléchargement du JDK portable depuis {jdk_url} vers {jdk_zip_target_path}...")
+    downloaded_ok, _ = download_file(jdk_url, jdk_zip_target_path, description=f"JDK {JDK_VERSION}+{JDK_BUILD}")
+    
+    if not downloaded_ok or not jdk_zip_target_path.exists():
+        logger.error(f"Échec du téléchargement du JDK portable depuis {jdk_url}.")
+        return None
+
+    logger.info(f"Décompression du JDK portable {jdk_zip_target_path} vers {portable_jdk_install_dir}...")
+    try:
+        # Nettoyer le répertoire d'installation avant de décompresser pour éviter les conflits
+        if portable_jdk_install_dir.exists():
+            for item in portable_jdk_install_dir.iterdir():
+                # Ne pas supprimer le zip lui-même s'il a été téléchargé ici par erreur
+                if item.resolve() == jdk_zip_target_path.resolve(): continue
+                if item.is_dir():
+                    shutil.rmtree(item)
+                else:
+                    item.unlink()
+        portable_jdk_install_dir.mkdir(parents=True, exist_ok=True) # S'assurer qu'il existe après nettoyage
+
+        unzip_file(jdk_zip_target_path, portable_jdk_install_dir) # unzip_file supprime le zip après succès
+
+        # Valider le JDK fraîchement décompressé
+        # Le JDK peut être directement dans portable_jdk_install_dir ou dans un sous-dossier (ex: jdk-17.0.11+9)
+        final_jdk_path = None
+        if is_valid_jdk(portable_jdk_install_dir):
+            final_jdk_path = portable_jdk_install_dir
+        else:
+            for item in portable_jdk_install_dir.iterdir():
+                if item.is_dir() and item.name.startswith("jdk-") and is_valid_jdk(item):
+                    final_jdk_path = item
                     break
-    
-    if potential_jdk_root_dir:
-        logger.info(f"🎉 Utilisation du JDK portable intégré: '{potential_jdk_root_dir}'")
-        return str(potential_jdk_root_dir.resolve())
-
-    if portable_jdk_zip_path.is_file():
-        extracted_jdk_root = _extract_portable_jdk(project_root, portable_jdk_parent_dir, portable_jdk_zip_path)
-        if extracted_jdk_root and (extracted_jdk_root / "bin" / f"java{'.exe' if os.name == 'nt' else ''}").is_file():
-            return str(extracted_jdk_root.resolve())
-    else:
-        logger.info(f"Archive ZIP du JDK portable non trouvée. Tentative de téléchargement...")
-        temp_dir = project_root / TEMP_DIR_NAME
-        temp_dir.mkdir(parents=True, exist_ok=True)
-        jdk_downloaded, _ = _download_file_with_progress(PORTABLE_JDK_DOWNLOAD_URL, portable_jdk_zip_path, "JDK Portable")
-        if jdk_downloaded:
-            extracted_jdk_root = _extract_portable_jdk(project_root, portable_jdk_parent_dir, portable_jdk_zip_path)
-            if extracted_jdk_root and (extracted_jdk_root / "bin" / f"java{'.exe' if os.name == 'nt' else ''}").is_file():
-                return str(extracted_jdk_root.resolve())
-
-    logger.info("JDK portable non trouvé/installé. Retour à la détection standard (JAVA_HOME / chemin par défaut).")
-    jdk_path_from_standard_detection = find_jdk_path()
-    return str(jdk_path_from_standard_detection.resolve()) if jdk_path_from_standard_detection else None
-
+        
+        if final_jdk_path:
+            logger.info(f"🎉 JDK portable installé et validé avec succès dans: '{final_jdk_path}'")
+            return str(final_jdk_path.resolve())
+        else:
+            logger.error(f"L'extraction du JDK dans '{portable_jdk_install_dir}' n'a pas produit une installation valide. Contenu: {list(portable_jdk_install_dir.iterdir())}")
+            return None
+            
+    except Exception as e_unzip:
+        logger.error(f"Erreur lors de la décompression ou validation du JDK portable: {e_unzip}", exc_info=True)
+        if jdk_zip_target_path.exists(): jdk_zip_target_path.unlink(missing_ok=True)
+        return None
+
+# --- Gestion du cycle de vie de la JVM ---
+# (Les variables globales _JVM_INITIALIZED_THIS_SESSION etc. et les fonctions get_jvm_options, initialize_jvm, shutdown_jvm
+#  seront traitées dans le prochain bloc de conflit)
+# _JVM_INITIALIZED_THIS_SESSION, _JVM_WAS_SHUTDOWN, _SESSION_FIXTURE_OWNS_JVM sont définis plus haut (après la section JDK)
+# ou devraient l'être. S'ils manquent, il faudra les ajouter.
+# Pour l'instant, on assume qu'ils sont juste avant cette section.
 
 _JVM_INITIALIZED_THIS_SESSION = False
 _JVM_WAS_SHUTDOWN = False
 _SESSION_FIXTURE_OWNS_JVM = False
 
-
 def get_jvm_options() -> List[str]:
     options = [
         "-Xms64m",
-        "-Xmx256m",
+        "-Xmx512m",
         "-Dfile.encoding=UTF-8",
         "-Djava.awt.headless=true"
     ]
@@ -459,241 +499,173 @@
             "-XX:+DisableExplicitGC",
             "-XX:-UsePerfData",
         ])
-        logger.info("Options JVM Windows spécifiques ajoutées pour contourner les access violations JPype")
+        logger.info("Options JVM Windows spécifiques ajoutées.")
     
     logger.info(f"Options JVM de base définies : {options}")
     return options
 
-def initialize_jvm(lib_dir_path: Optional[str] = None, specific_jar_path: Optional[str] = None) -> bool:
-    global _JVM_WAS_SHUTDOWN, _JVM_INITIALIZED_THIS_SESSION, _SESSION_FIXTURE_OWNS_JVM
-    
-    logger.info(f"JVM_SETUP: initialize_jvm appelée. isJVMStarted au début: {jpype.isJVMStarted()}")
-    logger.info(f"JVM_SETUP: _JVM_WAS_SHUTDOWN: {_JVM_WAS_SHUTDOWN}")
-    logger.info(f"JVM_SETUP: _JVM_INITIALIZED_THIS_SESSION: {_JVM_INITIALIZED_THIS_SESSION}")
-    logger.info(f"JVM_SETUP: _SESSION_FIXTURE_OWNS_JVM: {_SESSION_FIXTURE_OWNS_JVM}")
-    
-    logger.info("JVM_SETUP: Lancement de l'étape de vérification/téléchargement des JARs Tweety.")
-    libs_ok = download_tweety_jars()
-    if not libs_ok:
-        logger.error("JVM_SETUP: Échec du provisioning des bibliothèques Tweety. Démarrage de la JVM annulé.")
-        return False
-    logger.info("JVM_SETUP: Provisioning des bibliothèques Tweety terminé.")
+def initialize_jvm(
+    lib_dir_path: Optional[str] = None,
+    specific_jar_path: Optional[str] = None,
+    force_restart: bool = False
+    ) -> bool:
+    """
+    Initialise la JVM avec le classpath configuré, si elle n'est pas déjà démarrée.
+    Gère la logique de session et la possibilité de forcer un redémarrage.
+    """
+    global _JVM_INITIALIZED_THIS_SESSION, _JVM_WAS_SHUTDOWN, _SESSION_FIXTURE_OWNS_JVM
+
+    logger.info(f"Appel à initialize_jvm. isJVMStarted: {jpype.isJVMStarted()}, force_restart: {force_restart}")
+    logger.debug(f"État JVM: _INITIALIZED_THIS_SESSION={_JVM_INITIALIZED_THIS_SESSION}, _WAS_SHUTDOWN={_JVM_WAS_SHUTDOWN}, _SESSION_FIXTURE_OWNS={_SESSION_FIXTURE_OWNS_JVM}")
+
+    if force_restart and jpype.isJVMStarted():
+        logger.info("Forçage du redémarrage de la JVM...")
+        shutdown_jvm()
 
     if _JVM_WAS_SHUTDOWN and not jpype.isJVMStarted():
-        logger.error("JVM_SETUP: ERREUR - Tentative de redémarrage de la JVM détectée.")
-        return False
-    
-<<<<<<< HEAD
+        logger.error("ERREUR CRITIQUE: Tentative de redémarrage d'une JVM qui a été explicitement arrêtée dans cette session.")
+        return False
+    
     if _SESSION_FIXTURE_OWNS_JVM and jpype.isJVMStarted():
-        logger.info("JVM_SETUP: La JVM est contrôlée par la fixture de session.")
+        logger.info("JVM contrôlée par une fixture de session et déjà démarrée.")
         _JVM_INITIALIZED_THIS_SESSION = True
         return True
     
-    if _JVM_INITIALIZED_THIS_SESSION and jpype.isJVMStarted():
-        logger.info("JVM_SETUP: JVM déjà initialisée dans cette session.")
+    if _JVM_INITIALIZED_THIS_SESSION and jpype.isJVMStarted() and not force_restart:
+        logger.info("JVM déjà initialisée dans cette session (et pas de forçage).")
         return True
     
-    if jpype.isJVMStarted():
-        logger.info("JVM_SETUP: JVM déjà démarrée (sans contrôle de session).")
+    if jpype.isJVMStarted() and not _JVM_INITIALIZED_THIS_SESSION and not _SESSION_FIXTURE_OWNS_JVM and not force_restart:
+        logger.warning("JVM déjà démarrée par un autre moyen. Tentative de l'utiliser telle quelle.")
         _JVM_INITIALIZED_THIS_SESSION = True
         return True
 
-    try:
-        logger.info(f"JVM_SETUP: Version de JPype: {jpype.__version__}")
-    except (ImportError, AttributeError):
-        logger.warning("JVM_SETUP: Impossible d'obtenir la version de JPype.")
-
-    try:
-        jars_classpath: List[str] = []
-        if specific_jar_path:
-            specific_jar_file = Path(specific_jar_path)
-            if specific_jar_file.is_file():
-                jars_classpath = [str(specific_jar_file)]
-                logger.info(f"Utilisation du JAR spécifique: {specific_jar_path}")
-            else:
-                logger.error(f"(ERREUR) Fichier JAR spécifique introuvable: '{specific_jar_path}'.")
-                return False
-=======
-    target_dir.mkdir(parents=True, exist_ok=True) # Assurer que le répertoire cible existe
-    zip_path = target_dir / "jdk.zip"
-
-    try:
-        download_file(jdk_url, zip_path)
-        # Supprimer le contenu précédent avant de décompresser
-        for item in target_dir.iterdir():
-            if item.name == zip_path.name: # Ne pas supprimer le zip qu'on vient de télécharger
-                continue
-            if item.is_dir():
-                shutil.rmtree(item)
-            elif item.is_file(): # item.suffix != '.zip' était trop restrictif
-                item.unlink()
-
-        unzip_file(zip_path, target_dir)
+    logger.info("Vérification/Téléchargement des JARs Tweety...")
+    if not download_tweety_jars():
+        logger.error("Échec du provisioning des bibliothèques Tweety. Démarrage de la JVM annulé.")
+        return False
+    logger.info("Bibliothèques Tweety provisionnées.")
+
+    java_home_str = find_valid_java_home()
+    if not java_home_str:
+        logger.error("Impossible de trouver ou d'installer un JDK valide.")
+        return False
+    logger.info(f"Utilisation de JAVA_HOME (ou équivalent portable) : {java_home_str}")
+    
+    # Forcer JPype à utiliser le JAVA_HOME trouvé s'il n'est pas déjà pris en compte
+    # Cela peut être nécessaire si JPype a déjà mis en cache un autre chemin JVM.
+    # Cependant, jpype.getDefaultJVMPath() devrait refléter le JAVA_HOME actuel.
+    # Si jpype.cfg est utilisé, il peut surcharger cela.
+    # os.environ["JAVA_HOME"] = java_home_str # S'assurer que l'env est à jour pour JPype
+    
+    jvm_path_dll_so = jpype.getDefaultJVMPath()
+    logger.info(f"Chemin JVM par défaut détecté par JPype (attendu basé sur JAVA_HOME): {jvm_path_dll_so}")
+    if not Path(jvm_path_dll_so).exists():
+        logger.warning(f"Le chemin JVM par défaut '{jvm_path_dll_so}' ne semble pas exister. "
+                       f"Vérifiez la configuration de JPype ou la validité de JAVA_HOME ('{java_home_str}').")
+        # Tentative de construction manuelle du chemin si getDefaultJVMPath échoue de manière inattendue
+        # Ceci est une solution de contournement et peut ne pas être robuste
+        java_exe_dir = Path(java_home_str) / "bin"
+        if platform.system() == "Windows":
+            # Chercher jvm.dll dans des emplacements communs (ex: bin/server, bin/client)
+            potential_jvm_paths = [
+                Path(java_home_str) / "bin" / "server" / "jvm.dll",
+                Path(java_home_str) / "jre" / "bin" / "server" / "jvm.dll",
+                Path(java_home_str) / "lib" / "server" / "jvm.dll" # Pour certains JDK plus récents
+            ]
+        elif platform.system() == "Darwin": # macOS
+            potential_jvm_paths = [
+                Path(java_home_str) / "lib" / "server" / "libjvm.dylib",
+                Path(java_home_str) / "jre" / "lib" / "server" / "libjvm.dylib"
+            ]
+        else: # Linux
+            potential_jvm_paths = [
+                Path(java_home_str) / "lib" / "server" / "libjvm.so",
+                Path(java_home_str) / "jre" / "lib" / "server" / "libjvm.so", # Moins courant pour les JDK modernes
+                Path(java_home_str) / "lib" / platform.machine() / "server" / "libjvm.so"
+            ]
         
-        # Vérifier que le JDK est maintenant valide
-        if is_valid_jdk(target_dir):
-            logging.info(f"JDK portable installé avec succès dans {target_dir}")
-            return str(target_dir)
-        else:
-            logging.error("L'extraction du JDK n'a pas produit une installation valide.")
-            return None
-
-    except (requests.RequestException, IOError, zipfile.BadZipFile, shutil.Error) as e:
-        logging.error(f"Échec de l'installation du JDK portable : {e}")
-        shutil.rmtree(target_dir, ignore_errors=True) # Nettoyage complet
-        return None
-
-
-def is_valid_jdk(path: Path) -> bool:
-    """Vérifie si un répertoire est un JDK valide et respecte la version minimale."""
-    if not path.is_dir():
-        return False
-        
-    java_exe = path / "bin" / ("java.exe" if platform.system() == "Windows" else "java")
-    if not java_exe.exists():
-        logging.warning(f"Validation JDK échouée: 'java' non trouvé dans {path / 'bin'}")
-        return False
-
-    try:
-        # Exécuter `java -version` et capturer la sortie
-        # stderr est utilisé par Java pour afficher la version
-        result = subprocess.run(
-            [str(java_exe), "-version"],
-            capture_output=True,
-            text=True,
-            check=True,
-            # stderr=subprocess.PIPE # Redondant avec capture_output=True
-        )
-        version_output = result.stderr
-        
-        # Parser la version (ex: "openjdk version "11.0.12" 2021-07-20")
-        first_line = version_output.splitlines()[0]
-        version_str = first_line.split('"')[1] # "11.0.12"
-        major_version = int(version_str.split('.')[0])
-
-        if major_version >= MIN_JAVA_VERSION:
-            logging.info(f"Version Java détectée: {version_str} (Majeure: {major_version}) -> Valide.")
-            return True
->>>>>>> e968f26d
-        else:
-            jar_directory_path = Path(lib_dir_path) if lib_dir_path else find_libs_dir()
-            if not jar_directory_path or not jar_directory_path.is_dir():
-                logger.error(f"(ERREUR) Répertoire des JARs '{jar_directory_path}' invalide.")
-                return False
-            
-            all_jars_in_dir = [str(f) for f in jar_directory_path.glob("*.jar")]
-            jar_to_exclude = "org.tweetyproject.lp.asp-1.28-with-dependencies.jar"
-            original_jar_count = len(all_jars_in_dir)
-            jars_classpath = [jp for jp in all_jars_in_dir if jar_to_exclude not in Path(jp).name]
-            if len(jars_classpath) < original_jar_count:
-                logger.info(f"Exclusion de débogage: '{jar_to_exclude}' retiré du classpath. Nombre de JARs réduit à {len(jars_classpath)}.")
-            logger.info(f"Classpath construit avec {len(jars_classpath)} JAR(s) depuis '{jar_directory_path}'.")
-
-        if not jars_classpath:
-            logger.error("(ERREUR) Aucun JAR trouvé pour le classpath. Démarrage annulé.")
+        found_jvm_path = None
+        for p_path in potential_jvm_paths:
+            if p_path.exists():
+                found_jvm_path = str(p_path)
+                logger.info(f"Chemin JVM trouvé manuellement: {found_jvm_path}")
+                break
+        if found_jvm_path:
+            jvm_path_dll_so = found_jvm_path
+        else:
+            logger.error(f"Impossible de localiser la bibliothèque JVM (jvm.dll/libjvm.so) dans '{java_home_str}'.")
             return False
-        
-<<<<<<< HEAD
-        jvm_options_list = get_jvm_options()
-        
-        java_home_path_str = find_valid_java_home()
-        if not java_home_path_str:
-            logger.error("Impossible de trouver un JDK valide. JAVA_HOME n'est pas défini ou le JDK portable a échoué.")
-        else:
-            logger.info(f"Utilisation de JAVA_HOME (ou équivalent portable) : {java_home_path_str}")
-
-        logger.info(f"Tentative de démarrage de la JVM avec classpath: {os.pathsep.join(jars_classpath)}")
-        logger.info(f"Options JVM: {jvm_options_list}")
-=======
-# --- Gestion du cycle de vie de la JVM ---
-
-_jvm_started = False
-
-def start_jvm_if_needed(force_restart: bool = False):
-    """
-    Démarre la JVM avec le classpath configuré, si elle n'est pas déjà démarrée.
-    Cette fonction est idempotente par défaut.
-    """
-    global _jvm_started
-    if _jvm_started and not force_restart:
-        logging.debug("La JVM est déjà démarrée. Aucune action requise.")
-        return
-
-    if force_restart and jpype.isJVMStarted():
-        logging.info("Forçage du redémarrage de la JVM...")
-        shutdown_jvm()
-
-    # 1. S'assurer que les dépendances sont présentes
-    if not download_tweety_jars(): # Appel de la fonction modifiée
-        # Si download_tweety_jars retourne False, c'est un échec critique.
-        raise RuntimeError("Échec du téléchargement des JARs Tweety nécessaires. Impossible de démarrer la JVM.")
-    
-    # 2. Trouver un JAVA_HOME valide (ou installer un JDK)
-    java_home = find_valid_java_home()
-    if not java_home:
-        raise RuntimeError(
-            "Impossible de trouver ou d'installer un JDK valide. "
-            "Veuillez définir JAVA_HOME sur un JDK version 11+ ou assurer une connexion internet."
-        )
-
-    # 3. Construire le Classpath
-    # LIBS_DIR pointe maintenant vers .../libs/tweety
-    jar_paths = [str(p) for p in LIBS_DIR.glob("*.jar")] 
-    if not jar_paths: # S'il n'y a aucun JAR dans libs/tweety
-        # Essayer de vérifier si le JAR spécifique attendu est là, au cas où glob aurait un souci
-        expected_jar_name = f"org.tweetyproject.tweety-full-{TWEETY_VERSION}-with-dependencies.jar"
-        if not (LIBS_DIR / expected_jar_name).exists():
-            raise RuntimeError(f"Aucune bibliothèque (.jar) trouvée dans {LIBS_DIR}, y compris {expected_jar_name}. Le classpath est vide.")
-        else: # Le JAR est là, mais glob ne l'a pas trouvé ? Peu probable mais on ajoute au cas où.
-            jar_paths = [str(LIBS_DIR / expected_jar_name)]
-
-
-    classpath = os.pathsep.join(jar_paths)
-    if not classpath: # Double vérification
-         raise RuntimeError(f"Classpath est vide après tentative de construction à partir de {LIBS_DIR}.")
->>>>>>> e968f26d
-        
-        jvm_dll_path = jpype.getDefaultJVMPath()
-        logger.info(f"Chemin JVM par défaut détecté par JPype: {jvm_dll_path}")
-
+
+
+    jars_classpath_list: List[str] = []
+    if specific_jar_path:
+        specific_jar_file = Path(specific_jar_path)
+        if specific_jar_file.is_file():
+            jars_classpath_list = [str(specific_jar_file.resolve())]
+            logger.info(f"Utilisation du JAR spécifique pour classpath: {specific_jar_path}")
+        else:
+            logger.error(f"Fichier JAR spécifique introuvable: '{specific_jar_path}'.")
+            return False
+    else:
+        actual_lib_dir = Path(lib_dir_path) if lib_dir_path else LIBS_DIR
+        if not actual_lib_dir.is_dir():
+            logger.error(f"Répertoire des bibliothèques '{actual_lib_dir}' invalide.")
+            return False
+        jars_classpath_list = [str(f.resolve()) for f in actual_lib_dir.glob("*.jar") if f.is_file()]
+        logger.info(f"Classpath construit avec {len(jars_classpath_list)} JAR(s) depuis '{actual_lib_dir}'.")
+
+    if not jars_classpath_list:
+        logger.error("Classpath est vide. Démarrage de la JVM annulé.")
+        return False
+
+    jvm_options = get_jvm_options()
+
+    logger.info(f"Tentative de démarrage de la JVM avec classpath: {os.pathsep.join(jars_classpath_list)}")
+    logger.info(f"Options JVM: {jvm_options}")
+    logger.info(f"Chemin DLL/SO JVM utilisé: {jvm_path_dll_so}")
+
+    try:
         jpype.startJVM(
-<<<<<<< HEAD
-            jvm_dll_path,
-            *jvm_options_list,
-            classpath=jars_classpath,
+            jvm_path_dll_so,
+            *jvm_options,
+            classpath=jars_classpath_list,
             ignoreUnrecognized=True,
             convertStrings=False
-=======
-            #jpype.getDefaultJVMPath(), # Laisser JPype trouver la libjvm
-            jvmpath=jpype.getDefaultJVMPath(), # Utiliser le JDK trouvé par JPype par défaut, qui devrait être celui de java_home si bien configuré
-            classpath=classpath,
-            ignoreUnrecognized=True,
-            convertStrings=False,
->>>>>>> e968f26d
         )
         _JVM_INITIALIZED_THIS_SESSION = True
-        logger.info("JVM démarrée avec succès.")
+        _JVM_WAS_SHUTDOWN = False
+        logger.info("🎉 JVM démarrée avec succès.")
         return True
-
+    except TypeError as te: # Souvent lié à des problèmes de classpath ou d'options
+        logger.error(f"Erreur de type lors du démarrage de la JVM (vérifiez classpath/options): {te}", exc_info=True)
+        return False
     except Exception as e:
         logger.error(f"Erreur fatale lors du démarrage de la JVM: {e}", exc_info=True)
-        if " RuntimeError: No matching overloads found." in str(e) or "No matching overloads found" in str(e):
+        if "RuntimeError: No matching overloads found." in str(e) or "No matching overloads found" in str(e):
              logger.error("Astuce: Cette erreur peut survenir si le classpath est incorrect, si une dépendance manque, ou incompatibilité de version JAR/JVM.")
         elif sys.platform == "win32" and ("java.lang.UnsatisfiedLinkError" in str(e) or "Can't load IA 32-bit .dll on a AMD 64-bit platform" in str(e)):
              logger.error("Astuce Windows: Vérifiez la cohérence 32/64 bits entre Python, JPype et le JDK. Assurez-vous que Microsoft Visual C++ Redistributable est installé.")
-        return False
-
+        _JVM_INITIALIZED_THIS_SESSION = False
+        return False
 
 def shutdown_jvm():
-    global _JVM_INITIALIZED_THIS_SESSION, _JVM_WAS_SHUTDOWN
+    global _JVM_INITIALIZED_THIS_SESSION, _JVM_WAS_SHUTDOWN, _SESSION_FIXTURE_OWNS_JVM
+    
+    if _SESSION_FIXTURE_OWNS_JVM and jpype.isJVMStarted():
+        logger.info("Arrêt de la JVM contrôlé par la fixture de session, ne rien faire ici explicitement.")
+        # La fixture devrait gérer la réinitialisation des états si nécessaire.
+        return
+
     if jpype.isJVMStarted():
         logger.info("Arrêt de la JVM...")
         jpype.shutdownJVM()
-        _JVM_INITIALIZED_THIS_SESSION = False
-        _JVM_WAS_SHUTDOWN = True
         logger.info("JVM arrêtée.")
     else:
-        logger.debug("La JVM n'est pas en cours d'exécution.")
+        logger.debug("La JVM n'est pas en cours d'exécution, aucun arrêt nécessaire.")
+    
+    _JVM_INITIALIZED_THIS_SESSION = False
+    _JVM_WAS_SHUTDOWN = True
 
 if __name__ == "__main__":
     logging.basicConfig(level=logging.INFO, format='%(asctime)s - %(name)s - %(levelname)s - %(message)s')
