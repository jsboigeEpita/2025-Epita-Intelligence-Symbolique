# core/jvm_setup.py
# import jpype # Commenté pour déplacer l'import dans les fonctions
# try:
#     import jpype.imports # Commenté également
# except (ImportError, ModuleNotFoundError):
#     pass
import os
import pathlib
import platform
import logging
from typing import Optional
# import requests # Supprimé car download_tweety_jars est retiré
# import urllib.request # Supprimé car download_tweety_jars est retiré
# from tqdm import tqdm # Supprimé car download_tweety_jars est retiré
import stat # Ajout pour chmod (Linux/Mac)
import shutil # Ajout pour shutil.which
import zipfile # Ajout pour l'extraction du JDK portable
import sys # Pour platform.system si non global, déjà importé via platform

from argumentation_analysis.paths import LIBS_DIR, PROJECT_ROOT_DIR # Ajout de PROJECT_ROOT_DIR


logger = logging.getLogger("Orchestration.JPype")
# Assurer logger configuré
if not logger.handlers and not logger.propagate:
    handler = logging.StreamHandler(); formatter = logging.Formatter('%(asctime)s [%(levelname)s] [%(name)s] %(message)s', datefmt='%H:%M:%S'); handler.setFormatter(formatter); logger.addHandler(handler); logger.setLevel(logging.INFO)

MIN_JAVA_VERSION = 15
TWEETY_VERSION = "1.28" # Version de Tweety à télécharger

PORTABLE_JDK_DOWNLOAD_URL = "https://github.com/adoptium/temurin17-binaries/releases/download/jdk-17.0.10%2B7/OpenJDK17U-jdk_x64_windows_hotspot_17.0.10_7.zip"
# Note: Utilisation d'une version légèrement plus ancienne pour tester (17.0.10+7 au lieu de 17.0.15+6)

# Les fonctions suivantes liées au téléchargement des JARs Tweety (download_tweety_jars,
# _download_file_with_progress, et la classe TqdmUpTo) sont supprimées de ce fichier.
# La logique de téléchargement est maintenant supposée être gérée en dehors de l'initialisation
# de la JVM pour les tests, par exemple via un script de setup séparé ou manuellement.
# La fixture `ensure_tweety_libs` dans `tests/conftest.py` vérifiera la présence des libs.

PORTABLE_JDK_DIR_NAME = "portable_jdk"
PORTABLE_JDK_ZIP_NAME = "OpenJDK17U-jdk_x64_windows_hotspot_17.0.10_7.zip"
TEMP_DIR_NAME = "_temp"

def _check_java_version_and_path(java_home_candidate: str, exe_suffix: str) -> Optional[str]:
    """Vérifie si le java_home_candidate est valide et contient une version de Java suffisante."""
    import subprocess
    java_home_path = pathlib.Path(java_home_candidate)
    if not java_home_path.is_dir():
        logger.debug(f"  '{java_home_candidate}' n'est pas un répertoire.")
        return None

    java_exe = java_home_path / "bin" / f"java{exe_suffix}"
    if not java_exe.is_file():
        logger.debug(f"  Exécutable Java non trouvé à '{java_exe}'.")
        # Sur macOS, JAVA_HOME peut pointer vers le dossier "Home" à l'intérieur du bundle .app
        if platform.system() == "Darwin" and (java_home_path / "Contents" / "Home" / "bin" / f"java{exe_suffix}").is_file():
            java_exe = java_home_path / "Contents" / "Home" / "bin" / f"java{exe_suffix}"
            java_home_path = java_home_path / "Contents" / "Home" # Ajuster java_home_path pour refléter le vrai JAVA_HOME
            logger.debug(f"  Exécutable Java trouvé dans la structure .app macOS à '{java_exe}'. JAVA_HOME ajusté à '{java_home_path}'")
        elif (java_home_path / "jre" / "bin" / f"java{exe_suffix}").is_file(): # Structure alternative avec JRE
             java_exe = java_home_path / "jre" / "bin" / f"java{exe_suffix}"
             logger.debug(f"  Exécutable Java trouvé dans jre/bin à '{java_exe}'.")
        else:
            return None

    try:
        result = subprocess.run([str(java_exe), "-version"], capture_output=True, text=True, check=False, timeout=10)
        version_output = result.stderr # Java version est souvent sur stderr
        
        if result.returncode != 0:
            logger.warning(f"  Échec de l'exécution de '{java_exe} -version'. Code de retour: {result.returncode}. Sortie: {version_output or result.stdout}")
            return None

        first_line = version_output.splitlines()[0] if version_output else ""
        version_str_parts = first_line.split('"')
        if len(version_str_parts) > 1:
            version_str = version_str_parts[1]
            major_version_str = version_str.split('.')[0]
            if major_version_str.startswith("1."): # Pour Java 8 (1.8), Java 7 (1.7) etc.
                major_version_str = version_str.split('.')[1]

            try:
                major_version = int(major_version_str)
                if major_version >= MIN_JAVA_VERSION:
                    logger.info(f"  Version Java {major_version} (>= {MIN_JAVA_VERSION}) trouvée à '{java_home_path}' (via '{java_exe}').")
                    return str(java_home_path.resolve())
                else:
                    logger.debug(f"  Version Java {major_version} (< {MIN_JAVA_VERSION}) trouvée à '{java_home_path}'. Ignoré.")
            except ValueError:
                logger.warning(f"  Impossible d'analyser la version majeure depuis '{version_str}' à '{java_home_path}'.")
        else:
            logger.warning(f"  Format de sortie de version Java inattendu à '{java_home_path}': {version_output}")
    except subprocess.TimeoutExpired:
        logger.warning(f"  Timeout lors de l'exécution de '{java_exe} -version'.")
    except Exception as e:
        logger.warning(f"  Erreur lors de la vérification de la version Java à '{java_home_path}': {e}")
    return None

def _extract_portable_jdk(project_root: pathlib.Path, portable_jdk_parent_dir: pathlib.Path, portable_jdk_zip_path: pathlib.Path) -> Optional[pathlib.Path]:
    """
    Extrait le JDK portable de l'archive ZIP vers le répertoire portable_jdk.
    Retourne le chemin vers le dossier racine du JDK extrait (ex: portable_jdk/jdk-17.0.15+6) ou None si échec.
    """
    logger.info(f"Tentative d'extraction du JDK portable depuis '{portable_jdk_zip_path}' vers '{portable_jdk_parent_dir}'...")
    try:
        with zipfile.ZipFile(portable_jdk_zip_path, 'r') as zip_ref:
            zip_ref.extractall(portable_jdk_parent_dir)
        logger.info(f"JDK portable extrait avec succès dans '{portable_jdk_parent_dir}'.")

        for item in portable_jdk_parent_dir.iterdir():
            if item.is_dir() and item.name.startswith("jdk-"):
                logger.info(f"Dossier racine du JDK portable détecté : '{item}'")
                return item
        logger.warning(f"Impossible de déterminer le dossier racine du JDK dans '{portable_jdk_parent_dir}' après extraction. Recherche d'un dossier 'jdk-*' a échoué.")
        extracted_items = [d for d in portable_jdk_parent_dir.iterdir() if d.is_dir()]
        if len(extracted_items) == 1:
            logger.info(f"Un seul dossier trouvé après extraction: '{extracted_items[0]}', en supposant que c'est le JDK.")
            return extracted_items[0]
        
        return None
    except FileNotFoundError:
        logger.error(f"L'archive ZIP du JDK portable '{portable_jdk_zip_path}' n'a pas été trouvée.")
        return None
    except zipfile.BadZipFile:
        logger.error(f"L'archive ZIP du JDK portable '{portable_jdk_zip_path}' est corrompue.")
        return None
    except Exception as e:
        logger.error(f"Erreur lors de l'extraction du JDK portable: {e}", exc_info=True)
        return None

def find_valid_java_home() -> Optional[str]:
    logger.debug(f"Début recherche répertoire Java Home valide (priorité Java >= {MIN_JAVA_VERSION})...")
    
    system = platform.system()
    exe_suffix = ".exe" if system == "Windows" else ""
    
    # 1. Vérifier les variables d'environnement JAVA_HOME et JDK_HOME
    env_vars_to_check = ["JAVA_HOME", "JDK_HOME"]
    logger.debug(f"Vérification des variables d'environnement: {env_vars_to_check}")
    for var_name in env_vars_to_check:
        java_home_env = os.getenv(var_name)
        if java_home_env:
            logger.debug(f"  Variable '{var_name}' trouvée: '{java_home_env}'")
            valid_path = _check_java_version_and_path(java_home_env, exe_suffix)
            if valid_path:
                logger.info(f"🎉 Utilisation de {var_name} pointant vers un JDK valide: '{valid_path}'")
                return valid_path
        else:
            logger.debug(f"  Variable '{var_name}' non définie.")

    # 2. Essayer de trouver 'java' dans le PATH et remonter au JAVA_HOME
    logger.debug("Vérification du PATH système pour 'java'...")
    java_exe_path_str = shutil.which(f"java{exe_suffix}")
    if java_exe_path_str:
        java_exe_path = pathlib.Path(java_exe_path_str)
        logger.debug(f"  Exécutable 'java' trouvé dans le PATH: '{java_exe_path}'")
        try:
            # Tenter de résoudre le lien symbolique (surtout pour Linux/macOS)
            resolved_java_exe_path = java_exe_path.resolve(strict=True)
            logger.debug(f"  Chemin résolu de 'java': '{resolved_java_exe_path}'")
            # Remonter au dossier JAVA_HOME (typiquement ../.. depuis bin/java ou ../../.. pour Contents/Home/bin/java sur macOS)
            potential_java_home = resolved_java_exe_path.parent.parent # bin -> java_home
            if potential_java_home.name == "Home" and potential_java_home.parent.name == "Contents": # Cas macOS .app
                potential_java_home = potential_java_home.parent.parent
            
            logger.debug(f"  JAVA_HOME potentiel déduit du PATH: '{potential_java_home}'")
            valid_path = _check_java_version_and_path(str(potential_java_home), exe_suffix)
            if valid_path:
                logger.info(f"🎉 Utilisation d'un JDK valide déduit du PATH: '{valid_path}'")
                return valid_path
        except Exception as e:
            logger.debug(f"  Erreur lors de la tentative de déduction de JAVA_HOME depuis le PATH '{java_exe_path}': {e}")
    else:
        logger.debug("  Exécutable 'java' non trouvé dans le PATH système.")

    # 3. Logique du JDK Portable (Fallback)
    project_root = PROJECT_ROOT_DIR
    portable_jdk_parent_dir = project_root / "libs" / PORTABLE_JDK_DIR_NAME
    portable_jdk_zip_path = project_root / TEMP_DIR_NAME / PORTABLE_JDK_ZIP_NAME
    logger.info(f"Aucun JDK système valide trouvé. Tentative d'utilisation du JDK portable intégré situé dans '{portable_jdk_parent_dir}'...")
    potential_jdk_root_dir = None
    if portable_jdk_parent_dir.is_dir():
        for item in portable_jdk_parent_dir.iterdir():
            if item.is_dir() and item.name.startswith("jdk-"):
                java_exe_portable = item / "bin" / f"java{exe_suffix}"
                if java_exe_portable.is_file():
                    logger.info(f"JDK portable trouvé et valide dans: '{item}'")
                    potential_jdk_root_dir = item
                    break # Utiliser le premier trouvé
    
    if potential_jdk_root_dir:
        # Vérifier la version du JDK portable également, par cohérence
        valid_portable_path = _check_java_version_and_path(str(potential_jdk_root_dir), exe_suffix)
        if valid_portable_path:
            logger.info(f"🎉 Utilisation du JDK portable intégré: '{valid_portable_path}'")
            return valid_portable_path
        else:
            logger.warning(f"JDK portable trouvé à '{potential_jdk_root_dir}' mais sa version n'est pas valide ou n'a pu être vérifiée.")
<<<<<<< HEAD


=======


>>>>>>> 024b7a30
    logger.info(f"JDK portable non trouvé ou non validé dans '{portable_jdk_parent_dir}'. Vérification de l'archive ZIP '{portable_jdk_zip_path}'...")
    if portable_jdk_zip_path.is_file():
        logger.info(f"Archive ZIP du JDK portable trouvée. Tentative d'extraction...")
        portable_jdk_parent_dir.mkdir(parents=True, exist_ok=True)
        extracted_jdk_root = _extract_portable_jdk(project_root, portable_jdk_parent_dir, portable_jdk_zip_path)
        
        if extracted_jdk_root:
            valid_extracted_path = _check_java_version_and_path(str(extracted_jdk_root), exe_suffix)
            if valid_extracted_path:
                logger.info(f"🎉 JDK portable extrait et validé avec succès: '{valid_extracted_path}'. Utilisation.")
                return valid_extracted_path
            else:
                logger.error(f"JDK portable extrait dans '{extracted_jdk_root}', mais sa version n'est pas valide ou 'bin/java{exe_suffix}' non trouvé/vérifiable.")
        else:
            logger.error(f"Échec de l'extraction du JDK portable depuis '{portable_jdk_zip_path}'.")
    else:
        logger.info(f"Archive ZIP du JDK portable '{portable_jdk_zip_path.name}' non trouvée. Tentative de téléchargement...")
        import urllib.request # Import local pour cette fonction
        temp_dir = project_root / TEMP_DIR_NAME
        temp_dir.mkdir(parents=True, exist_ok=True)
        
        try:
            logger.info(f"Téléchargement de {PORTABLE_JDK_DOWNLOAD_URL} vers {portable_jdk_zip_path}...")
            # Utilisation d'un user-agent pour éviter les blocages potentiels
            hdr = {'User-Agent': 'Mozilla/5.0 (Windows NT 10.0; Win64; x64) AppleWebKit/537.36 (KHTML, like Gecko) Chrome/58.0.3029.110 Safari/537.3'}
            req = urllib.request.Request(PORTABLE_JDK_DOWNLOAD_URL, headers=hdr)
            with urllib.request.urlopen(req) as response, open(portable_jdk_zip_path, 'wb') as out_file:
                shutil.copyfileobj(response, out_file)
            logger.info(f"JDK portable téléchargé avec succès : '{portable_jdk_zip_path}'.")
            jdk_downloaded = True
        except Exception as e:
            logger.error(f"Échec du téléchargement du JDK portable depuis '{PORTABLE_JDK_DOWNLOAD_URL}': {e}", exc_info=True)
            jdk_downloaded = False

        if jdk_downloaded:
            logger.info(f"Tentative d'extraction après téléchargement...")
            portable_jdk_parent_dir.mkdir(parents=True, exist_ok=True) # Assurer que le parent existe
            extracted_jdk_root = _extract_portable_jdk(project_root, portable_jdk_parent_dir, portable_jdk_zip_path)
            if extracted_jdk_root:
                valid_extracted_path = _check_java_version_and_path(str(extracted_jdk_root), exe_suffix)
                if valid_extracted_path:
                    logger.info(f"🎉 JDK portable téléchargé, extrait et validé avec succès: '{valid_extracted_path}'. Utilisation.")
                    return valid_extracted_path
                else:
                    logger.error(f"JDK portable téléchargé et extrait dans '{extracted_jdk_root}', mais sa version n'est pas valide ou 'bin/java{exe_suffix}' non trouvé/vérifiable.")
            else:
                logger.error(f"Échec de l'extraction du JDK portable après téléchargement depuis '{portable_jdk_zip_path}'.")
        else:
            logger.error(f"Le JDK portable n'a pas pu être téléchargé et ne sera pas utilisé.")


    logger.error(f"❌ Recherche finale: Aucun répertoire Java Home valide (système ou portable) n'a pu être localisé ou validé (Java >= {MIN_JAVA_VERSION}).")
    return None
<<<<<<< HEAD

def _build_effective_classpath(
    lib_dir_path_str: str = str(LIBS_DIR), # Utiliser str() pour compatibilité avec pathlib.Path()
    project_root_dir_str: str = str(PROJECT_ROOT_DIR)
) -> tuple[list[str], str]:
    """
    Construit la liste des JARs pour le classpath et la chaîne de classpath.
    Retourne un tuple (liste_des_jars, chaine_classpath_formatee).
    """
    LIB_DIR = pathlib.Path(lib_dir_path_str)
    PROJECT_ROOT = pathlib.Path(project_root_dir_str)
    classpath_separator = os.pathsep

    # Construire la liste des JARs principaux depuis lib_dir_path (qui est LIB_DIR ici)
    main_jar_list = sorted([str(p.resolve()) for p in LIB_DIR.glob("*.jar")])
    logger.info(f"   _build_effective_classpath: JARs principaux trouvés dans '{LIB_DIR}': {len(main_jar_list)}")

    # --- EXCLUSION TEMPORAIREMENT RETIRÉE ---
    # jar_to_exclude = "org.tweetyproject.lp.asp-1.28-with-dependencies.jar"
    # original_main_jar_count = len(main_jar_list)
    # main_jar_list = [jar_path for jar_path in main_jar_list if jar_to_exclude not in pathlib.Path(jar_path).name]
    # if len(main_jar_list) < original_main_jar_count:
    #     logger.info(f"   _build_effective_classpath: Exclusion de '{jar_to_exclude}' retirée. Nombre de JARs principaux: {len(main_jar_list)}.")
    
    test_libs_dir_path_obj = PROJECT_ROOT / "argumentation_analysis" / "tests" / "resources" / "libs"
    test_jar_list = []
    if test_libs_dir_path_obj.is_dir():
        test_jar_list = sorted([str(p.resolve()) for p in test_libs_dir_path_obj.glob("*.jar")])
        logger.info(f"   _build_effective_classpath: JARs de test trouvés dans '{test_libs_dir_path_obj}': {len(test_jar_list)}")
    else:
        logger.info(f"   _build_effective_classpath: Répertoire des JARs de test '{test_libs_dir_path_obj}' non trouvé ou non accessible.")

    main_jars_map = {pathlib.Path(p).name: p for p in main_jar_list}
    test_jars_map = {pathlib.Path(p).name: p for p in test_jar_list}
    final_jars_map = {**test_jars_map, **main_jars_map}
    all_available_jars = sorted(list(final_jars_map.values()))
    
    logger.info("   _build_effective_classpath: Utilisation de tous les JARs disponibles (all_available_jars) pour le classpath.")
    combined_jar_list = all_available_jars

    logger.info(f"   _build_effective_classpath: Nombre total de JARs pour le classpath final: {len(combined_jar_list)}")
    if not combined_jar_list:
        logger.error("❌ _build_effective_classpath: Aucun JAR trouvé pour le classpath !")
        return [], ""
    
    logger.info(f"   _build_effective_classpath: --- Liste détaillée des JARs pour le Classpath ({len(combined_jar_list)} JARs) ---")
    for i, jar_item in enumerate(combined_jar_list):
        logger.info(f"     _build_effective_classpath: JAR {i+1}: {jar_item}")
    logger.info(f"   _build_effective_classpath: --- Fin de la liste détaillée des JARs ---")
    
    classpath_str = classpath_separator.join(combined_jar_list)
    logger.info(f"   _build_effective_classpath: Classpath combiné construit ({len(combined_jar_list)} JARs).")
    logger.debug(f"   _build_effective_classpath: CLASSPATH pour JVM: {classpath_str}")
    return combined_jar_list, classpath_str

=======

>>>>>>> 024b7a30
def initialize_jvm(
    lib_dir_path: str = str(LIBS_DIR), # Assurer que c'est une chaîne
    native_lib_subdir: str = "native",
<<<<<<< HEAD
    tweety_version: str = TWEETY_VERSION,
    extra_jvm_args: Optional[list[str]] = None # Nouveau paramètre
) -> bool:
    import jpype
    try:
        import jpype.imports
    except (ImportError, ModuleNotFoundError):
        pass
    logger.info("\n--- Préparation et Initialisation de la JVM via JPype ---")
    
    LIB_DIR = pathlib.Path(lib_dir_path) # Convertir en Path ici
=======
    tweety_version: str = TWEETY_VERSION
    ) -> bool:
    import jpype 
    try:
        import jpype.imports 
    except (ImportError, ModuleNotFoundError):
        pass 
    logger.info("\n--- Préparation et Initialisation de la JVM via JPype ---")
    libs_ok = True 
    if not libs_ok:
        logger.error("❌ Problème avec les fichiers Tweety (Core manquant?). Démarrage JVM annulé.")
        return False
    LIB_DIR = pathlib.Path(lib_dir_path)
>>>>>>> 024b7a30
    NATIVE_LIBS_DIR = LIB_DIR / native_lib_subdir
    jvm_ready = False
    logger.info(f"DEBUG_JVM_SETUP: Appel de jpype.isJVMStarted() au début de initialize_jvm. Résultat: {jpype.isJVMStarted()}")
    if jpype.isJVMStarted():
        logger.warning("ℹ️ JVM déjà démarrée (détecté au début de initialize_jvm). Utilisation existante.")
        jvm_ready = True
        try:
            if hasattr(jpype, 'imports') and jpype.imports is not None:
                 jpype.imports.registerDomain("org", alias="org")
                 jpype.imports.registerDomain("java", alias="java")
                 jpype.imports.registerDomain("net", alias="net")
                 logger.info("   Domaines JPype (org, java, net) enregistrés (ou déjà présents).")
            else:
                logger.warning("   jpype.imports non disponible pour enregistrer les domaines (possible si mock partiel).")
        except Exception: pass
        return True
<<<<<<< HEAD
        
    java_home_to_set = find_valid_java_home()
    if java_home_to_set and not os.getenv("JAVA_HOME"):
        try:
=======
    java_home_to_set = find_valid_java_home()
    if java_home_to_set and not os.getenv("JAVA_HOME"):
        try:
            # os.environ['JAVA_HOME'] = java_home_to_set # Temporairement commenté
            # logger.info(f"✅ JAVA_HOME défini dynamiquement à '{java_home_to_set}' pour cette session.")
>>>>>>> 024b7a30
            logger.info(f"   [DEBUG] Définition de os.environ['JAVA_HOME'] temporairement DÉSACTIVÉE. jvm_path_to_use_explicit sera utilisé.")
        except Exception as e_setenv:
            logger.error(f"❌ Impossible de définir JAVA_HOME dynamiquement: {e_setenv}")
    elif not java_home_to_set:
         logger.error("❌ JAVA_HOME non trouvé. Démarrage JVM impossible.")
         return False
         
    jvm_path_final = None
<<<<<<< HEAD
    jvm_args = []
    if extra_jvm_args: # Ajout des arguments supplémentaires
        jvm_args.extend(extra_jvm_args)
        logger.info(f"   Arguments JVM supplémentaires fournis: {extra_jvm_args}")

=======
    jvm_args = [] 
>>>>>>> 024b7a30
    try:
        logger.info(f"⏳ Tentative de démarrage JVM...")
        try:
            jvm_path_final = jpype.getDefaultJVMPath()
            logger.info(f"   (Chemin JVM par défaut détecté par JPype: {jvm_path_final})")
        except jpype.JVMNotFoundException: 
            logger.warning("   (JPype n'a pas trouvé de JVM par défaut - dépendra de JAVA_HOME)")
            jvm_path_final = None
<<<<<<< HEAD
        
        combined_jar_list, classpath_str_for_env_and_log = _build_effective_classpath(lib_dir_path, str(PROJECT_ROOT_DIR))
        
        if not combined_jar_list:
             return False # Erreur déjà loggée par _build_effective_classpath
=======
        classpath_separator = os.pathsep
        
        # Début de la section fusionnée pour Conflit 1
        # Construire la liste des JARs principaux depuis lib_dir_path (qui est LIB_DIR ici)
        main_jar_list = sorted([str(p.resolve()) for p in LIB_DIR.glob("*.jar")]) # Original
        logger.info(f"   JARs principaux trouvés dans '{LIB_DIR}': {len(main_jar_list)}")

        # --- EXCLUSION TEMPORAIREMENT RETIRÉE ---
        # jar_to_exclude = "org.tweetyproject.lp.asp-1.28-with-dependencies.jar"
        # original_main_jar_count = len(main_jar_list)
        # main_jar_list = [jar_path for jar_path in main_jar_list if jar_to_exclude not in pathlib.Path(jar_path).name]
        # if len(main_jar_list) < original_main_jar_count:
        #     logger.info(f"   Exclusion de '{jar_to_exclude}' retirée. Nombre de JARs principaux: {len(main_jar_list)}.")
        # Fin de la section fusionnée pour Conflit 1
        
        test_libs_dir_path_obj = PROJECT_ROOT_DIR / "argumentation_analysis" / "tests" / "resources" / "libs"
        test_jar_list = []
        if test_libs_dir_path_obj.is_dir():
            test_jar_list = sorted([str(p.resolve()) for p in test_libs_dir_path_obj.glob("*.jar")])
            logger.info(f"   JARs de test trouvés dans '{test_libs_dir_path_obj}': {len(test_jar_list)}")
        else:
            logger.info(f"   Répertoire des JARs de test '{test_libs_dir_path_obj}' non trouvé ou non accessible.")

        # Correction de la logique de construction du classpath (ma logique)
        main_jars_map = {pathlib.Path(p).name: p for p in main_jar_list}
        test_jars_map = {pathlib.Path(p).name: p for p in test_jar_list}
        final_jars_map = {**test_jars_map, **main_jars_map} # Priorité aux JARs principaux
        all_available_jars = sorted(list(final_jars_map.values()))

        tweety_full_jar_path = None
        for jar_path_str in all_available_jars: 
            if "tweety-full" in pathlib.Path(jar_path_str).name:
                tweety_full_jar_path = jar_path_str
                break 

        # if tweety_full_jar_path: # Logique de priorisation de tweety-full commentée pour inclure tous les JARs
        #     logger.info(f"   Utilisation exclusive du JAR 'tweety-full': {tweety_full_jar_path}")
        #     combined_jar_list = [tweety_full_jar_path]
        # else:
        #     logger.warning("   JAR 'tweety-full' non trouvé. Utilisation de tous les JARs disponibles.")
        #     combined_jar_list = all_available_jars
        
        logger.info("   Utilisation de tous les JARs disponibles (all_available_jars) pour le classpath (après exclusion ASP).")
        combined_jar_list = all_available_jars

        logger.info(f"   Nombre total de JARs pour le classpath final: {len(combined_jar_list)}")
        if not combined_jar_list:
            logger.error("❌ Aucun JAR trouvé pour le classpath ! Démarrage annulé.")
            return False
        
        # Construire la chaîne de classpath pour l'environnement et le log
        logger.info(f"   --- Liste détaillée des JARs pour le Classpath ({len(combined_jar_list)} JARs) ---")
        for i, jar_item in enumerate(combined_jar_list):
            logger.info(f"     JAR {i+1}: {jar_item}")
        logger.info(f"   --- Fin de la liste détaillée des JARs ---")
        classpath_str_for_env_and_log = classpath_separator.join(combined_jar_list)
        logger.info(f"   Classpath combiné construit ({len(combined_jar_list)} JARs). Valeur pour env (tronquée si trop longue): {classpath_str_for_env_and_log[:500]}{'...' if len(classpath_str_for_env_and_log) > 500 else ''}")
        logger.debug(f"   CLASSPATH pour JVM (avant définition env var): {classpath_str_for_env_and_log}")
>>>>>>> 024b7a30

        try:
            os.environ['CLASSPATH'] = classpath_str_for_env_and_log
            logger.info(f"   Variable d'environnement CLASSPATH définie.")
            # logger.info(f"   [DEBUG] Définition de os.environ['CLASSPATH'] temporairement DÉSACTIVÉE. Le classpath sera passé directement à startJVM.")
        except Exception as e_set_classpath_env:
            logger.error(f"   ❌ Impossible de définir la variable d'environnement CLASSPATH: {e_set_classpath_env}")
            
<<<<<<< HEAD
        # jvm_args sont déjà initialisés (et peuvent contenir extra_jvm_args)
=======
        jvm_args = [] 
>>>>>>> 024b7a30
        
        if NATIVE_LIBS_DIR.exists() and any(NATIVE_LIBS_DIR.iterdir()):
            native_path_arg = f"-Djava.library.path={NATIVE_LIBS_DIR.resolve()}"
            jvm_args.append(native_path_arg)
            logger.info(f"   Argument JVM natif ajouté: {native_path_arg}")
        else:
            logger.info(f"   (Pas de bibliothèques natives trouvées dans '{NATIVE_LIBS_DIR.resolve()}', -Djava.library.path non ajouté)")
        # logger.info(f"   [DEBUG] -Djava.library.path temporairement désactivé.") # Commenté pour réactiver
<<<<<<< HEAD
        
        # jvm_memory_options = ["-Xms256m", "-Xmx512m"]
        # jvm_args.extend(jvm_memory_options)
        # logger.info(f"   Options de mémoire JVM ajoutées: {jvm_memory_options}")
        logger.info(f"   [DEBUG] Options de mémoire JVM temporairement désactivées.")

        # Début de la section fusionnée pour Conflit 2
        # Ajout des options de débogage JVM et JPype (de origin/main)
        # Ces options sont maintenant gérées via le paramètre extra_jvm_args
        # jvm_debug_options = ["-Xcheck:jni"]
        # jpype_debug_options = ["-Djpype.debug=True", "-Djpype.jni_debug=True"]
        # if "-Xcheck:jni" not in jvm_args: # Ne pas ajouter si déjà présent via extra_jvm_args
        #    logger.info(f"   Option de débogage JVM (-Xcheck:jni) TEMPORAIREMENT DÉSACTIVÉE (ou gérée par extra_jvm_args).")
        # if not any(arg.startswith("-Djpype.debug") or arg.startswith("-Djpype.jni_debug") for arg in jvm_args):
        #    logger.info(f"   Options de débogage JPype (debug, jni_debug) TEMPORAIREMENT DÉSACTIVÉES (ou gérées par extra_jvm_args).")
=======
        
        # jvm_memory_options = ["-Xms256m", "-Xmx512m"]
        # jvm_args.extend(jvm_memory_options)
        # logger.info(f"   Options de mémoire JVM ajoutées: {jvm_memory_options}")
        logger.info(f"   [DEBUG] Options de mémoire JVM temporairement désactivées.")

        # Début de la section fusionnée pour Conflit 2
        # Ajout des options de débogage JVM et JPype (de origin/main)
        jvm_debug_options = ["-Xcheck:jni"] # Option de débogage JNI
        jpype_debug_options = ["-Djpype.debug=True", "-Djpype.jni_debug=True"] # Options JPype
        # jvm_args.extend(jvm_debug_options) # Toujours désactivé pour tester la stabilité
        # jvm_args.extend(jpype_debug_options) # Également désactivé pour ce test
        logger.info(f"   Options de débogage JVM (-Xcheck:jni) TEMPORAIREMENT DÉSACTIVÉES.")
        logger.info(f"   Options de débogage JPype (debug, jni_debug) TEMPORAIREMENT DÉSACTIVÉES.")
        # logger.info(f"   [DEBUG] Toutes les options jvm_args (débogage JNI/JPype) sont DÉSACTIVÉES pour ce test.")
        # Fin de la section fusionnée pour Conflit 2
        # logger.info(f"   [DEBUG] Options de débogage JVM (-Xcheck:jni) temporairement désactivées.") # Commenté pour test
        
        # logger.info(f"   Options de débogage JPype DÉSACTIVÉES pour ce test.") # Commenté pour test
>>>>>>> 024b7a30

        jvm_path_to_use_explicit: Optional[str] = None
        # logger.info(f"   [DEBUG] Forçage de jvm_path_to_use_explicit à None pour utiliser la détection JPype par défaut.") # Commenté pour test
        if java_home_to_set:
            _java_home_path = pathlib.Path(java_home_to_set)
            _system = platform.system()
            _jvm_dll_path: Optional[pathlib.Path] = None
            if _system == "Windows":
                _jvm_dll_path = _java_home_path / "bin" / "server" / "jvm.dll"
            elif _system == "Darwin":
                _jvm_dll_path = _java_home_path / "lib" / "server" / "libjvm.dylib"
                if not _jvm_dll_path.is_file() and (_java_home_path / "Contents" / "Home" / "lib" / "server" / "libjvm.dylib").is_file():
                     _jvm_dll_path = _java_home_path / "Contents" / "Home" / "lib" / "server" / "libjvm.dylib"
                elif not _jvm_dll_path.is_file():
                     _jvm_dll_path = _java_home_path / "jre" / "lib" / "server" / "libjvm.dylib"
            else: # Linux et autres
                _jvm_dll_path = _java_home_path / "lib" / "server" / "libjvm.so"
                if not _jvm_dll_path.is_file(): # Tentative avec jre/lib/server
                    _jvm_dll_path_jre_variant = _java_home_path / "jre" / "lib" / "server" / "libjvm.so"
                    if _jvm_dll_path_jre_variant.is_file():
                        _jvm_dll_path = _jvm_dll_path_jre_variant
                    else: # Tentatives plus génériques pour certaines distributions Linux
                        lib_server_paths = list((_java_home_path / "lib").glob("**/server/libjvm.so"))
                        if lib_server_paths:
                            _jvm_dll_path = lib_server_paths[0]
                        else:
                             jre_lib_server_paths = list((_java_home_path / "jre" / "lib").glob("**/server/libjvm.so"))
                             if jre_lib_server_paths:
                                  _jvm_dll_path = jre_lib_server_paths[0]

            if _jvm_dll_path and _jvm_dll_path.is_file():
                jvm_path_to_use_explicit = str(_jvm_dll_path.resolve())
                logger.info(f"   Chemin JVM explicite déterminé pour startJVM: {jvm_path_to_use_explicit}")
            else:
                logger.warning(f"   Impossible de construire un chemin JVM valide depuis JAVA_HOME '{java_home_to_set}' (chemin testé: {_jvm_dll_path}). JPype utilisera sa détection par défaut.")
        
        logger.info(f"DEBUG_JVM_SETUP: JAVA_HOME avant startJVM: {os.getenv('JAVA_HOME')}")
        logger.info(f"DEBUG_JVM_SETUP: Path avant startJVM: {os.getenv('PATH')}")
        logger.info(f"DEBUG_JVM_SETUP: CLASSPATH avant startJVM: {os.getenv('CLASSPATH')}")
        logger.info(f"DEBUG_JVM_SETUP: Tentative de démarrage avec jvm_path_to_use_explicit='{jvm_path_to_use_explicit}', classpath='{len(combined_jar_list)} JARs', args='{jvm_args}'")
        if hasattr(jpype, 'config'):
            jpype.config.destroy_jvm = False
            logger.info(f"DEBUG_JVM_SETUP: jpype.config.destroy_jvm défini sur False.")
            # logger.info(f"DEBUG_JVM_SETUP: jpype.config.destroy_jvm NON défini sur False (utilisation du défaut JPype).")
        else:
            logger.warning("DEBUG_JVM_SETUP: jpype.config non disponible, impossible de définir destroy_jvm.")

        logger.info(f"DEBUG_JVM_SETUP: APPEL IMMINENT DE jpype.startJVM()")
        if jvm_path_to_use_explicit:
            jpype.startJVM(jvm_path_to_use_explicit, classpath=combined_jar_list, *jvm_args, convertStrings=False, ignoreUnrecognized=True)
        else:
            logger.warning("   Aucun chemin JVM explicite fourni à startJVM, utilisation de la détection interne de JPype.")
            jpype.startJVM(classpath=combined_jar_list, *jvm_args, convertStrings=False, ignoreUnrecognized=True)
        logger.info(f"DEBUG_JVM_SETUP: jpype.startJVM() APPELÉ. Vérification avec jpype.isJVMStarted(): {jpype.isJVMStarted()}")
        
        jvm_fully_initialized = False
        if jpype.isJVMStarted():
            classpath_from_jvm = None
            try:
                classpath_from_jvm = jpype.getClassPath()
                logger.info(f"   Classpath rapporté par jpype.getClassPath() juste après startJVM: {classpath_from_jvm}")
            except Exception as e_cp:
                logger.warning(f"   Impossible d'obtenir jpype.getClassPath() juste après startJVM: {e_cp}")

            if classpath_from_jvm: # Vérifier si le classpath est non vide
                if hasattr(jpype, 'imports') and jpype.imports is not None:
                    try:
                        jpype.imports.registerDomain("java", alias="java")
                        jpype.imports.registerDomain("org", alias="org")
                        jpype.imports.registerDomain("net", alias="net")
                        jpype.imports.registerDomain("net.sf", alias="sf")
                        jpype.imports.registerDomain("net.sf.tweety", alias="tweety")
                        logger.info("✅ JVM démarrée avec succès, classpath chargé ET domaines (java, org, net, sf, tweety) enregistrés.")
                        jvm_fully_initialized = True
                    except Exception as e_reg_domain_jvm_setup:
                        logger.error(f"❌ Erreur lors de l'enregistrement des domaines JPype (classpath semblait OK): {e_reg_domain_jvm_setup}")
                else:
                    logger.warning("✅ JVM démarrée et classpath chargé, mais jpype.imports non disponible pour enregistrer les domaines.")
                    # On considère quand même que c'est mieux que rien si le classpath est là
                    jvm_fully_initialized = True
            else:
                logger.error("❌ JVM démarrée (isJVMStarted()=True) MAIS le classpath est VIDE ou inaccessible. Les classes Java ne seront pas trouvées.")
        else:
            logger.error("❌ JVM non démarrée (isJVMStarted()=False).")
            
        jvm_ready = jvm_fully_initialized
    except Exception as e:
        logger.critical(f"\n❌❌❌ Erreur Démarrage JVM: {e} ❌❌❌", exc_info=True)
        logger.critical(f"   Vérifiez chemin JVM, classpath, versions JDK/JARs.")
        logger.info(f"   JAVA_HOME (défini ou trouvé): {os.getenv('JAVA_HOME', 'Non défini')}")
        if jvm_path_final: logger.info(f"   Chemin JVM Défaut JPype: {jvm_path_final}")
        logger.info(f"   Arguments JVM tentés: {jvm_args}")
        jvm_ready = False
    if not jvm_ready:
        logger.warning(f"\n‼️‼️ JVM NON PRÊTE après tentative. L'agent PL échouera probablement. ‼️‼️")
    else:
        logger.info("\n✅ JVM prête pour utilisation.")
    logger.info("--- Fin Initialisation JVM ---")
    return jvm_ready

module_logger = logging.getLogger(__name__)
module_logger.debug("Module core.jvm_setup chargé et modifié pour inclure téléchargement JARs.")<|MERGE_RESOLUTION|>--- conflicted
+++ resolved
@@ -1,626 +1,500 @@
-# core/jvm_setup.py
-# import jpype # Commenté pour déplacer l'import dans les fonctions
-# try:
-#     import jpype.imports # Commenté également
-# except (ImportError, ModuleNotFoundError):
-#     pass
-import os
-import pathlib
-import platform
-import logging
-from typing import Optional
-# import requests # Supprimé car download_tweety_jars est retiré
-# import urllib.request # Supprimé car download_tweety_jars est retiré
-# from tqdm import tqdm # Supprimé car download_tweety_jars est retiré
-import stat # Ajout pour chmod (Linux/Mac)
-import shutil # Ajout pour shutil.which
-import zipfile # Ajout pour l'extraction du JDK portable
-import sys # Pour platform.system si non global, déjà importé via platform
-
-from argumentation_analysis.paths import LIBS_DIR, PROJECT_ROOT_DIR # Ajout de PROJECT_ROOT_DIR
-
-
-logger = logging.getLogger("Orchestration.JPype")
-# Assurer logger configuré
-if not logger.handlers and not logger.propagate:
-    handler = logging.StreamHandler(); formatter = logging.Formatter('%(asctime)s [%(levelname)s] [%(name)s] %(message)s', datefmt='%H:%M:%S'); handler.setFormatter(formatter); logger.addHandler(handler); logger.setLevel(logging.INFO)
-
-MIN_JAVA_VERSION = 15
-TWEETY_VERSION = "1.28" # Version de Tweety à télécharger
-
-PORTABLE_JDK_DOWNLOAD_URL = "https://github.com/adoptium/temurin17-binaries/releases/download/jdk-17.0.10%2B7/OpenJDK17U-jdk_x64_windows_hotspot_17.0.10_7.zip"
-# Note: Utilisation d'une version légèrement plus ancienne pour tester (17.0.10+7 au lieu de 17.0.15+6)
-
-# Les fonctions suivantes liées au téléchargement des JARs Tweety (download_tweety_jars,
-# _download_file_with_progress, et la classe TqdmUpTo) sont supprimées de ce fichier.
-# La logique de téléchargement est maintenant supposée être gérée en dehors de l'initialisation
-# de la JVM pour les tests, par exemple via un script de setup séparé ou manuellement.
-# La fixture `ensure_tweety_libs` dans `tests/conftest.py` vérifiera la présence des libs.
-
-PORTABLE_JDK_DIR_NAME = "portable_jdk"
-PORTABLE_JDK_ZIP_NAME = "OpenJDK17U-jdk_x64_windows_hotspot_17.0.10_7.zip"
-TEMP_DIR_NAME = "_temp"
-
-def _check_java_version_and_path(java_home_candidate: str, exe_suffix: str) -> Optional[str]:
-    """Vérifie si le java_home_candidate est valide et contient une version de Java suffisante."""
-    import subprocess
-    java_home_path = pathlib.Path(java_home_candidate)
-    if not java_home_path.is_dir():
-        logger.debug(f"  '{java_home_candidate}' n'est pas un répertoire.")
-        return None
-
-    java_exe = java_home_path / "bin" / f"java{exe_suffix}"
-    if not java_exe.is_file():
-        logger.debug(f"  Exécutable Java non trouvé à '{java_exe}'.")
-        # Sur macOS, JAVA_HOME peut pointer vers le dossier "Home" à l'intérieur du bundle .app
-        if platform.system() == "Darwin" and (java_home_path / "Contents" / "Home" / "bin" / f"java{exe_suffix}").is_file():
-            java_exe = java_home_path / "Contents" / "Home" / "bin" / f"java{exe_suffix}"
-            java_home_path = java_home_path / "Contents" / "Home" # Ajuster java_home_path pour refléter le vrai JAVA_HOME
-            logger.debug(f"  Exécutable Java trouvé dans la structure .app macOS à '{java_exe}'. JAVA_HOME ajusté à '{java_home_path}'")
-        elif (java_home_path / "jre" / "bin" / f"java{exe_suffix}").is_file(): # Structure alternative avec JRE
-             java_exe = java_home_path / "jre" / "bin" / f"java{exe_suffix}"
-             logger.debug(f"  Exécutable Java trouvé dans jre/bin à '{java_exe}'.")
-        else:
-            return None
-
-    try:
-        result = subprocess.run([str(java_exe), "-version"], capture_output=True, text=True, check=False, timeout=10)
-        version_output = result.stderr # Java version est souvent sur stderr
-        
-        if result.returncode != 0:
-            logger.warning(f"  Échec de l'exécution de '{java_exe} -version'. Code de retour: {result.returncode}. Sortie: {version_output or result.stdout}")
-            return None
-
-        first_line = version_output.splitlines()[0] if version_output else ""
-        version_str_parts = first_line.split('"')
-        if len(version_str_parts) > 1:
-            version_str = version_str_parts[1]
-            major_version_str = version_str.split('.')[0]
-            if major_version_str.startswith("1."): # Pour Java 8 (1.8), Java 7 (1.7) etc.
-                major_version_str = version_str.split('.')[1]
-
-            try:
-                major_version = int(major_version_str)
-                if major_version >= MIN_JAVA_VERSION:
-                    logger.info(f"  Version Java {major_version} (>= {MIN_JAVA_VERSION}) trouvée à '{java_home_path}' (via '{java_exe}').")
-                    return str(java_home_path.resolve())
-                else:
-                    logger.debug(f"  Version Java {major_version} (< {MIN_JAVA_VERSION}) trouvée à '{java_home_path}'. Ignoré.")
-            except ValueError:
-                logger.warning(f"  Impossible d'analyser la version majeure depuis '{version_str}' à '{java_home_path}'.")
-        else:
-            logger.warning(f"  Format de sortie de version Java inattendu à '{java_home_path}': {version_output}")
-    except subprocess.TimeoutExpired:
-        logger.warning(f"  Timeout lors de l'exécution de '{java_exe} -version'.")
-    except Exception as e:
-        logger.warning(f"  Erreur lors de la vérification de la version Java à '{java_home_path}': {e}")
-    return None
-
-def _extract_portable_jdk(project_root: pathlib.Path, portable_jdk_parent_dir: pathlib.Path, portable_jdk_zip_path: pathlib.Path) -> Optional[pathlib.Path]:
-    """
-    Extrait le JDK portable de l'archive ZIP vers le répertoire portable_jdk.
-    Retourne le chemin vers le dossier racine du JDK extrait (ex: portable_jdk/jdk-17.0.15+6) ou None si échec.
-    """
-    logger.info(f"Tentative d'extraction du JDK portable depuis '{portable_jdk_zip_path}' vers '{portable_jdk_parent_dir}'...")
-    try:
-        with zipfile.ZipFile(portable_jdk_zip_path, 'r') as zip_ref:
-            zip_ref.extractall(portable_jdk_parent_dir)
-        logger.info(f"JDK portable extrait avec succès dans '{portable_jdk_parent_dir}'.")
-
-        for item in portable_jdk_parent_dir.iterdir():
-            if item.is_dir() and item.name.startswith("jdk-"):
-                logger.info(f"Dossier racine du JDK portable détecté : '{item}'")
-                return item
-        logger.warning(f"Impossible de déterminer le dossier racine du JDK dans '{portable_jdk_parent_dir}' après extraction. Recherche d'un dossier 'jdk-*' a échoué.")
-        extracted_items = [d for d in portable_jdk_parent_dir.iterdir() if d.is_dir()]
-        if len(extracted_items) == 1:
-            logger.info(f"Un seul dossier trouvé après extraction: '{extracted_items[0]}', en supposant que c'est le JDK.")
-            return extracted_items[0]
-        
-        return None
-    except FileNotFoundError:
-        logger.error(f"L'archive ZIP du JDK portable '{portable_jdk_zip_path}' n'a pas été trouvée.")
-        return None
-    except zipfile.BadZipFile:
-        logger.error(f"L'archive ZIP du JDK portable '{portable_jdk_zip_path}' est corrompue.")
-        return None
-    except Exception as e:
-        logger.error(f"Erreur lors de l'extraction du JDK portable: {e}", exc_info=True)
-        return None
-
-def find_valid_java_home() -> Optional[str]:
-    logger.debug(f"Début recherche répertoire Java Home valide (priorité Java >= {MIN_JAVA_VERSION})...")
-    
-    system = platform.system()
-    exe_suffix = ".exe" if system == "Windows" else ""
-    
-    # 1. Vérifier les variables d'environnement JAVA_HOME et JDK_HOME
-    env_vars_to_check = ["JAVA_HOME", "JDK_HOME"]
-    logger.debug(f"Vérification des variables d'environnement: {env_vars_to_check}")
-    for var_name in env_vars_to_check:
-        java_home_env = os.getenv(var_name)
-        if java_home_env:
-            logger.debug(f"  Variable '{var_name}' trouvée: '{java_home_env}'")
-            valid_path = _check_java_version_and_path(java_home_env, exe_suffix)
-            if valid_path:
-                logger.info(f"🎉 Utilisation de {var_name} pointant vers un JDK valide: '{valid_path}'")
-                return valid_path
-        else:
-            logger.debug(f"  Variable '{var_name}' non définie.")
-
-    # 2. Essayer de trouver 'java' dans le PATH et remonter au JAVA_HOME
-    logger.debug("Vérification du PATH système pour 'java'...")
-    java_exe_path_str = shutil.which(f"java{exe_suffix}")
-    if java_exe_path_str:
-        java_exe_path = pathlib.Path(java_exe_path_str)
-        logger.debug(f"  Exécutable 'java' trouvé dans le PATH: '{java_exe_path}'")
-        try:
-            # Tenter de résoudre le lien symbolique (surtout pour Linux/macOS)
-            resolved_java_exe_path = java_exe_path.resolve(strict=True)
-            logger.debug(f"  Chemin résolu de 'java': '{resolved_java_exe_path}'")
-            # Remonter au dossier JAVA_HOME (typiquement ../.. depuis bin/java ou ../../.. pour Contents/Home/bin/java sur macOS)
-            potential_java_home = resolved_java_exe_path.parent.parent # bin -> java_home
-            if potential_java_home.name == "Home" and potential_java_home.parent.name == "Contents": # Cas macOS .app
-                potential_java_home = potential_java_home.parent.parent
-            
-            logger.debug(f"  JAVA_HOME potentiel déduit du PATH: '{potential_java_home}'")
-            valid_path = _check_java_version_and_path(str(potential_java_home), exe_suffix)
-            if valid_path:
-                logger.info(f"🎉 Utilisation d'un JDK valide déduit du PATH: '{valid_path}'")
-                return valid_path
-        except Exception as e:
-            logger.debug(f"  Erreur lors de la tentative de déduction de JAVA_HOME depuis le PATH '{java_exe_path}': {e}")
-    else:
-        logger.debug("  Exécutable 'java' non trouvé dans le PATH système.")
-
-    # 3. Logique du JDK Portable (Fallback)
-    project_root = PROJECT_ROOT_DIR
-    portable_jdk_parent_dir = project_root / "libs" / PORTABLE_JDK_DIR_NAME
-    portable_jdk_zip_path = project_root / TEMP_DIR_NAME / PORTABLE_JDK_ZIP_NAME
-    logger.info(f"Aucun JDK système valide trouvé. Tentative d'utilisation du JDK portable intégré situé dans '{portable_jdk_parent_dir}'...")
-    potential_jdk_root_dir = None
-    if portable_jdk_parent_dir.is_dir():
-        for item in portable_jdk_parent_dir.iterdir():
-            if item.is_dir() and item.name.startswith("jdk-"):
-                java_exe_portable = item / "bin" / f"java{exe_suffix}"
-                if java_exe_portable.is_file():
-                    logger.info(f"JDK portable trouvé et valide dans: '{item}'")
-                    potential_jdk_root_dir = item
-                    break # Utiliser le premier trouvé
-    
-    if potential_jdk_root_dir:
-        # Vérifier la version du JDK portable également, par cohérence
-        valid_portable_path = _check_java_version_and_path(str(potential_jdk_root_dir), exe_suffix)
-        if valid_portable_path:
-            logger.info(f"🎉 Utilisation du JDK portable intégré: '{valid_portable_path}'")
-            return valid_portable_path
-        else:
-            logger.warning(f"JDK portable trouvé à '{potential_jdk_root_dir}' mais sa version n'est pas valide ou n'a pu être vérifiée.")
-<<<<<<< HEAD
-
-
-=======
-
-
->>>>>>> 024b7a30
-    logger.info(f"JDK portable non trouvé ou non validé dans '{portable_jdk_parent_dir}'. Vérification de l'archive ZIP '{portable_jdk_zip_path}'...")
-    if portable_jdk_zip_path.is_file():
-        logger.info(f"Archive ZIP du JDK portable trouvée. Tentative d'extraction...")
-        portable_jdk_parent_dir.mkdir(parents=True, exist_ok=True)
-        extracted_jdk_root = _extract_portable_jdk(project_root, portable_jdk_parent_dir, portable_jdk_zip_path)
-        
-        if extracted_jdk_root:
-            valid_extracted_path = _check_java_version_and_path(str(extracted_jdk_root), exe_suffix)
-            if valid_extracted_path:
-                logger.info(f"🎉 JDK portable extrait et validé avec succès: '{valid_extracted_path}'. Utilisation.")
-                return valid_extracted_path
-            else:
-                logger.error(f"JDK portable extrait dans '{extracted_jdk_root}', mais sa version n'est pas valide ou 'bin/java{exe_suffix}' non trouvé/vérifiable.")
-        else:
-            logger.error(f"Échec de l'extraction du JDK portable depuis '{portable_jdk_zip_path}'.")
-    else:
-        logger.info(f"Archive ZIP du JDK portable '{portable_jdk_zip_path.name}' non trouvée. Tentative de téléchargement...")
-        import urllib.request # Import local pour cette fonction
-        temp_dir = project_root / TEMP_DIR_NAME
-        temp_dir.mkdir(parents=True, exist_ok=True)
-        
-        try:
-            logger.info(f"Téléchargement de {PORTABLE_JDK_DOWNLOAD_URL} vers {portable_jdk_zip_path}...")
-            # Utilisation d'un user-agent pour éviter les blocages potentiels
-            hdr = {'User-Agent': 'Mozilla/5.0 (Windows NT 10.0; Win64; x64) AppleWebKit/537.36 (KHTML, like Gecko) Chrome/58.0.3029.110 Safari/537.3'}
-            req = urllib.request.Request(PORTABLE_JDK_DOWNLOAD_URL, headers=hdr)
-            with urllib.request.urlopen(req) as response, open(portable_jdk_zip_path, 'wb') as out_file:
-                shutil.copyfileobj(response, out_file)
-            logger.info(f"JDK portable téléchargé avec succès : '{portable_jdk_zip_path}'.")
-            jdk_downloaded = True
-        except Exception as e:
-            logger.error(f"Échec du téléchargement du JDK portable depuis '{PORTABLE_JDK_DOWNLOAD_URL}': {e}", exc_info=True)
-            jdk_downloaded = False
-
-        if jdk_downloaded:
-            logger.info(f"Tentative d'extraction après téléchargement...")
-            portable_jdk_parent_dir.mkdir(parents=True, exist_ok=True) # Assurer que le parent existe
-            extracted_jdk_root = _extract_portable_jdk(project_root, portable_jdk_parent_dir, portable_jdk_zip_path)
-            if extracted_jdk_root:
-                valid_extracted_path = _check_java_version_and_path(str(extracted_jdk_root), exe_suffix)
-                if valid_extracted_path:
-                    logger.info(f"🎉 JDK portable téléchargé, extrait et validé avec succès: '{valid_extracted_path}'. Utilisation.")
-                    return valid_extracted_path
-                else:
-                    logger.error(f"JDK portable téléchargé et extrait dans '{extracted_jdk_root}', mais sa version n'est pas valide ou 'bin/java{exe_suffix}' non trouvé/vérifiable.")
-            else:
-                logger.error(f"Échec de l'extraction du JDK portable après téléchargement depuis '{portable_jdk_zip_path}'.")
-        else:
-            logger.error(f"Le JDK portable n'a pas pu être téléchargé et ne sera pas utilisé.")
-
-
-    logger.error(f"❌ Recherche finale: Aucun répertoire Java Home valide (système ou portable) n'a pu être localisé ou validé (Java >= {MIN_JAVA_VERSION}).")
-    return None
-<<<<<<< HEAD
-
-def _build_effective_classpath(
-    lib_dir_path_str: str = str(LIBS_DIR), # Utiliser str() pour compatibilité avec pathlib.Path()
-    project_root_dir_str: str = str(PROJECT_ROOT_DIR)
-) -> tuple[list[str], str]:
-    """
-    Construit la liste des JARs pour le classpath et la chaîne de classpath.
-    Retourne un tuple (liste_des_jars, chaine_classpath_formatee).
-    """
-    LIB_DIR = pathlib.Path(lib_dir_path_str)
-    PROJECT_ROOT = pathlib.Path(project_root_dir_str)
-    classpath_separator = os.pathsep
-
-    # Construire la liste des JARs principaux depuis lib_dir_path (qui est LIB_DIR ici)
-    main_jar_list = sorted([str(p.resolve()) for p in LIB_DIR.glob("*.jar")])
-    logger.info(f"   _build_effective_classpath: JARs principaux trouvés dans '{LIB_DIR}': {len(main_jar_list)}")
-
-    # --- EXCLUSION TEMPORAIREMENT RETIRÉE ---
-    # jar_to_exclude = "org.tweetyproject.lp.asp-1.28-with-dependencies.jar"
-    # original_main_jar_count = len(main_jar_list)
-    # main_jar_list = [jar_path for jar_path in main_jar_list if jar_to_exclude not in pathlib.Path(jar_path).name]
-    # if len(main_jar_list) < original_main_jar_count:
-    #     logger.info(f"   _build_effective_classpath: Exclusion de '{jar_to_exclude}' retirée. Nombre de JARs principaux: {len(main_jar_list)}.")
-    
-    test_libs_dir_path_obj = PROJECT_ROOT / "argumentation_analysis" / "tests" / "resources" / "libs"
-    test_jar_list = []
-    if test_libs_dir_path_obj.is_dir():
-        test_jar_list = sorted([str(p.resolve()) for p in test_libs_dir_path_obj.glob("*.jar")])
-        logger.info(f"   _build_effective_classpath: JARs de test trouvés dans '{test_libs_dir_path_obj}': {len(test_jar_list)}")
-    else:
-        logger.info(f"   _build_effective_classpath: Répertoire des JARs de test '{test_libs_dir_path_obj}' non trouvé ou non accessible.")
-
-    main_jars_map = {pathlib.Path(p).name: p for p in main_jar_list}
-    test_jars_map = {pathlib.Path(p).name: p for p in test_jar_list}
-    final_jars_map = {**test_jars_map, **main_jars_map}
-    all_available_jars = sorted(list(final_jars_map.values()))
-    
-    logger.info("   _build_effective_classpath: Utilisation de tous les JARs disponibles (all_available_jars) pour le classpath.")
-    combined_jar_list = all_available_jars
-
-    logger.info(f"   _build_effective_classpath: Nombre total de JARs pour le classpath final: {len(combined_jar_list)}")
-    if not combined_jar_list:
-        logger.error("❌ _build_effective_classpath: Aucun JAR trouvé pour le classpath !")
-        return [], ""
-    
-    logger.info(f"   _build_effective_classpath: --- Liste détaillée des JARs pour le Classpath ({len(combined_jar_list)} JARs) ---")
-    for i, jar_item in enumerate(combined_jar_list):
-        logger.info(f"     _build_effective_classpath: JAR {i+1}: {jar_item}")
-    logger.info(f"   _build_effective_classpath: --- Fin de la liste détaillée des JARs ---")
-    
-    classpath_str = classpath_separator.join(combined_jar_list)
-    logger.info(f"   _build_effective_classpath: Classpath combiné construit ({len(combined_jar_list)} JARs).")
-    logger.debug(f"   _build_effective_classpath: CLASSPATH pour JVM: {classpath_str}")
-    return combined_jar_list, classpath_str
-
-=======
-
->>>>>>> 024b7a30
-def initialize_jvm(
-    lib_dir_path: str = str(LIBS_DIR), # Assurer que c'est une chaîne
-    native_lib_subdir: str = "native",
-<<<<<<< HEAD
-    tweety_version: str = TWEETY_VERSION,
-    extra_jvm_args: Optional[list[str]] = None # Nouveau paramètre
-) -> bool:
-    import jpype
-    try:
-        import jpype.imports
-    except (ImportError, ModuleNotFoundError):
-        pass
-    logger.info("\n--- Préparation et Initialisation de la JVM via JPype ---")
-    
-    LIB_DIR = pathlib.Path(lib_dir_path) # Convertir en Path ici
-=======
-    tweety_version: str = TWEETY_VERSION
-    ) -> bool:
-    import jpype 
-    try:
-        import jpype.imports 
-    except (ImportError, ModuleNotFoundError):
-        pass 
-    logger.info("\n--- Préparation et Initialisation de la JVM via JPype ---")
-    libs_ok = True 
-    if not libs_ok:
-        logger.error("❌ Problème avec les fichiers Tweety (Core manquant?). Démarrage JVM annulé.")
-        return False
-    LIB_DIR = pathlib.Path(lib_dir_path)
->>>>>>> 024b7a30
-    NATIVE_LIBS_DIR = LIB_DIR / native_lib_subdir
-    jvm_ready = False
-    logger.info(f"DEBUG_JVM_SETUP: Appel de jpype.isJVMStarted() au début de initialize_jvm. Résultat: {jpype.isJVMStarted()}")
-    if jpype.isJVMStarted():
-        logger.warning("ℹ️ JVM déjà démarrée (détecté au début de initialize_jvm). Utilisation existante.")
-        jvm_ready = True
-        try:
-            if hasattr(jpype, 'imports') and jpype.imports is not None:
-                 jpype.imports.registerDomain("org", alias="org")
-                 jpype.imports.registerDomain("java", alias="java")
-                 jpype.imports.registerDomain("net", alias="net")
-                 logger.info("   Domaines JPype (org, java, net) enregistrés (ou déjà présents).")
-            else:
-                logger.warning("   jpype.imports non disponible pour enregistrer les domaines (possible si mock partiel).")
-        except Exception: pass
-        return True
-<<<<<<< HEAD
-        
-    java_home_to_set = find_valid_java_home()
-    if java_home_to_set and not os.getenv("JAVA_HOME"):
-        try:
-=======
-    java_home_to_set = find_valid_java_home()
-    if java_home_to_set and not os.getenv("JAVA_HOME"):
-        try:
-            # os.environ['JAVA_HOME'] = java_home_to_set # Temporairement commenté
-            # logger.info(f"✅ JAVA_HOME défini dynamiquement à '{java_home_to_set}' pour cette session.")
->>>>>>> 024b7a30
-            logger.info(f"   [DEBUG] Définition de os.environ['JAVA_HOME'] temporairement DÉSACTIVÉE. jvm_path_to_use_explicit sera utilisé.")
-        except Exception as e_setenv:
-            logger.error(f"❌ Impossible de définir JAVA_HOME dynamiquement: {e_setenv}")
-    elif not java_home_to_set:
-         logger.error("❌ JAVA_HOME non trouvé. Démarrage JVM impossible.")
-         return False
-         
-    jvm_path_final = None
-<<<<<<< HEAD
-    jvm_args = []
-    if extra_jvm_args: # Ajout des arguments supplémentaires
-        jvm_args.extend(extra_jvm_args)
-        logger.info(f"   Arguments JVM supplémentaires fournis: {extra_jvm_args}")
-
-=======
-    jvm_args = [] 
->>>>>>> 024b7a30
-    try:
-        logger.info(f"⏳ Tentative de démarrage JVM...")
-        try:
-            jvm_path_final = jpype.getDefaultJVMPath()
-            logger.info(f"   (Chemin JVM par défaut détecté par JPype: {jvm_path_final})")
-        except jpype.JVMNotFoundException: 
-            logger.warning("   (JPype n'a pas trouvé de JVM par défaut - dépendra de JAVA_HOME)")
-            jvm_path_final = None
-<<<<<<< HEAD
-        
-        combined_jar_list, classpath_str_for_env_and_log = _build_effective_classpath(lib_dir_path, str(PROJECT_ROOT_DIR))
-        
-        if not combined_jar_list:
-             return False # Erreur déjà loggée par _build_effective_classpath
-=======
-        classpath_separator = os.pathsep
-        
-        # Début de la section fusionnée pour Conflit 1
-        # Construire la liste des JARs principaux depuis lib_dir_path (qui est LIB_DIR ici)
-        main_jar_list = sorted([str(p.resolve()) for p in LIB_DIR.glob("*.jar")]) # Original
-        logger.info(f"   JARs principaux trouvés dans '{LIB_DIR}': {len(main_jar_list)}")
-
-        # --- EXCLUSION TEMPORAIREMENT RETIRÉE ---
-        # jar_to_exclude = "org.tweetyproject.lp.asp-1.28-with-dependencies.jar"
-        # original_main_jar_count = len(main_jar_list)
-        # main_jar_list = [jar_path for jar_path in main_jar_list if jar_to_exclude not in pathlib.Path(jar_path).name]
-        # if len(main_jar_list) < original_main_jar_count:
-        #     logger.info(f"   Exclusion de '{jar_to_exclude}' retirée. Nombre de JARs principaux: {len(main_jar_list)}.")
-        # Fin de la section fusionnée pour Conflit 1
-        
-        test_libs_dir_path_obj = PROJECT_ROOT_DIR / "argumentation_analysis" / "tests" / "resources" / "libs"
-        test_jar_list = []
-        if test_libs_dir_path_obj.is_dir():
-            test_jar_list = sorted([str(p.resolve()) for p in test_libs_dir_path_obj.glob("*.jar")])
-            logger.info(f"   JARs de test trouvés dans '{test_libs_dir_path_obj}': {len(test_jar_list)}")
-        else:
-            logger.info(f"   Répertoire des JARs de test '{test_libs_dir_path_obj}' non trouvé ou non accessible.")
-
-        # Correction de la logique de construction du classpath (ma logique)
-        main_jars_map = {pathlib.Path(p).name: p for p in main_jar_list}
-        test_jars_map = {pathlib.Path(p).name: p for p in test_jar_list}
-        final_jars_map = {**test_jars_map, **main_jars_map} # Priorité aux JARs principaux
-        all_available_jars = sorted(list(final_jars_map.values()))
-
-        tweety_full_jar_path = None
-        for jar_path_str in all_available_jars: 
-            if "tweety-full" in pathlib.Path(jar_path_str).name:
-                tweety_full_jar_path = jar_path_str
-                break 
-
-        # if tweety_full_jar_path: # Logique de priorisation de tweety-full commentée pour inclure tous les JARs
-        #     logger.info(f"   Utilisation exclusive du JAR 'tweety-full': {tweety_full_jar_path}")
-        #     combined_jar_list = [tweety_full_jar_path]
-        # else:
-        #     logger.warning("   JAR 'tweety-full' non trouvé. Utilisation de tous les JARs disponibles.")
-        #     combined_jar_list = all_available_jars
-        
-        logger.info("   Utilisation de tous les JARs disponibles (all_available_jars) pour le classpath (après exclusion ASP).")
-        combined_jar_list = all_available_jars
-
-        logger.info(f"   Nombre total de JARs pour le classpath final: {len(combined_jar_list)}")
-        if not combined_jar_list:
-            logger.error("❌ Aucun JAR trouvé pour le classpath ! Démarrage annulé.")
-            return False
-        
-        # Construire la chaîne de classpath pour l'environnement et le log
-        logger.info(f"   --- Liste détaillée des JARs pour le Classpath ({len(combined_jar_list)} JARs) ---")
-        for i, jar_item in enumerate(combined_jar_list):
-            logger.info(f"     JAR {i+1}: {jar_item}")
-        logger.info(f"   --- Fin de la liste détaillée des JARs ---")
-        classpath_str_for_env_and_log = classpath_separator.join(combined_jar_list)
-        logger.info(f"   Classpath combiné construit ({len(combined_jar_list)} JARs). Valeur pour env (tronquée si trop longue): {classpath_str_for_env_and_log[:500]}{'...' if len(classpath_str_for_env_and_log) > 500 else ''}")
-        logger.debug(f"   CLASSPATH pour JVM (avant définition env var): {classpath_str_for_env_and_log}")
->>>>>>> 024b7a30
-
-        try:
-            os.environ['CLASSPATH'] = classpath_str_for_env_and_log
-            logger.info(f"   Variable d'environnement CLASSPATH définie.")
-            # logger.info(f"   [DEBUG] Définition de os.environ['CLASSPATH'] temporairement DÉSACTIVÉE. Le classpath sera passé directement à startJVM.")
-        except Exception as e_set_classpath_env:
-            logger.error(f"   ❌ Impossible de définir la variable d'environnement CLASSPATH: {e_set_classpath_env}")
-            
-<<<<<<< HEAD
-        # jvm_args sont déjà initialisés (et peuvent contenir extra_jvm_args)
-=======
-        jvm_args = [] 
->>>>>>> 024b7a30
-        
-        if NATIVE_LIBS_DIR.exists() and any(NATIVE_LIBS_DIR.iterdir()):
-            native_path_arg = f"-Djava.library.path={NATIVE_LIBS_DIR.resolve()}"
-            jvm_args.append(native_path_arg)
-            logger.info(f"   Argument JVM natif ajouté: {native_path_arg}")
-        else:
-            logger.info(f"   (Pas de bibliothèques natives trouvées dans '{NATIVE_LIBS_DIR.resolve()}', -Djava.library.path non ajouté)")
-        # logger.info(f"   [DEBUG] -Djava.library.path temporairement désactivé.") # Commenté pour réactiver
-<<<<<<< HEAD
-        
-        # jvm_memory_options = ["-Xms256m", "-Xmx512m"]
-        # jvm_args.extend(jvm_memory_options)
-        # logger.info(f"   Options de mémoire JVM ajoutées: {jvm_memory_options}")
-        logger.info(f"   [DEBUG] Options de mémoire JVM temporairement désactivées.")
-
-        # Début de la section fusionnée pour Conflit 2
-        # Ajout des options de débogage JVM et JPype (de origin/main)
-        # Ces options sont maintenant gérées via le paramètre extra_jvm_args
-        # jvm_debug_options = ["-Xcheck:jni"]
-        # jpype_debug_options = ["-Djpype.debug=True", "-Djpype.jni_debug=True"]
-        # if "-Xcheck:jni" not in jvm_args: # Ne pas ajouter si déjà présent via extra_jvm_args
-        #    logger.info(f"   Option de débogage JVM (-Xcheck:jni) TEMPORAIREMENT DÉSACTIVÉE (ou gérée par extra_jvm_args).")
-        # if not any(arg.startswith("-Djpype.debug") or arg.startswith("-Djpype.jni_debug") for arg in jvm_args):
-        #    logger.info(f"   Options de débogage JPype (debug, jni_debug) TEMPORAIREMENT DÉSACTIVÉES (ou gérées par extra_jvm_args).")
-=======
-        
-        # jvm_memory_options = ["-Xms256m", "-Xmx512m"]
-        # jvm_args.extend(jvm_memory_options)
-        # logger.info(f"   Options de mémoire JVM ajoutées: {jvm_memory_options}")
-        logger.info(f"   [DEBUG] Options de mémoire JVM temporairement désactivées.")
-
-        # Début de la section fusionnée pour Conflit 2
-        # Ajout des options de débogage JVM et JPype (de origin/main)
-        jvm_debug_options = ["-Xcheck:jni"] # Option de débogage JNI
-        jpype_debug_options = ["-Djpype.debug=True", "-Djpype.jni_debug=True"] # Options JPype
-        # jvm_args.extend(jvm_debug_options) # Toujours désactivé pour tester la stabilité
-        # jvm_args.extend(jpype_debug_options) # Également désactivé pour ce test
-        logger.info(f"   Options de débogage JVM (-Xcheck:jni) TEMPORAIREMENT DÉSACTIVÉES.")
-        logger.info(f"   Options de débogage JPype (debug, jni_debug) TEMPORAIREMENT DÉSACTIVÉES.")
-        # logger.info(f"   [DEBUG] Toutes les options jvm_args (débogage JNI/JPype) sont DÉSACTIVÉES pour ce test.")
-        # Fin de la section fusionnée pour Conflit 2
-        # logger.info(f"   [DEBUG] Options de débogage JVM (-Xcheck:jni) temporairement désactivées.") # Commenté pour test
-        
-        # logger.info(f"   Options de débogage JPype DÉSACTIVÉES pour ce test.") # Commenté pour test
->>>>>>> 024b7a30
-
-        jvm_path_to_use_explicit: Optional[str] = None
-        # logger.info(f"   [DEBUG] Forçage de jvm_path_to_use_explicit à None pour utiliser la détection JPype par défaut.") # Commenté pour test
-        if java_home_to_set:
-            _java_home_path = pathlib.Path(java_home_to_set)
-            _system = platform.system()
-            _jvm_dll_path: Optional[pathlib.Path] = None
-            if _system == "Windows":
-                _jvm_dll_path = _java_home_path / "bin" / "server" / "jvm.dll"
-            elif _system == "Darwin":
-                _jvm_dll_path = _java_home_path / "lib" / "server" / "libjvm.dylib"
-                if not _jvm_dll_path.is_file() and (_java_home_path / "Contents" / "Home" / "lib" / "server" / "libjvm.dylib").is_file():
-                     _jvm_dll_path = _java_home_path / "Contents" / "Home" / "lib" / "server" / "libjvm.dylib"
-                elif not _jvm_dll_path.is_file():
-                     _jvm_dll_path = _java_home_path / "jre" / "lib" / "server" / "libjvm.dylib"
-            else: # Linux et autres
-                _jvm_dll_path = _java_home_path / "lib" / "server" / "libjvm.so"
-                if not _jvm_dll_path.is_file(): # Tentative avec jre/lib/server
-                    _jvm_dll_path_jre_variant = _java_home_path / "jre" / "lib" / "server" / "libjvm.so"
-                    if _jvm_dll_path_jre_variant.is_file():
-                        _jvm_dll_path = _jvm_dll_path_jre_variant
-                    else: # Tentatives plus génériques pour certaines distributions Linux
-                        lib_server_paths = list((_java_home_path / "lib").glob("**/server/libjvm.so"))
-                        if lib_server_paths:
-                            _jvm_dll_path = lib_server_paths[0]
-                        else:
-                             jre_lib_server_paths = list((_java_home_path / "jre" / "lib").glob("**/server/libjvm.so"))
-                             if jre_lib_server_paths:
-                                  _jvm_dll_path = jre_lib_server_paths[0]
-
-            if _jvm_dll_path and _jvm_dll_path.is_file():
-                jvm_path_to_use_explicit = str(_jvm_dll_path.resolve())
-                logger.info(f"   Chemin JVM explicite déterminé pour startJVM: {jvm_path_to_use_explicit}")
-            else:
-                logger.warning(f"   Impossible de construire un chemin JVM valide depuis JAVA_HOME '{java_home_to_set}' (chemin testé: {_jvm_dll_path}). JPype utilisera sa détection par défaut.")
-        
-        logger.info(f"DEBUG_JVM_SETUP: JAVA_HOME avant startJVM: {os.getenv('JAVA_HOME')}")
-        logger.info(f"DEBUG_JVM_SETUP: Path avant startJVM: {os.getenv('PATH')}")
-        logger.info(f"DEBUG_JVM_SETUP: CLASSPATH avant startJVM: {os.getenv('CLASSPATH')}")
-        logger.info(f"DEBUG_JVM_SETUP: Tentative de démarrage avec jvm_path_to_use_explicit='{jvm_path_to_use_explicit}', classpath='{len(combined_jar_list)} JARs', args='{jvm_args}'")
-        if hasattr(jpype, 'config'):
-            jpype.config.destroy_jvm = False
-            logger.info(f"DEBUG_JVM_SETUP: jpype.config.destroy_jvm défini sur False.")
-            # logger.info(f"DEBUG_JVM_SETUP: jpype.config.destroy_jvm NON défini sur False (utilisation du défaut JPype).")
-        else:
-            logger.warning("DEBUG_JVM_SETUP: jpype.config non disponible, impossible de définir destroy_jvm.")
-
-        logger.info(f"DEBUG_JVM_SETUP: APPEL IMMINENT DE jpype.startJVM()")
-        if jvm_path_to_use_explicit:
-            jpype.startJVM(jvm_path_to_use_explicit, classpath=combined_jar_list, *jvm_args, convertStrings=False, ignoreUnrecognized=True)
-        else:
-            logger.warning("   Aucun chemin JVM explicite fourni à startJVM, utilisation de la détection interne de JPype.")
-            jpype.startJVM(classpath=combined_jar_list, *jvm_args, convertStrings=False, ignoreUnrecognized=True)
-        logger.info(f"DEBUG_JVM_SETUP: jpype.startJVM() APPELÉ. Vérification avec jpype.isJVMStarted(): {jpype.isJVMStarted()}")
-        
-        jvm_fully_initialized = False
-        if jpype.isJVMStarted():
-            classpath_from_jvm = None
-            try:
-                classpath_from_jvm = jpype.getClassPath()
-                logger.info(f"   Classpath rapporté par jpype.getClassPath() juste après startJVM: {classpath_from_jvm}")
-            except Exception as e_cp:
-                logger.warning(f"   Impossible d'obtenir jpype.getClassPath() juste après startJVM: {e_cp}")
-
-            if classpath_from_jvm: # Vérifier si le classpath est non vide
-                if hasattr(jpype, 'imports') and jpype.imports is not None:
-                    try:
-                        jpype.imports.registerDomain("java", alias="java")
-                        jpype.imports.registerDomain("org", alias="org")
-                        jpype.imports.registerDomain("net", alias="net")
-                        jpype.imports.registerDomain("net.sf", alias="sf")
-                        jpype.imports.registerDomain("net.sf.tweety", alias="tweety")
-                        logger.info("✅ JVM démarrée avec succès, classpath chargé ET domaines (java, org, net, sf, tweety) enregistrés.")
-                        jvm_fully_initialized = True
-                    except Exception as e_reg_domain_jvm_setup:
-                        logger.error(f"❌ Erreur lors de l'enregistrement des domaines JPype (classpath semblait OK): {e_reg_domain_jvm_setup}")
-                else:
-                    logger.warning("✅ JVM démarrée et classpath chargé, mais jpype.imports non disponible pour enregistrer les domaines.")
-                    # On considère quand même que c'est mieux que rien si le classpath est là
-                    jvm_fully_initialized = True
-            else:
-                logger.error("❌ JVM démarrée (isJVMStarted()=True) MAIS le classpath est VIDE ou inaccessible. Les classes Java ne seront pas trouvées.")
-        else:
-            logger.error("❌ JVM non démarrée (isJVMStarted()=False).")
-            
-        jvm_ready = jvm_fully_initialized
-    except Exception as e:
-        logger.critical(f"\n❌❌❌ Erreur Démarrage JVM: {e} ❌❌❌", exc_info=True)
-        logger.critical(f"   Vérifiez chemin JVM, classpath, versions JDK/JARs.")
-        logger.info(f"   JAVA_HOME (défini ou trouvé): {os.getenv('JAVA_HOME', 'Non défini')}")
-        if jvm_path_final: logger.info(f"   Chemin JVM Défaut JPype: {jvm_path_final}")
-        logger.info(f"   Arguments JVM tentés: {jvm_args}")
-        jvm_ready = False
-    if not jvm_ready:
-        logger.warning(f"\n‼️‼️ JVM NON PRÊTE après tentative. L'agent PL échouera probablement. ‼️‼️")
-    else:
-        logger.info("\n✅ JVM prête pour utilisation.")
-    logger.info("--- Fin Initialisation JVM ---")
-    return jvm_ready
-
-module_logger = logging.getLogger(__name__)
+# core/jvm_setup.py
+# import jpype # Commenté pour déplacer l'import dans les fonctions
+# try:
+#     import jpype.imports # Commenté également
+# except (ImportError, ModuleNotFoundError):
+#     pass
+import os
+import pathlib
+import platform
+import logging
+from typing import Optional
+# import requests # Supprimé car download_tweety_jars est retiré
+# import urllib.request # Supprimé car download_tweety_jars est retiré
+# from tqdm import tqdm # Supprimé car download_tweety_jars est retiré
+import stat # Ajout pour chmod (Linux/Mac)
+import shutil # Ajout pour shutil.which
+import zipfile # Ajout pour l'extraction du JDK portable
+import sys # Pour platform.system si non global, déjà importé via platform
+
+from argumentation_analysis.paths import LIBS_DIR, PROJECT_ROOT_DIR # Ajout de PROJECT_ROOT_DIR
+
+
+logger = logging.getLogger("Orchestration.JPype")
+# Assurer logger configuré
+if not logger.handlers and not logger.propagate:
+    handler = logging.StreamHandler(); formatter = logging.Formatter('%(asctime)s [%(levelname)s] [%(name)s] %(message)s', datefmt='%H:%M:%S'); handler.setFormatter(formatter); logger.addHandler(handler); logger.setLevel(logging.INFO)
+
+MIN_JAVA_VERSION = 15
+TWEETY_VERSION = "1.28" # Version de Tweety à télécharger
+
+PORTABLE_JDK_DOWNLOAD_URL = "https://github.com/adoptium/temurin17-binaries/releases/download/jdk-17.0.10%2B7/OpenJDK17U-jdk_x64_windows_hotspot_17.0.10_7.zip"
+# Note: Utilisation d'une version légèrement plus ancienne pour tester (17.0.10+7 au lieu de 17.0.15+6)
+
+# Les fonctions suivantes liées au téléchargement des JARs Tweety (download_tweety_jars,
+# _download_file_with_progress, et la classe TqdmUpTo) sont supprimées de ce fichier.
+# La logique de téléchargement est maintenant supposée être gérée en dehors de l'initialisation
+# de la JVM pour les tests, par exemple via un script de setup séparé ou manuellement.
+# La fixture `ensure_tweety_libs` dans `tests/conftest.py` vérifiera la présence des libs.
+
+PORTABLE_JDK_DIR_NAME = "portable_jdk"
+PORTABLE_JDK_ZIP_NAME = "OpenJDK17U-jdk_x64_windows_hotspot_17.0.10_7.zip"
+TEMP_DIR_NAME = "_temp"
+
+def _check_java_version_and_path(java_home_candidate: str, exe_suffix: str) -> Optional[str]:
+    """Vérifie si le java_home_candidate est valide et contient une version de Java suffisante."""
+    import subprocess
+    java_home_path = pathlib.Path(java_home_candidate)
+    if not java_home_path.is_dir():
+        logger.debug(f"  '{java_home_candidate}' n'est pas un répertoire.")
+        return None
+
+    java_exe = java_home_path / "bin" / f"java{exe_suffix}"
+    if not java_exe.is_file():
+        logger.debug(f"  Exécutable Java non trouvé à '{java_exe}'.")
+        # Sur macOS, JAVA_HOME peut pointer vers le dossier "Home" à l'intérieur du bundle .app
+        if platform.system() == "Darwin" and (java_home_path / "Contents" / "Home" / "bin" / f"java{exe_suffix}").is_file():
+            java_exe = java_home_path / "Contents" / "Home" / "bin" / f"java{exe_suffix}"
+            java_home_path = java_home_path / "Contents" / "Home" # Ajuster java_home_path pour refléter le vrai JAVA_HOME
+            logger.debug(f"  Exécutable Java trouvé dans la structure .app macOS à '{java_exe}'. JAVA_HOME ajusté à '{java_home_path}'")
+        elif (java_home_path / "jre" / "bin" / f"java{exe_suffix}").is_file(): # Structure alternative avec JRE
+             java_exe = java_home_path / "jre" / "bin" / f"java{exe_suffix}"
+             logger.debug(f"  Exécutable Java trouvé dans jre/bin à '{java_exe}'.")
+        else:
+            return None
+
+    try:
+        result = subprocess.run([str(java_exe), "-version"], capture_output=True, text=True, check=False, timeout=10)
+        version_output = result.stderr # Java version est souvent sur stderr
+        
+        if result.returncode != 0:
+            logger.warning(f"  Échec de l'exécution de '{java_exe} -version'. Code de retour: {result.returncode}. Sortie: {version_output or result.stdout}")
+            return None
+
+        first_line = version_output.splitlines()[0] if version_output else ""
+        version_str_parts = first_line.split('"')
+        if len(version_str_parts) > 1:
+            version_str = version_str_parts[1]
+            major_version_str = version_str.split('.')[0]
+            if major_version_str.startswith("1."): # Pour Java 8 (1.8), Java 7 (1.7) etc.
+                major_version_str = version_str.split('.')[1]
+
+            try:
+                major_version = int(major_version_str)
+                if major_version >= MIN_JAVA_VERSION:
+                    logger.info(f"  Version Java {major_version} (>= {MIN_JAVA_VERSION}) trouvée à '{java_home_path}' (via '{java_exe}').")
+                    return str(java_home_path.resolve())
+                else:
+                    logger.debug(f"  Version Java {major_version} (< {MIN_JAVA_VERSION}) trouvée à '{java_home_path}'. Ignoré.")
+            except ValueError:
+                logger.warning(f"  Impossible d'analyser la version majeure depuis '{version_str}' à '{java_home_path}'.")
+        else:
+            logger.warning(f"  Format de sortie de version Java inattendu à '{java_home_path}': {version_output}")
+    except subprocess.TimeoutExpired:
+        logger.warning(f"  Timeout lors de l'exécution de '{java_exe} -version'.")
+    except Exception as e:
+        logger.warning(f"  Erreur lors de la vérification de la version Java à '{java_home_path}': {e}")
+    return None
+
+def _extract_portable_jdk(project_root: pathlib.Path, portable_jdk_parent_dir: pathlib.Path, portable_jdk_zip_path: pathlib.Path) -> Optional[pathlib.Path]:
+    """
+    Extrait le JDK portable de l'archive ZIP vers le répertoire portable_jdk.
+    Retourne le chemin vers le dossier racine du JDK extrait (ex: portable_jdk/jdk-17.0.15+6) ou None si échec.
+    """
+    logger.info(f"Tentative d'extraction du JDK portable depuis '{portable_jdk_zip_path}' vers '{portable_jdk_parent_dir}'...")
+    try:
+        with zipfile.ZipFile(portable_jdk_zip_path, 'r') as zip_ref:
+            zip_ref.extractall(portable_jdk_parent_dir)
+        logger.info(f"JDK portable extrait avec succès dans '{portable_jdk_parent_dir}'.")
+
+        for item in portable_jdk_parent_dir.iterdir():
+            if item.is_dir() and item.name.startswith("jdk-"):
+                logger.info(f"Dossier racine du JDK portable détecté : '{item}'")
+                return item
+        logger.warning(f"Impossible de déterminer le dossier racine du JDK dans '{portable_jdk_parent_dir}' après extraction. Recherche d'un dossier 'jdk-*' a échoué.")
+        extracted_items = [d for d in portable_jdk_parent_dir.iterdir() if d.is_dir()]
+        if len(extracted_items) == 1:
+            logger.info(f"Un seul dossier trouvé après extraction: '{extracted_items[0]}', en supposant que c'est le JDK.")
+            return extracted_items[0]
+        
+        return None
+    except FileNotFoundError:
+        logger.error(f"L'archive ZIP du JDK portable '{portable_jdk_zip_path}' n'a pas été trouvée.")
+        return None
+    except zipfile.BadZipFile:
+        logger.error(f"L'archive ZIP du JDK portable '{portable_jdk_zip_path}' est corrompue.")
+        return None
+    except Exception as e:
+        logger.error(f"Erreur lors de l'extraction du JDK portable: {e}", exc_info=True)
+        return None
+
+def find_valid_java_home() -> Optional[str]:
+    logger.debug(f"Début recherche répertoire Java Home valide (priorité Java >= {MIN_JAVA_VERSION})...")
+    
+    system = platform.system()
+    exe_suffix = ".exe" if system == "Windows" else ""
+    
+    # 1. Vérifier les variables d'environnement JAVA_HOME et JDK_HOME
+    env_vars_to_check = ["JAVA_HOME", "JDK_HOME"]
+    logger.debug(f"Vérification des variables d'environnement: {env_vars_to_check}")
+    for var_name in env_vars_to_check:
+        java_home_env = os.getenv(var_name)
+        if java_home_env:
+            logger.debug(f"  Variable '{var_name}' trouvée: '{java_home_env}'")
+            valid_path = _check_java_version_and_path(java_home_env, exe_suffix)
+            if valid_path:
+                logger.info(f"🎉 Utilisation de {var_name} pointant vers un JDK valide: '{valid_path}'")
+                return valid_path
+        else:
+            logger.debug(f"  Variable '{var_name}' non définie.")
+
+    # 2. Essayer de trouver 'java' dans le PATH et remonter au JAVA_HOME
+    logger.debug("Vérification du PATH système pour 'java'...")
+    java_exe_path_str = shutil.which(f"java{exe_suffix}")
+    if java_exe_path_str:
+        java_exe_path = pathlib.Path(java_exe_path_str)
+        logger.debug(f"  Exécutable 'java' trouvé dans le PATH: '{java_exe_path}'")
+        try:
+            # Tenter de résoudre le lien symbolique (surtout pour Linux/macOS)
+            resolved_java_exe_path = java_exe_path.resolve(strict=True)
+            logger.debug(f"  Chemin résolu de 'java': '{resolved_java_exe_path}'")
+            # Remonter au dossier JAVA_HOME (typiquement ../.. depuis bin/java ou ../../.. pour Contents/Home/bin/java sur macOS)
+            potential_java_home = resolved_java_exe_path.parent.parent # bin -> java_home
+            if potential_java_home.name == "Home" and potential_java_home.parent.name == "Contents": # Cas macOS .app
+                potential_java_home = potential_java_home.parent.parent
+            
+            logger.debug(f"  JAVA_HOME potentiel déduit du PATH: '{potential_java_home}'")
+            valid_path = _check_java_version_and_path(str(potential_java_home), exe_suffix)
+            if valid_path:
+                logger.info(f"🎉 Utilisation d'un JDK valide déduit du PATH: '{valid_path}'")
+                return valid_path
+        except Exception as e:
+            logger.debug(f"  Erreur lors de la tentative de déduction de JAVA_HOME depuis le PATH '{java_exe_path}': {e}")
+    else:
+        logger.debug("  Exécutable 'java' non trouvé dans le PATH système.")
+
+    # 3. Logique du JDK Portable (Fallback)
+    project_root = PROJECT_ROOT_DIR
+    portable_jdk_parent_dir = project_root / "libs" / PORTABLE_JDK_DIR_NAME
+    portable_jdk_zip_path = project_root / TEMP_DIR_NAME / PORTABLE_JDK_ZIP_NAME
+    logger.info(f"Aucun JDK système valide trouvé. Tentative d'utilisation du JDK portable intégré situé dans '{portable_jdk_parent_dir}'...")
+    potential_jdk_root_dir = None
+    if portable_jdk_parent_dir.is_dir():
+        for item in portable_jdk_parent_dir.iterdir():
+            if item.is_dir() and item.name.startswith("jdk-"):
+                java_exe_portable = item / "bin" / f"java{exe_suffix}"
+                if java_exe_portable.is_file():
+                    logger.info(f"JDK portable trouvé et valide dans: '{item}'")
+                    potential_jdk_root_dir = item
+                    break # Utiliser le premier trouvé
+    
+    if potential_jdk_root_dir:
+        # Vérifier la version du JDK portable également, par cohérence
+        valid_portable_path = _check_java_version_and_path(str(potential_jdk_root_dir), exe_suffix)
+        if valid_portable_path:
+            logger.info(f"🎉 Utilisation du JDK portable intégré: '{valid_portable_path}'")
+            return valid_portable_path
+        else:
+            logger.warning(f"JDK portable trouvé à '{potential_jdk_root_dir}' mais sa version n'est pas valide ou n'a pu être vérifiée.")
+
+
+    logger.info(f"JDK portable non trouvé ou non validé dans '{portable_jdk_parent_dir}'. Vérification de l'archive ZIP '{portable_jdk_zip_path}'...")
+    if portable_jdk_zip_path.is_file():
+        logger.info(f"Archive ZIP du JDK portable trouvée. Tentative d'extraction...")
+        portable_jdk_parent_dir.mkdir(parents=True, exist_ok=True)
+        extracted_jdk_root = _extract_portable_jdk(project_root, portable_jdk_parent_dir, portable_jdk_zip_path)
+        
+        if extracted_jdk_root:
+            valid_extracted_path = _check_java_version_and_path(str(extracted_jdk_root), exe_suffix)
+            if valid_extracted_path:
+                logger.info(f"🎉 JDK portable extrait et validé avec succès: '{valid_extracted_path}'. Utilisation.")
+                return valid_extracted_path
+            else:
+                logger.error(f"JDK portable extrait dans '{extracted_jdk_root}', mais sa version n'est pas valide ou 'bin/java{exe_suffix}' non trouvé/vérifiable.")
+        else:
+            logger.error(f"Échec de l'extraction du JDK portable depuis '{portable_jdk_zip_path}'.")
+    else:
+        logger.info(f"Archive ZIP du JDK portable '{portable_jdk_zip_path.name}' non trouvée. Tentative de téléchargement...")
+        import urllib.request # Import local pour cette fonction
+        temp_dir = project_root / TEMP_DIR_NAME
+        temp_dir.mkdir(parents=True, exist_ok=True)
+        
+        try:
+            logger.info(f"Téléchargement de {PORTABLE_JDK_DOWNLOAD_URL} vers {portable_jdk_zip_path}...")
+            # Utilisation d'un user-agent pour éviter les blocages potentiels
+            hdr = {'User-Agent': 'Mozilla/5.0 (Windows NT 10.0; Win64; x64) AppleWebKit/537.36 (KHTML, like Gecko) Chrome/58.0.3029.110 Safari/537.3'}
+            req = urllib.request.Request(PORTABLE_JDK_DOWNLOAD_URL, headers=hdr)
+            with urllib.request.urlopen(req) as response, open(portable_jdk_zip_path, 'wb') as out_file:
+                shutil.copyfileobj(response, out_file)
+            logger.info(f"JDK portable téléchargé avec succès : '{portable_jdk_zip_path}'.")
+            jdk_downloaded = True
+        except Exception as e:
+            logger.error(f"Échec du téléchargement du JDK portable depuis '{PORTABLE_JDK_DOWNLOAD_URL}': {e}", exc_info=True)
+            jdk_downloaded = False
+
+        if jdk_downloaded:
+            logger.info(f"Tentative d'extraction après téléchargement...")
+            portable_jdk_parent_dir.mkdir(parents=True, exist_ok=True) # Assurer que le parent existe
+            extracted_jdk_root = _extract_portable_jdk(project_root, portable_jdk_parent_dir, portable_jdk_zip_path)
+            if extracted_jdk_root:
+                valid_extracted_path = _check_java_version_and_path(str(extracted_jdk_root), exe_suffix)
+                if valid_extracted_path:
+                    logger.info(f"🎉 JDK portable téléchargé, extrait et validé avec succès: '{valid_extracted_path}'. Utilisation.")
+                    return valid_extracted_path
+                else:
+                    logger.error(f"JDK portable téléchargé et extrait dans '{extracted_jdk_root}', mais sa version n'est pas valide ou 'bin/java{exe_suffix}' non trouvé/vérifiable.")
+            else:
+                logger.error(f"Échec de l'extraction du JDK portable après téléchargement depuis '{portable_jdk_zip_path}'.")
+        else:
+            logger.error(f"Le JDK portable n'a pas pu être téléchargé et ne sera pas utilisé.")
+
+
+    logger.error(f"❌ Recherche finale: Aucun répertoire Java Home valide (système ou portable) n'a pu être localisé ou validé (Java >= {MIN_JAVA_VERSION}).")
+    return None
+# (Suppression du bloc de la version distante, la fonction _build_effective_classpath est conservée depuis HEAD)
+
+def _build_effective_classpath(
+    lib_dir_path_str: str = str(LIBS_DIR), # Utiliser str() pour compatibilité avec pathlib.Path()
+    project_root_dir_str: str = str(PROJECT_ROOT_DIR)
+) -> tuple[list[str], str]:
+    """
+    Construit la liste des JARs pour le classpath et la chaîne de classpath.
+    Retourne un tuple (liste_des_jars, chaine_classpath_formatee).
+    """
+    LIB_DIR = pathlib.Path(lib_dir_path_str)
+    PROJECT_ROOT = pathlib.Path(project_root_dir_str)
+    classpath_separator = os.pathsep
+
+    # Construire la liste des JARs principaux depuis lib_dir_path (qui est LIB_DIR ici)
+    main_jar_list = sorted([str(p.resolve()) for p in LIB_DIR.glob("*.jar")])
+    logger.info(f"   _build_effective_classpath: JARs principaux trouvés dans '{LIB_DIR}': {len(main_jar_list)}")
+
+    # --- EXCLUSION TEMPORAIREMENT RETIRÉE ---
+    # jar_to_exclude = "org.tweetyproject.lp.asp-1.28-with-dependencies.jar"
+    # original_main_jar_count = len(main_jar_list)
+    # main_jar_list = [jar_path for jar_path in main_jar_list if jar_to_exclude not in pathlib.Path(jar_path).name]
+    # if len(main_jar_list) < original_main_jar_count:
+    #     logger.info(f"   _build_effective_classpath: Exclusion de '{jar_to_exclude}' retirée. Nombre de JARs principaux: {len(main_jar_list)}.")
+    
+    test_libs_dir_path_obj = PROJECT_ROOT / "argumentation_analysis" / "tests" / "resources" / "libs"
+    test_jar_list = []
+    if test_libs_dir_path_obj.is_dir():
+        test_jar_list = sorted([str(p.resolve()) for p in test_libs_dir_path_obj.glob("*.jar")])
+        logger.info(f"   _build_effective_classpath: JARs de test trouvés dans '{test_libs_dir_path_obj}': {len(test_jar_list)}")
+    else:
+        logger.info(f"   _build_effective_classpath: Répertoire des JARs de test '{test_libs_dir_path_obj}' non trouvé ou non accessible.")
+
+    main_jars_map = {pathlib.Path(p).name: p for p in main_jar_list}
+    test_jars_map = {pathlib.Path(p).name: p for p in test_jar_list}
+    final_jars_map = {**test_jars_map, **main_jars_map}
+    all_available_jars = sorted(list(final_jars_map.values()))
+    
+    logger.info("   _build_effective_classpath: Utilisation de tous les JARs disponibles (all_available_jars) pour le classpath.")
+    combined_jar_list = all_available_jars
+
+    logger.info(f"   _build_effective_classpath: Nombre total de JARs pour le classpath final: {len(combined_jar_list)}")
+    if not combined_jar_list:
+        logger.error("❌ _build_effective_classpath: Aucun JAR trouvé pour le classpath !")
+        return [], ""
+    
+    logger.info(f"   _build_effective_classpath: --- Liste détaillée des JARs pour le Classpath ({len(combined_jar_list)} JARs) ---")
+    for i, jar_item in enumerate(combined_jar_list):
+        logger.info(f"     _build_effective_classpath: JAR {i+1}: {jar_item}")
+    logger.info(f"   _build_effective_classpath: --- Fin de la liste détaillée des JARs ---")
+    
+    classpath_str = classpath_separator.join(combined_jar_list)
+    logger.info(f"   _build_effective_classpath: Classpath combiné construit ({len(combined_jar_list)} JARs).")
+    logger.debug(f"   _build_effective_classpath: CLASSPATH pour JVM: {classpath_str}")
+    return combined_jar_list, classpath_str
+
+def initialize_jvm(
+    lib_dir_path: str = str(LIBS_DIR), # Assurer que c'est une chaîne
+    native_lib_subdir: str = "native",
+    tweety_version: str = TWEETY_VERSION,
+    extra_jvm_args: Optional[list[str]] = None # Nouveau paramètre
+) -> bool:
+    import jpype
+    try:
+        import jpype.imports
+    except (ImportError, ModuleNotFoundError):
+        pass
+    logger.info("\n--- Préparation et Initialisation de la JVM via JPype ---")
+    
+    LIB_DIR = pathlib.Path(lib_dir_path) # Convertir en Path ici
+    NATIVE_LIBS_DIR = LIB_DIR / native_lib_subdir
+    jvm_ready = False
+    logger.info(f"DEBUG_JVM_SETUP: Appel de jpype.isJVMStarted() au début de initialize_jvm. Résultat: {jpype.isJVMStarted()}")
+    if jpype.isJVMStarted():
+        logger.warning("ℹ️ JVM déjà démarrée (détecté au début de initialize_jvm). Utilisation existante.")
+        jvm_ready = True
+        try:
+            if hasattr(jpype, 'imports') and jpype.imports is not None:
+                 jpype.imports.registerDomain("org", alias="org")
+                 jpype.imports.registerDomain("java", alias="java")
+                 jpype.imports.registerDomain("net", alias="net")
+                 logger.info("   Domaines JPype (org, java, net) enregistrés (ou déjà présents).")
+            else:
+                logger.warning("   jpype.imports non disponible pour enregistrer les domaines (possible si mock partiel).")
+        except Exception: pass
+        return True
+    java_home_to_set = find_valid_java_home()
+    if java_home_to_set and not os.getenv("JAVA_HOME"):
+        try:
+            logger.info(f"   [DEBUG] Définition de os.environ['JAVA_HOME'] temporairement DÉSACTIVÉE. jvm_path_to_use_explicit sera utilisé.")
+        except Exception as e_setenv:
+            logger.error(f"❌ Impossible de définir JAVA_HOME dynamiquement: {e_setenv}")
+    elif not java_home_to_set:
+         logger.error("❌ JAVA_HOME non trouvé. Démarrage JVM impossible.")
+         return False
+         
+    jvm_path_final = None
+    jvm_args = []
+    if extra_jvm_args: # Ajout des arguments supplémentaires
+        jvm_args.extend(extra_jvm_args)
+        logger.info(f"   Arguments JVM supplémentaires fournis: {extra_jvm_args}")
+
+    try:
+        logger.info(f"⏳ Tentative de démarrage JVM...")
+        try:
+            jvm_path_final = jpype.getDefaultJVMPath()
+            logger.info(f"   (Chemin JVM par défaut détecté par JPype: {jvm_path_final})")
+        except jpype.JVMNotFoundException: 
+            logger.warning("   (JPype n'a pas trouvé de JVM par défaut - dépendra de JAVA_HOME)")
+            jvm_path_final = None
+            combined_jar_list, classpath_str_for_env_and_log = _build_effective_classpath(lib_dir_path, str(PROJECT_ROOT_DIR))
+            
+            if not combined_jar_list:
+                 return False # Erreur déjà loggée par _build_effective_classpath
+    
+            try:
+                os.environ['CLASSPATH'] = classpath_str_for_env_and_log
+                logger.info(f"   Variable d'environnement CLASSPATH définie.")
+            except Exception as e_set_classpath_env:
+                logger.error(f"   ❌ Impossible de définir la variable d'environnement CLASSPATH: {e_set_classpath_env}")
+                    
+            # jvm_args sont déjà initialisés (et peuvent contenir extra_jvm_args)
+            
+            if NATIVE_LIBS_DIR.exists() and any(NATIVE_LIBS_DIR.iterdir()):
+                native_path_arg = f"-Djava.library.path={NATIVE_LIBS_DIR.resolve()}"
+                jvm_args.append(native_path_arg)
+                logger.info(f"   Argument JVM natif ajouté: {native_path_arg}")
+            else:
+                logger.info(f"   (Pas de bibliothèques natives trouvées dans '{NATIVE_LIBS_DIR.resolve()}', -Djava.library.path non ajouté)")
+            # logger.info(f"   [DEBUG] -Djava.library.path temporairement désactivé.") # Commenté pour réactiver
+            
+            # jvm_memory_options = ["-Xms256m", "-Xmx512m"]
+            # jvm_args.extend(jvm_memory_options)
+            # logger.info(f"   Options de mémoire JVM ajoutées: {jvm_memory_options}")
+            logger.info(f"   [DEBUG] Options de mémoire JVM temporairement désactivées.")
+    
+            # Début de la section fusionnée pour Conflit 2
+            # Ajout des options de débogage JVM et JPype (de origin/main)
+            # Ces options sont maintenant gérées via le paramètre extra_jvm_args
+            # jvm_debug_options = ["-Xcheck:jni"]
+            # jpype_debug_options = ["-Djpype.debug=True", "-Djpype.jni_debug=True"]
+            # if "-Xcheck:jni" not in jvm_args: # Ne pas ajouter si déjà présent via extra_jvm_args
+            #    logger.info(f"   Option de débogage JVM (-Xcheck:jni) TEMPORAIREMENT DÉSACTIVÉE (ou gérée par extra_jvm_args).")
+            # if not any(arg.startswith("-Djpype.debug") or arg.startswith("-Djpype.jni_debug") for arg in jvm_args):
+            #    logger.info(f"   Options de débogage JPype (debug, jni_debug) TEMPORAIREMENT DÉSACTIVÉES (ou gérées par extra_jvm_args).")
+    
+            jvm_path_to_use_explicit: Optional[str] = None
+            # logger.info(f"   [DEBUG] Forçage de jvm_path_to_use_explicit à None pour utiliser la détection JPype par défaut.") # Commenté pour test
+            if java_home_to_set:
+                _java_home_path = pathlib.Path(java_home_to_set)
+                _system = platform.system()
+                _jvm_dll_path: Optional[pathlib.Path] = None
+                if _system == "Windows":
+                    _jvm_dll_path = _java_home_path / "bin" / "server" / "jvm.dll"
+                elif _system == "Darwin":
+                    _jvm_dll_path = _java_home_path / "lib" / "server" / "libjvm.dylib"
+                    if not _jvm_dll_path.is_file() and (_java_home_path / "Contents" / "Home" / "lib" / "server" / "libjvm.dylib").is_file():
+                         _jvm_dll_path = _java_home_path / "Contents" / "Home" / "lib" / "server" / "libjvm.dylib"
+                    elif not _jvm_dll_path.is_file():
+                         _jvm_dll_path = _java_home_path / "jre" / "lib" / "server" / "libjvm.dylib"
+                else: # Linux et autres
+                    _jvm_dll_path = _java_home_path / "lib" / "server" / "libjvm.so"
+                    if not _jvm_dll_path.is_file(): # Tentative avec jre/lib/server
+                        _jvm_dll_path_jre_variant = _java_home_path / "jre" / "lib" / "server" / "libjvm.so"
+                        if _jvm_dll_path_jre_variant.is_file():
+                            _jvm_dll_path = _jvm_dll_path_jre_variant
+                        else: # Tentatives plus génériques pour certaines distributions Linux
+                            lib_server_paths = list((_java_home_path / "lib").glob("**/server/libjvm.so"))
+                            if lib_server_paths:
+                                _jvm_dll_path = lib_server_paths[0]
+                            else:
+                                 jre_lib_server_paths = list((_java_home_path / "jre" / "lib").glob("**/server/libjvm.so"))
+                                 if jre_lib_server_paths:
+                                      _jvm_dll_path = jre_lib_server_paths[0]
+    
+                if _jvm_dll_path and _jvm_dll_path.is_file():
+                    jvm_path_to_use_explicit = str(_jvm_dll_path.resolve())
+                    logger.info(f"   Chemin JVM explicite déterminé pour startJVM: {jvm_path_to_use_explicit}")
+                else:
+                    logger.warning(f"   Impossible de construire un chemin JVM valide depuis JAVA_HOME '{java_home_to_set}' (chemin testé: {_jvm_dll_path}). JPype utilisera sa détection par défaut.")
+            
+            logger.info(f"DEBUG_JVM_SETUP: JAVA_HOME avant startJVM: {os.getenv('JAVA_HOME')}")
+            logger.info(f"DEBUG_JVM_SETUP: Path avant startJVM: {os.getenv('PATH')}")
+            logger.info(f"DEBUG_JVM_SETUP: CLASSPATH avant startJVM: {os.getenv('CLASSPATH')}")
+            logger.info(f"DEBUG_JVM_SETUP: Tentative de démarrage avec jvm_path_to_use_explicit='{jvm_path_to_use_explicit}', classpath='{len(combined_jar_list)} JARs', args='{jvm_args}'")
+            if hasattr(jpype, 'config'):
+                jpype.config.destroy_jvm = False
+                logger.info(f"DEBUG_JVM_SETUP: jpype.config.destroy_jvm défini sur False.")
+                # logger.info(f"DEBUG_JVM_SETUP: jpype.config.destroy_jvm NON défini sur False (utilisation du défaut JPype).")
+            else:
+                logger.warning("DEBUG_JVM_SETUP: jpype.config non disponible, impossible de définir destroy_jvm.")
+    
+            logger.info(f"DEBUG_JVM_SETUP: APPEL IMMINENT DE jpype.startJVM()")
+            if jvm_path_to_use_explicit:
+                jpype.startJVM(jvm_path_to_use_explicit, classpath=combined_jar_list, *jvm_args, convertStrings=False, ignoreUnrecognized=True)
+            else:
+                logger.warning("   Aucun chemin JVM explicite fourni à startJVM, utilisation de la détection interne de JPype.")
+                jpype.startJVM(classpath=combined_jar_list, *jvm_args, convertStrings=False, ignoreUnrecognized=True)
+            logger.info(f"DEBUG_JVM_SETUP: jpype.startJVM() APPELÉ. Vérification avec jpype.isJVMStarted(): {jpype.isJVMStarted()}")
+            
+            jvm_fully_initialized = False
+            if jpype.isJVMStarted():
+                classpath_from_jvm = None
+                try:
+                    classpath_from_jvm = jpype.getClassPath()
+                    logger.info(f"   Classpath rapporté par jpype.getClassPath() juste après startJVM: {classpath_from_jvm}")
+                except Exception as e_cp:
+                    logger.warning(f"   Impossible d'obtenir jpype.getClassPath() juste après startJVM: {e_cp}")
+    
+                if classpath_from_jvm: # Vérifier si le classpath est non vide
+                    if hasattr(jpype, 'imports') and jpype.imports is not None:
+                        try:
+                            jpype.imports.registerDomain("java", alias="java")
+                            jpype.imports.registerDomain("org", alias="org")
+                            jpype.imports.registerDomain("net", alias="net")
+                            jpype.imports.registerDomain("net.sf", alias="sf")
+                            jpype.imports.registerDomain("net.sf.tweety", alias="tweety")
+                            logger.info("✅ JVM démarrée avec succès, classpath chargé ET domaines (java, org, net, sf, tweety) enregistrés.")
+                            jvm_fully_initialized = True
+                        except Exception as e_reg_domain_jvm_setup:
+                            logger.error(f"❌ Erreur lors de l'enregistrement des domaines JPype (classpath semblait OK): {e_reg_domain_jvm_setup}")
+                    else:
+                        logger.warning("✅ JVM démarrée et classpath chargé, mais jpype.imports non disponible pour enregistrer les domaines.")
+                        # On considère quand même que c'est mieux que rien si le classpath est là
+                        jvm_fully_initialized = True
+                else:
+                    logger.error("❌ JVM démarrée (isJVMStarted()=True) MAIS le classpath est VIDE ou inaccessible. Les classes Java ne seront pas trouvées.")
+            else:
+                logger.error("❌ JVM non démarrée (isJVMStarted()=False).")
+                
+            jvm_ready = jvm_fully_initialized
+    except Exception as e:
+        logger.critical(f"\n❌❌❌ Erreur Démarrage JVM: {e} ❌❌❌", exc_info=True)
+        logger.critical(f"   Vérifiez chemin JVM, classpath, versions JDK/JARs.")
+        logger.info(f"   JAVA_HOME (défini ou trouvé): {os.getenv('JAVA_HOME', 'Non défini')}")
+        if jvm_path_final: logger.info(f"   Chemin JVM Défaut JPype: {jvm_path_final}")
+        logger.info(f"   Arguments JVM tentés: {jvm_args}")
+        jvm_ready = False
+    if not jvm_ready:
+        logger.warning(f"\n‼️‼️ JVM NON PRÊTE après tentative. L'agent PL échouera probablement. ‼️‼️")
+    else:
+        logger.info("\n✅ JVM prête pour utilisation.")
+    logger.info("--- Fin Initialisation JVM ---")
+    return jvm_ready
+
+module_logger = logging.getLogger(__name__)
 module_logger.debug("Module core.jvm_setup chargé et modifié pour inclure téléchargement JARs.")