# core/jvm_setup.py
# NOTE DEV: La demande de commenter l'import de 'Agent' de 'semantic_kernel.agents' a été notée.
# Cet import n'étant pas présent dans ce fichier, aucune action n'a été nécessaire ici.
import os
import re
import sys
# import jpype  # IMPORTANT: L'import est déplacé dans les fonctions pour chargement tardif
import logging
import platform
import shutil
import subprocess
import zipfile
import requests
from pathlib import Path
from typing import Optional, List, Dict
from tqdm.auto import tqdm
import stat
import threading

from argumentation_analysis.config.settings import settings

# Configuration du logger pour ce module
logger = logging.getLogger("Orchestration.JPype")

# Verrou global pour rendre l'initialisation de la JVM thread-safe
_jvm_lock = threading.Lock()

# --- Fonctions de téléchargement et de provisioning (issues du stash de HEAD) ---

def get_project_root_robust() -> Path:
    """
    Trouve la racine du projet en remontant depuis l'emplacement de ce fichier.
    Chemin: .../racine_projet/argumentation_analysis/core/jvm_setup.py
    La racine est 2 niveaux au-dessus du dossier 'core'.
    """
    # current_path.parents[0] -> .../core
    # current_path.parents[1] -> .../argumentation_analysis
    # current_path.parents[2] -> .../racine_projet
    current_path = Path(__file__).resolve()
    # Utiliser parents[2] pour remonter de core -> argumentation_analysis -> racine
    project_root = current_path.parents[2]
    logger.debug(f"Racine du projet déterminée de manière statique à : {project_root}")
    return project_root

# --- Constantes de Configuration ---
# Répertoires (utilisant pathlib pour la robustesse multi-plateforme)
PROJ_ROOT = get_project_root_robust()

# Les constantes sont maintenant lues depuis l'objet de configuration centralisé 'settings'
LIBS_DIR = PROJ_ROOT / settings.jvm.tweety_libs_dir
TWEETY_VERSION = settings.jvm.tweety_version

# La configuration des dépendances n'est plus nécessaire ici
# car nous utilisons le JAR "full-with-dependencies"

# Configuration JDK portable lue depuis les settings
MIN_JAVA_VERSION = settings.jvm.min_java_version
JDK_VERSION = settings.jvm.jdk_version
JDK_BUILD = settings.jvm.jdk_build
JDK_URL_TEMPLATE = settings.jvm.jdk_url_template
# Windows: x64_windows, aarch64_windows | Linux: x64_linux, aarch64_linux | macOS: x64_mac, aarch64_mac

# --- Fonctions Utilitaires ---
class TqdmUpTo(tqdm):
    """Provides `update_to(block_num, block_size, total_size)`."""
    def update_to(self, b=1, bsize=1, tsize=None):
         if tsize is not None: self.total = tsize
         self.update(b * bsize - self.n)

def get_os_arch_for_jdk() -> Dict[str, str]:
    """Détermine l'OS et l'architecture pour l'URL de téléchargement du JDK."""
    system = platform.system().lower()
    arch = platform.machine().lower()

    os_map = {"windows": "windows", "linux": "linux", "darwin": "mac"}
    arch_map = {"amd64": "x64", "x86_64": "x64", "aarch64": "aarch64", "arm64": "aarch64"}

    if system not in os_map:
        raise OSError(f"Système d'exploitation non supporté pour le JDK portable : {platform.system()}")
    if arch not in arch_map:
        raise OSError(f"Architecture non supportée pour le JDK portable : {arch}")

    return {"os": os_map[system], "arch": arch_map[arch]}


def download_file(url: str, dest_path: Path, description: Optional[str] = None):
    """Télécharge un fichier depuis une URL vers un chemin cible avec une barre de progression."""
    if description is None:
        description = dest_path.name

    try:
        # S'assurer que le répertoire parent de dest_path existe
        dest_path.parent.mkdir(parents=True, exist_ok=True)

        # Vérifier si le fichier existe déjà et est non vide (de HEAD)
        if dest_path.exists() and dest_path.stat().st_size > 0:
            logger.debug(f"Fichier '{dest_path.name}' déjà présent et non vide. Skip.")
            return True, False # Fichier présent, pas de nouveau téléchargement

        logger.info(f"Tentative de téléchargement: {url} vers {dest_path}")
        headers = {'User-Agent': 'Mozilla/5.0'} # De HEAD
        # Timeout de la version entrante (30s), allow_redirects de HEAD
        response = requests.get(url, stream=True, timeout=30, headers=headers, allow_redirects=True)

        if response.status_code == 404: # De HEAD
             logger.error(f"❌ Fichier non trouvé (404) à l'URL: {url}")
             return False, False

        response.raise_for_status() # De HEAD / version entrante implicitement

        total_size = int(response.headers.get('content-length', 0))

        # Utiliser logger au lieu de logging
        with TqdmUpTo(unit='B', unit_scale=True, unit_divisor=1024, total=total_size, miniters=1, desc=description[:40]) as t:
            with open(dest_path, 'wb') as f: # Utiliser dest_path
                for chunk in response.iter_content(chunk_size=8192):
                    if chunk:
                        f.write(chunk)
                        t.update(len(chunk))

        # Vérification après téléchargement (de HEAD)
        if dest_path.exists() and dest_path.stat().st_size > 0:
            # Ajout d'une vérification de taille si total_size était connu
            if total_size != 0 and dest_path.stat().st_size != total_size:
                 logger.warning(f"⚠️ Taille du fichier téléchargé '{dest_path.name}' ({dest_path.stat().st_size}) "
                                f"ne correspond pas à la taille attendue ({total_size}).")
            logger.info(f" -> Téléchargement de '{dest_path.name}' réussi.")
            return True, True # Fichier présent, et il a été (re)téléchargé
        else:
            logger.error(f"❓ Téléchargement de '{dest_path.name}' semblait terminé mais fichier vide ou absent.")
            if dest_path.exists(): dest_path.unlink(missing_ok=True) # Nettoyer si fichier vide
            return False, False

    except requests.exceptions.RequestException as e:
        logger.error(f"❌ Échec connexion/téléchargement pour '{dest_path.name}': {e}")
        if dest_path.exists(): dest_path.unlink(missing_ok=True)
        return False, False
    except Exception as e_other:
        logger.error(f"❌ Erreur inattendue pendant téléchargement de '{dest_path.name}': {e_other}", exc_info=True)
        if dest_path.exists(): dest_path.unlink(missing_ok=True)
        return False, False

# Les fonctions get_project_root_for_libs et find_libs_dir sont obsolètes
# et remplacées par la nouvelle fonction get_project_root_robust.

def download_tweety_jars(
    version: str = TWEETY_VERSION,
    target_dir: Optional[Path] = None
) -> bool:
    """
    Vérifie la présence du JAR 'full-with-dependencies' de Tweety et le télécharge si manquant.
    """
    logger.info(f"--- Démarrage de la vérification/téléchargement des JARs Tweety v{version} ---")
    target_dir_path = Path(target_dir) if target_dir else LIBS_DIR
    target_dir_path.mkdir(parents=True, exist_ok=True)

    # Configuration pour le JAR "full-with-dependencies"
    jar_filename = f"org.tweetyproject.tweety-full-{version}-with-dependencies.jar"
    jar_url = f"https://tweetyproject.org/builds/{version}/{jar_filename}"
    jar_target_path = target_dir_path / jar_filename

    logger.info(f"Vérification de la présence de: {jar_target_path}")

    # Si le fichier existe et n'est pas vide, on ne fait rien
    if jar_target_path.exists() and jar_target_path.stat().st_size > 0:
        logger.info(f"JAR Core '{jar_filename}': déjà présent.")
        logger.info("--- Fin de la vérification/téléchargement des JARs Tweety ---")
        return True

    # Si le fichier n'existe pas, on le télécharge
    logger.info(f"JAR '{jar_filename}' non trouvé ou vide. Tentative de téléchargement...")
    
    # Vérifier l'accessibilité de l'URL de base avant de tenter le téléchargement
    base_url = f"https://tweetyproject.org/builds/{version}/"
    try:
        response = requests.head(base_url, timeout=10)
        response.raise_for_status()
        logger.info(f"URL de base Tweety v{version} accessible.")
    except requests.RequestException as e:
        logger.error(f"Impossible d'accéder à l'URL de base de Tweety {base_url}. Erreur: {e}")
        logger.error("Vérifiez la connexion internet ou la disponibilité du site de Tweety.")
        return False

    success, _ = download_file(jar_url, jar_target_path, description=jar_filename)

    if success:
        logger.info(f"JAR '{jar_filename}' téléchargé avec succès.")
    else:
        logger.error(f"Échec du téléchargement du JAR '{jar_filename}' depuis {jar_url}.")

    logger.info("--- Fin de la vérification/téléchargement des JARs Tweety ---")
    return success

def unzip_file(zip_path: Path, dest_dir: Path):
    """Décompresse un fichier ZIP."""
    logger.info(f"Décompression de {zip_path} vers {dest_dir}...")
    try:
        with zipfile.ZipFile(zip_path, 'r') as zip_ref:
            file_list = zip_ref.namelist()
            # Identifie les répertoires de premier niveau dans le zip
            top_level_contents = {Path(f).parts[0] for f in file_list}

            if len(file_list) > 0 and len(top_level_contents) == 1:
                # Cas où tout le contenu est dans un seul dossier racine DANS le zip
                # ex: le zip contient "jdk-17.0.2+8/" qui contient "bin", "lib", etc.
                single_root_dir_in_zip_name = top_level_contents.pop()
                
                # Vérifier si tous les fichiers commencent par ce dossier racine
                if all(f.startswith(single_root_dir_in_zip_name + os.sep) or f == single_root_dir_in_zip_name for f in file_list if f):


                    temp_extract_dir = dest_dir.parent / (dest_dir.name + "_temp_extract_strip")
                    if temp_extract_dir.exists():
                        shutil.rmtree(temp_extract_dir)
                    temp_extract_dir.mkdir(parents=True, exist_ok=True)
                    
                    zip_ref.extractall(temp_extract_dir)
                    
                    source_dir_to_move_from = temp_extract_dir / single_root_dir_in_zip_name
                    
                    # Vider dest_dir avant de déplacer (sauf si c'est la même chose que source_dir_to_move_from)
                    if dest_dir.resolve() != source_dir_to_move_from.resolve():
                        for item in dest_dir.iterdir():
                            if item.is_dir():
                                shutil.rmtree(item)
                            else:
                                item.unlink()
                    else: # Ne devrait pas arriver avec _temp_extract_strip
                        logger.warning("Le répertoire de destination est le même que le répertoire source temporaire.")

                    for item in source_dir_to_move_from.iterdir():
                        shutil.move(str(item), str(dest_dir / item.name))
                    
                    shutil.rmtree(temp_extract_dir)
                    logger.info(f"Contenu de '{single_root_dir_in_zip_name}' extrait et déplacé vers '{dest_dir}'.")
                else:
                    # Structure de fichiers mixte, extraire normalement
                    zip_ref.extractall(dest_dir)
                    logger.info("Extraction standard effectuée (pas de strip de dossier racine).")
            else:
                 # Le contenu est déjà à la racine du zip, ou plusieurs éléments à la racine.
                 zip_ref.extractall(dest_dir)
                 logger.info("Extraction standard effectuée (contenu à la racine ou multiple).")

        if zip_path.exists():
            zip_path.unlink()
        logger.info("Décompression terminée.")
    except (zipfile.BadZipFile, IOError, shutil.Error) as e:
        logger.error(f"Erreur lors de la décompression de {zip_path}: {e}", exc_info=True)
        # Essayer de nettoyer dest_dir en cas d'erreur d'extraction pour éviter un état partiel
        if dest_dir.exists():
            shutil.rmtree(dest_dir, ignore_errors=True)
            dest_dir.mkdir(parents=True, exist_ok=True) # Recréer le dossier vide
        raise


# --- Constantes et Fonctions pour la gestion du JDK ---
PORTABLE_JDK_DIR_NAME = "portable_jdk"
TEMP_DIR_NAME = "_temp_jdk_download"
# MIN_JAVA_VERSION, JDK_VERSION, JDK_BUILD, JDK_URL_TEMPLATE sont définis plus haut

def get_project_root() -> Path:
    """Retourne la racine du projet, qui est maintenant déterminée de manière robuste."""
    return PROJ_ROOT

def is_valid_jdk(path: Path) -> bool:
    """Vérifie si un répertoire est un JDK valide et respecte la version minimale."""
    if not path.is_dir():
        return False
        
    java_exe = path / "bin" / ("java.exe" if platform.system() == "Windows" else "java")
    if not java_exe.is_file():
        logger.debug(f"Validation JDK: 'java' non trouvé ou n'est pas un fichier dans {path / 'bin'}")
        return False

    try:
        result = subprocess.run(
            [str(java_exe), "-version"],
            capture_output=True,
            text=True,
            check=False
        )
        version_output = result.stderr if result.stderr else result.stdout
        if not version_output:
            logger.warning(f"Impossible d'obtenir la sortie de version pour le JDK à {path} (commande: '{str(java_exe)} -version'). stderr: {result.stderr}, stdout: {result.stdout}")
            return False

        # Tenter de parser plusieurs formats de sortie de version
        # Format OpenJDK: openjdk version "17.0.11" 2024-04-16
        # Format Oracle: java version "1.8.0_202"
        version_pattern = r'version "(\d+)(?:\.(\d+))?(?:\.(\d+))?(?:_(\d+))?.*"'
        
        match = None
        for line in version_output.splitlines():
            match = re.search(version_pattern, line)
            if match:
                break
        
        if not match:
            logger.warning(f"Impossible de parser la chaîne de version du JDK à '{path}'. Sortie: {version_output.strip()}")
            return False
        
        major_version_str = match.group(1)
        minor_version_str = match.group(2)

        major_version = int(major_version_str)
        if major_version == 1 and minor_version_str: # Format "1.X" (Java 8 et moins)
            major_version = int(minor_version_str)

        try:
            raw_version_detail = match.group(0).split('"')[1]
        except IndexError:
            logger.error(f"Impossible d'extraire le numéro de version de '{match.group(0)}'. Format inattendu.")
            raw_version_detail = "FORMAT_INCONNU" # Fallback
        
        version_details_str = raw_version_detail.replace('\\', '\\\\')

        if major_version >= MIN_JAVA_VERSION:
            logger.info(f"Version Java détectée à '{path}': \"{version_details_str}\" (Majeure: {major_version}) -> Valide.")
            return True
        else:
            logger.warning(f"Version Java détectée à '{path}': \"{version_details_str}\" (Majeure: {major_version}) -> INVALIDE (minimum requis: {MIN_JAVA_VERSION}).")
            return False
    except FileNotFoundError:
        logger.error(f"Exécutable Java non trouvé à {java_exe} lors de la vérification de version.")
        return False
    except Exception as e:
        logger.error(f"Erreur lors de la validation du JDK à {path}: {e}", exc_info=True)
        return False

def find_existing_jdk() -> Optional[Path]:
    """
    Tente de trouver un JDK valide.
    Note : La vérification de JAVA_HOME est désactivée pour forcer
    l'utilisation du JDK portable et garantir la consistance.
    """
    logger.debug("Recherche d'un JDK portable pré-existant valide (JAVA_HOME est ignoré).")
    
    project_r = get_project_root()
    portable_jdk_dir = project_r / PORTABLE_JDK_DIR_NAME
    
    if portable_jdk_dir.is_dir():
        if is_valid_jdk(portable_jdk_dir):
             logger.info(f"JDK portable validé directement dans : {portable_jdk_dir}")
             return portable_jdk_dir
        for item in portable_jdk_dir.iterdir():
            if item.is_dir() and item.name.startswith("jdk-"): # Typique pour les extractions Adoptium
                if is_valid_jdk(item):
                    logger.info(f"JDK portable validé dans sous-dossier : {item}")
                    return item
    
    logger.info("Aucun JDK pré-existant valide trouvé. Le téléchargement va être tenté.")
    return None

def find_valid_java_home() -> Optional[str]:
    """
    Trouve un JAVA_HOME valide. Vérifie les JDK existants, puis tente de télécharger
    et d'installer un JDK portable si nécessaire.
    """
    logger.info("Recherche d'un environnement Java valide...")
    
    existing_jdk_path = find_existing_jdk()
    if existing_jdk_path:
        logger.info(f"[SUCCESS] Utilisation du JDK existant validé: '{existing_jdk_path}'")
        return str(existing_jdk_path.resolve())

    logger.info("Aucun JDK valide existant. Tentative d'installation d'un JDK portable.")
    project_r = get_project_root()
    portable_jdk_install_dir = project_r / PORTABLE_JDK_DIR_NAME
    temp_download_dir = project_r / TEMP_DIR_NAME
    
    try:
        portable_jdk_install_dir.mkdir(parents=True, exist_ok=True)
        temp_download_dir.mkdir(parents=True, exist_ok=True)
    except OSError as e:
        logger.error(f"Impossible de créer les répertoires pour JDK portable ({portable_jdk_install_dir} ou {temp_download_dir}): {e}")
        return None

    os_arch_info = get_os_arch_for_jdk()
    
    # Utiliser les constantes globales JDK_VERSION, JDK_BUILD, JDK_URL_TEMPLATE
    # JDK_VERSION ex: "17.0.11", JDK_BUILD ex: "9"
    # JDK_URL_TEMPLATE ex: "https://github.com/adoptium/temurin{maj_v}-binaries/releases/download/jdk-{v}%2B{b}/OpenJDK{maj_v}U-jdk_{arch}_{os}_hotspot_{v}_{b_flat}.zip"

    jdk_major_for_url = JDK_VERSION.split('.')[0] # ex: "17"
    
    # Le nom du fichier zip peut varier légèrement, mais l'URL est la clé.
    # On va nommer le zip de manière générique pour le téléchargement.
    generic_zip_name = f"portable_jdk_{JDK_VERSION}_{JDK_BUILD}_{os_arch_info['os']}_{os_arch_info['arch']}.zip"
    jdk_zip_target_path = temp_download_dir / generic_zip_name

    jdk_url = JDK_URL_TEMPLATE.format(
        maj_v=jdk_major_for_url,
        v=JDK_VERSION,
        b=JDK_BUILD,
        arch=os_arch_info['arch'],
        os=os_arch_info['os'],
        b_flat=JDK_BUILD # Dans l'URL d'Adoptium, b_flat est souvent juste le build number
    )
    logger.info(f"URL du JDK portable construite: {jdk_url}")

    logger.info(f"Téléchargement du JDK portable depuis {jdk_url} vers {jdk_zip_target_path}...")
    downloaded_ok, _ = download_file(jdk_url, jdk_zip_target_path, description=f"JDK {JDK_VERSION}+{JDK_BUILD}")
    
    if not downloaded_ok or not jdk_zip_target_path.exists():
        logger.error(f"Échec du téléchargement du JDK portable depuis {jdk_url}.")
        return None

    logger.info(f"Décompression du JDK portable {jdk_zip_target_path} vers {portable_jdk_install_dir}...")
    try:
        # Nettoyer le répertoire d'installation avant de décompresser pour éviter les conflits
        if portable_jdk_install_dir.exists():
            for item in portable_jdk_install_dir.iterdir():
                # Ne pas supprimer le zip lui-même s'il a été téléchargé ici par erreur
                if item.resolve() == jdk_zip_target_path.resolve(): continue
                if item.is_dir():
                    shutil.rmtree(item)
                else:
                    item.unlink()
        portable_jdk_install_dir.mkdir(parents=True, exist_ok=True) # S'assurer qu'il existe après nettoyage

        unzip_file(jdk_zip_target_path, portable_jdk_install_dir) # unzip_file supprime le zip après succès

        # Valider le JDK fraîchement décompressé
        # Le JDK peut être directement dans portable_jdk_install_dir ou dans un sous-dossier (ex: jdk-17.0.11+9)
        final_jdk_path = None
        if is_valid_jdk(portable_jdk_install_dir):
            final_jdk_path = portable_jdk_install_dir
        else:
            for item in portable_jdk_install_dir.iterdir():
                if item.is_dir() and item.name.startswith("jdk-") and is_valid_jdk(item):
                    final_jdk_path = item
                    break
        
        if final_jdk_path:
            logger.info(f"[SUCCESS] JDK portable installé et validé avec succès dans: '{final_jdk_path}'")
            return str(final_jdk_path.resolve())
        else:
            logger.error(f"L'extraction du JDK dans '{portable_jdk_install_dir}' n'a pas produit une installation valide. Contenu: {list(portable_jdk_install_dir.iterdir())}")
            return None
            
    except Exception as e_unzip:
        logger.error(f"Erreur lors de la décompression ou validation du JDK portable: {e_unzip}", exc_info=True)
        if jdk_zip_target_path.exists(): jdk_zip_target_path.unlink(missing_ok=True)
        return None

# --- Gestion du cycle de vie de la JVM ---
# (Les variables globales _JVM_INITIALIZED_THIS_SESSION etc. et les fonctions get_jvm_options, initialize_jvm, shutdown_jvm
#  seront traitées dans le prochain bloc de conflit)
# _JVM_INITIALIZED_THIS_SESSION, _JVM_WAS_SHUTDOWN, _SESSION_FIXTURE_OWNS_JVM sont définis plus haut (après la section JDK)
# ou devraient l'être. S'ils manquent, il faudra les ajouter.
# Pour l'instant, on assume qu'ils sont juste avant cette section.

_JVM_INITIALIZED_THIS_SESSION = False
_JVM_WAS_SHUTDOWN = False
_SESSION_FIXTURE_OWNS_JVM = False

def get_jvm_options() -> List[str]:
    """
    Retourne une liste minimale d'options JVM pour maximiser la stabilité.
    Les options de diagnostic sont temporairement désactivées pour éliminer
    toute source potentielle d'interférence.
    """
    options = [
        "-Xms128m",  # Augmentation légère de la mémoire initiale
        "-Xmx1024m", # Augmentation de la mémoire maximale
        "-Dfile.encoding=UTF-8",
        "-Djava.awt.headless=true",
        # Le flag -Xcheck:jni est retiré temporairement pour simplifier
    ]
    
    # On garde les options spécifiques à Windows qui sont généralement bénéfiques
    if os.name == 'nt':
       options.extend([
           "-XX:+UseG1GC",
           "-Xrs",  # Ajouté pour améliorer la stabilité sur Windows
       ])
    
    logger.info(f"Options JVM simplifiées pour la stabilité : {options}")
    return options

def initialize_jvm(force_redownload_jars=False, session_fixture_owns_jvm=False) -> bool:
    """
    Initialise et démarre la JVM avec les JARs et la configuration nécessaires.
    """
    global _JVM_INITIALIZED_THIS_SESSION, _SESSION_FIXTURE_OWNS_JVM
    import jpype
    import jpype.imports

    _SESSION_FIXTURE_OWNS_JVM = session_fixture_owns_jvm
    logger.info("=" * 50)
    logger.info("APPEL À initialize_jvm")
    logger.info(f"Propriétaire de la session JVM: {_SESSION_FIXTURE_OWNS_JVM}")

    if jpype.isJVMStarted():
        logger.info("La JVM est déjà démarrée. Aucune action n'est requise.")
        return True

    if _JVM_WAS_SHUTDOWN and not _SESSION_FIXTURE_OWNS_JVM:
        logger.warning(
            "La JVM a déjà été démarrée et arrêtée dans cette session."
            "Le redémarrage n'est pas supporté et peut entraîner une instabilité."
        )

    # ... (Le reste de la logique reste le même)
    if not download_tweety_jars():
        logger.critical("Échec du provisionnement des JARs Tweety.")
        return False

    java_home = find_valid_java_home()
    if not java_home:
        logger.critical("Impossible de trouver un JDK valide.")
        return False
    os.environ['JAVA_HOME'] = java_home

    jvm_path = jpype.getDefaultJVMPath()
    
<<<<<<< HEAD
    # Remplacement du glob par un chemin explicite pour éliminer toute ambiguïté.
    jar_path = LIBS_DIR / f"org.tweetyproject.tweety-full-{TWEETY_VERSION}-with-dependencies.jar"
    if not jar_path.exists():
        logger.critical(f"Le JAR Tweety principal est introuvable à l'emplacement attendu: {jar_path}")
        return False
    
    # Le classpath est maintenant une chaîne unique pointant vers le bon JAR.
    explicit_classpath_str = str(jar_path.resolve())
        
=======
    # Modification pour n'utiliser que le JAR "full-with-dependencies"
    full_jar_name = f"org.tweetyproject.tweety-full-{TWEETY_VERSION}-with-dependencies.jar"
    full_jar_path = LIBS_DIR / full_jar_name

    if not full_jar_path.exists():
        logger.critical(f"Le JAR principal '{full_jar_path}' est introuvable.")
        # Tentative de re-téléchargement au cas où.
        if not download_tweety_jars():
            logger.critical(f"Échec du téléchargement du JAR manquant.")
            return False

    classpath_list = [str(full_jar_path.resolve())]
    logger.info(f"Utilisation d'un classpath simplifié avec un seul JAR: {classpath_list}")

    native_libs_path = LIBS_DIR / "native"
>>>>>>> bee3c627
    jvm_options = get_jvm_options()
    jvm_options.append(f"-Djava.library.path={native_libs_path.resolve()}")
    
    try:
<<<<<<< HEAD
        logger.info("Tentative de démarrage de la JVM...")
        logger.info(f"Classpath final validé: [{explicit_classpath_str}]")
        
        jpype.startJVM(
            jvm_path,
            *jvm_options,
            classpath=explicit_classpath_str,
=======
        logger.info("Tentative de démarrage de la JVM avec classpath simplifié...")
        logger.info(f"JVM Path: {jvm_path}")
        logger.info(f"Options: {jvm_options}")
        logger.info(f"Classpath: {classpath_list}")

        jpype.startJVM(
            jvm_path,
            *jvm_options,
            classpath=classpath_list,
>>>>>>> bee3c627
            ignoreUnrecognized=True,
            convertStrings=False
        )
        logger.info("[SUCCESS] JVM démarrée avec succès.")
        _JVM_INITIALIZED_THIS_SESSION = True
        return True
    except Exception as e:
        logger.critical(f"Échec du démarrage de la JVM: {e}", exc_info=True)
        return False

def shutdown_jvm():
    """
    Arrête la JVM si elle a été démarrée par ce processus, en tenant compte du
    contexte d'exécution (par ex. fixture de session pytest).
    """
    global _JVM_WAS_SHUTDOWN, _SESSION_FIXTURE_OWNS_JVM
    import jpype

    # Ne pas arrêter la JVM si elle est gérée par une fixture de session
    # et que ce n'est pas la fixture elle-même qui appelle shutdown.
    if _SESSION_FIXTURE_OWNS_JVM:
        # Idéalement, on vérifierait si l'appelant est bien le teardown de la fixture.
        # Pour simplifier, on assume que si la fixture possède la JVM, seul son
        # teardown doit l'arrêter. Les appels manuels sont ignorés.
        logger.warning(
            "Arrêt de la JVM demandé, mais elle est gérée par une fixture de session. "
            "L'arrêt sera géré par la fixture à la fin de la session de test."
        )
        return

    if jpype.isJVMStarted():
        logger.info("Tentative d'arrêt de la JVM...")
        try:
            jpype.shutdownJVM()
            logger.info("[SUCCESS] JVM arrêtée avec succès.")
            _JVM_WAS_SHUTDOWN = True
        except Exception as e:
            # Capturer l'erreur peut aider au débogage sans crasher le processus Python
            logger.error(f"Erreur interceptée lors de l'appel à jpype.shutdownJVM(): {e}", exc_info=True)
            # On note qu'une tentative a eu lieu, ce qui est un état instable.
            _JVM_WAS_SHUTDOWN = True


def is_jvm_started() -> bool:
    """
    Vérifie si la JVM est actuellement démarrée, en gérant l'import de jpype.
    """
    try:
        import jpype
        return jpype.isJVMStarted()
    except ImportError:
        # Si jpype n'est pas installé ou trouvable, la JVM ne peut pas être démarrée.
        return False
    except Exception as e:
        logger.error(f"Erreur inattendue lors de la vérification du statut de la JVM: {e}")
        return False


def is_jvm_owned_by_session_fixture() -> bool:
    """Retourne True si la JVM est contrôlée par une fixture de session pytest."""
    # Cette fonction permet d'éviter l'import direct d'une variable privée
    global _SESSION_FIXTURE_OWNS_JVM
    return _SESSION_FIXTURE_OWNS_JVM

if __name__ == "__main__":
    logging.basicConfig(level=logging.INFO, format='%(asctime)s - %(name)s - %(levelname)s - %(message)s')
    main_logger = logging.getLogger(__name__)

    main_logger.info("--- Démonstration du module jvm_setup ---")
    try:
        main_logger.info("\n1. Première tentative de démarrage de la JVM...")
        if initialize_jvm():
            main_logger.info("\n2. Tentative de démarrage redondante (devrait être ignorée)...")
            initialize_jvm()

            try:
                import jpype
                JString = jpype.JClass("java.lang.String")
                my_string = JString("Ceci est un test depuis Python!")
                main_logger.info(f"Test Java réussi: {my_string}")
            except Exception as e_java_test:
                main_logger.error(f"Le test d'importation Java a échoué: {e_java_test}")
        else:
            main_logger.error("Échec du premier démarrage de la JVM. Démonstration interrompue.")

    except Exception as e_demo:
        main_logger.error(f"Une erreur est survenue durant la démonstration : {e_demo}", exc_info=True)

    finally:
        main_logger.info("\n3. Arrêt de la JVM...")
        shutdown_jvm()
        main_logger.info("\n--- Fin de la démonstration ---")<|MERGE_RESOLUTION|>--- conflicted
+++ resolved
@@ -515,17 +515,6 @@
 
     jvm_path = jpype.getDefaultJVMPath()
     
-<<<<<<< HEAD
-    # Remplacement du glob par un chemin explicite pour éliminer toute ambiguïté.
-    jar_path = LIBS_DIR / f"org.tweetyproject.tweety-full-{TWEETY_VERSION}-with-dependencies.jar"
-    if not jar_path.exists():
-        logger.critical(f"Le JAR Tweety principal est introuvable à l'emplacement attendu: {jar_path}")
-        return False
-    
-    # Le classpath est maintenant une chaîne unique pointant vers le bon JAR.
-    explicit_classpath_str = str(jar_path.resolve())
-        
-=======
     # Modification pour n'utiliser que le JAR "full-with-dependencies"
     full_jar_name = f"org.tweetyproject.tweety-full-{TWEETY_VERSION}-with-dependencies.jar"
     full_jar_path = LIBS_DIR / full_jar_name
@@ -541,20 +530,10 @@
     logger.info(f"Utilisation d'un classpath simplifié avec un seul JAR: {classpath_list}")
 
     native_libs_path = LIBS_DIR / "native"
->>>>>>> bee3c627
     jvm_options = get_jvm_options()
     jvm_options.append(f"-Djava.library.path={native_libs_path.resolve()}")
     
     try:
-<<<<<<< HEAD
-        logger.info("Tentative de démarrage de la JVM...")
-        logger.info(f"Classpath final validé: [{explicit_classpath_str}]")
-        
-        jpype.startJVM(
-            jvm_path,
-            *jvm_options,
-            classpath=explicit_classpath_str,
-=======
         logger.info("Tentative de démarrage de la JVM avec classpath simplifié...")
         logger.info(f"JVM Path: {jvm_path}")
         logger.info(f"Options: {jvm_options}")
@@ -564,7 +543,6 @@
             jvm_path,
             *jvm_options,
             classpath=classpath_list,
->>>>>>> bee3c627
             ignoreUnrecognized=True,
             convertStrings=False
         )
