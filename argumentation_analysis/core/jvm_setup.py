--- conflicted
+++ resolved
@@ -376,7 +376,6 @@
                 return False
 
         try:
-<<<<<<< HEAD
             # Correction de la logique de détection du chemin de la JVM.
             # JPype a besoin du chemin vers la librairie partagée (jvm.dll/libjvm.so), pas l'exécutable.
             # On cherche dans les emplacements standards.
@@ -410,17 +409,6 @@
                 # si le système est bien configuré (ex: variables d'environnement).
                 jvm_path_explicit = jpype.getDefaultJVMPath()
                 logger.warning(f"Utilisation du chemin par défaut de JPype comme solution de repli: {jvm_path_explicit}")
-=======
-            # Correction: JPype a besoin du chemin vers la librairie partagée (DLL/SO), pas de l'exécutable.
-            # Sur Windows, le chemin est souvent bin/server/jvm.dll ou bin/client/jvm.dll
-            # On tente le chemin 'server' en premier, qui est le plus courant pour les JDKs.
-            jvm_lib_path = Path(java_home) / 'bin' / 'server' / ('jvm.dll' if platform.system() == 'Windows' else 'libjvm.so')
-            if not jvm_lib_path.exists():
-                # Fallback pour les anciennes versions de JRE ou les JDK non standards
-                jvm_lib_path = Path(java_home) / 'bin' / ('jvm.dll' if platform.system() == 'Windows' else 'libjvm.so')
-
-            jvm_path_explicit = str(jvm_lib_path)
->>>>>>> 4dd29f35
             
             jvm_options = get_jvm_options()
             
@@ -430,23 +418,17 @@
             logger.info(f"  Classpath: {classpath[0] if classpath else 'Vide'}")
             logger.info("------------------------------------")
 
-<<<<<<< HEAD
             current_thread_id = threading.get_ident()
             logger.info(f"Appel à jpype.startJVM sur le point d'être exécuté depuis le thread ID: {current_thread_id}")
 
-=======
-            logger.info(">>> APPEL IMMINENT DE jpype.startJVM...")
->>>>>>> 4dd29f35
             jpype.startJVM(
-                jvm_path_explicit,
                 *jvm_options,
                 classpath=classpath,
                 jvmpath=jvm_path_explicit,
                 ignoreUnrecognized=True,
-                convertStrings=True
+                convertStrings=False
             )
-            logger.info("<<< APPEL DE jpype.startJVM TERMINÉ AVEC SUCCÈS.")
-            
+
             logger.info(f"Appel à jpype.startJVM terminé (Thread ID: {current_thread_id}).")
             _JVM_INITIALIZED_THIS_SESSION = True
             logger.info("[SUCCESS] JVM démarrée avec succès.")
