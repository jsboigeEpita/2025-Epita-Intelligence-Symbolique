<<<<<<< HEAD
# core/strategies.py
# CORRECTIF COMPATIBILITÉ: Import direct depuis semantic_kernel
from semantic_kernel.contents import ChatMessageContent
# from semantic_kernel.agents import Agent # AJOUTÉ POUR CORRIGER NameError - Commenté car non disponible dans SK 0.9.6b1
# Note: Agent, TerminationStrategy, SelectionStrategy non disponibles dans SK 0.9.6b1
=======
﻿# core/strategies.py
# CORRECTIF COMPATIBILITÉ: Utilisation du module de compatibilité
from argumentation_analysis.utils.semantic_kernel_compatibility import Agent, TerminationStrategy, SelectionStrategy
from semantic_kernel.contents import ChatMessageContent, ChatRole as AuthorRole
>>>>>>> ebaa5647
from typing import List, Dict, TYPE_CHECKING
import logging
from pydantic import PrivateAttr
from argumentation_analysis.orchestration.base import SelectionStrategy, TerminationStrategy

# Importer la classe d'état
from .shared_state import RhetoricalAnalysisState

# Type hinting (si nécessaire, mais RhetoricalAnalysisState est importé)
if TYPE_CHECKING:
    pass

# Loggers
termination_logger = logging.getLogger("Orchestration.Termination")
if not termination_logger.handlers and not termination_logger.propagate:
    handler = logging.StreamHandler(); formatter = logging.Formatter('%(asctime)s [%(levelname)s] [%(name)s] %(message)s', datefmt='%H:%M:%S'); handler.setFormatter(formatter); termination_logger.addHandler(handler); termination_logger.setLevel(logging.INFO)

selection_logger = logging.getLogger("Orchestration.Selection")
if not selection_logger.handlers and not selection_logger.propagate:
    handler = logging.StreamHandler(); formatter = logging.Formatter('%(asctime)s [%(levelname)s] [%(name)s] %(message)s', datefmt='%H:%M:%S'); handler.setFormatter(formatter); selection_logger.addHandler(handler); selection_logger.setLevel(logging.INFO)


class SimpleTerminationStrategy(TerminationStrategy):
    """Stratégie d'arrêt simple basée sur la conclusion ou le nombre max de tours."""
    _state: 'RhetoricalAnalysisState'
    _max_steps: int
    _step_count: int
    _instance_id: int

    def __init__(self, state: 'RhetoricalAnalysisState', max_steps: int = 15):
        """Initialise avec l'état partagé et le nombre max de tours."""
        super().__init__()
        if not hasattr(state, 'final_conclusion'):
             raise TypeError("Objet 'state' invalide pour SimpleTerminationStrategy.")
        self._state = state
        self._max_steps = max(1, max_steps)
        self._step_count = 0
        self._instance_id = id(self)
        self._logger = termination_logger
        self._logger.info(f"SimpleTerminationStrategy instance {self._instance_id} créée (max_steps={self._max_steps}, state_id={id(self._state)}).")

    async def should_terminate(self, agent, history: List[ChatMessageContent]) -> bool: # Agent type hint commenté
        """Vérifie si la conversation doit se terminer."""
        self._step_count += 1
        step_info = f"Tour {self._step_count}/{self._max_steps}"
        terminate = False
        reason = ""
        try:
            if self._state.final_conclusion is not None:
                terminate = True
                reason = "Conclusion finale trouvée dans l'état."
        except Exception as e_state_access:
             self._logger.error(f"[{self._instance_id}] Erreur accès état pour conclusion: {e_state_access}")
             terminate = False
        if not terminate and self._step_count >= self._max_steps:
            terminate = True
            reason = f"Nombre max étapes ({self._max_steps}) atteint."
        if terminate:
            self._logger.info(f"[{self._instance_id}] Terminaison OUI. {step_info}. Raison: {reason}")
            return True
        else:
            self._logger.debug(f"[{self._instance_id}] Terminaison NON. {step_info}.")
            return False

    async def reset(self) -> None:
        """Réinitialise le compteur de tours."""
        self._logger.info(f"[{self._instance_id}] Reset SimpleTerminationStrategy (compteur {self._step_count} -> 0).")
        self._step_count = 0
        try:
            if self._state.final_conclusion is not None:
                 self._logger.warning(f"[{self._instance_id}] Reset strat, mais conclusion toujours présente dans état!")
        except Exception as e:
             self._logger.warning(f"[{self._instance_id}] Erreur accès état pendant reset: {e}")


class DelegatingSelectionStrategy(SelectionStrategy):
    """Stratégie de sélection qui priorise la désignation explicite via l'état."""
    # *** CORRECTION: Utiliser PrivateAttr pour les champs gérés par __init__ ***
    _agents_map: Dict[str, any] = PrivateAttr() # Agent type hint remplacé par any
    _default_agent_name: str = PrivateAttr(default="ProjectManagerAgent") # On peut mettre le défaut ici
    _analysis_state: 'RhetoricalAnalysisState' = PrivateAttr()
    # Ces deux-là ne semblent pas faire partie du modèle Pydantic de base, on peut les laisser
    # S'ils ne sont pas définis par Pydantic, ils doivent être explicitement typés
    _instance_id: int
    _logger: logging.Logger

    def __init__(self, agents: List, state: 'RhetoricalAnalysisState', default_agent_name: str = "ProjectManagerAgent"): # Agent type hint commenté dans List
        """Initialise avec agents, état, et nom agent par défaut."""
        # L'appel super() doit rester ici
        super().__init__()
        if not isinstance(agents, list):
            raise TypeError("'agents' doit être une liste d'agents.")
        # Vérification assouplie pour les tests : on vérifie seulement que chaque agent a un attribut 'name'
        for a in agents:
            if not hasattr(a, 'name'):
                raise TypeError("Chaque agent doit avoir un attribut 'name'.")
        # S'assurer que la classe State est définie et que l'objet state a la bonne méthode
        if not isinstance(state, RhetoricalAnalysisState) or not hasattr(state, 'consume_next_agent_designation'):
             raise TypeError("Objet 'state' invalide ou classe RhetoricalAnalysisState non définie pour DelegatingSelectionStrategy.")

        # *** CORRECTION: Assigner aux attributs privés ***
        self._agents_map = {agent.name: agent for agent in agents}
        self._analysis_state = state
        self._default_agent_name = default_agent_name # Le paramètre a priorité sur le défaut de PrivateAttr

        # Le reste de l'initialisation utilise maintenant les attributs privés
        self._instance_id = id(self)
        self._logger = selection_logger

        if self._default_agent_name not in self._agents_map:
            if not self._agents_map: raise ValueError("Liste d'agents vide.")
            first_agent_name = list(self._agents_map.keys())[0]
            self._logger.warning(f"[{self._instance_id}] Agent défaut '{self._default_agent_name}' non trouvé. Fallback -> '{first_agent_name}'.")
            self._default_agent_name = first_agent_name # Mettre à jour l'attribut privé

        self._logger.info(f"DelegatingSelectionStrategy instance {self._instance_id} créée (agents: {list(self._agents_map.keys())}, default: '{self._default_agent_name}', state_id={id(self._analysis_state)}).")

    async def next(self, agents: List, history: List[ChatMessageContent]): # Agent type hint commenté dans List et en retour
        """Sélectionne le prochain agent à parler."""
        self._logger.debug(f"[{self._instance_id}] Appel next()...")

        # 1. Vérifier la désignation explicite en priorité absolue
        try:
            designated_agent_name = self._analysis_state.consume_next_agent_designation()
            if designated_agent_name:
                self._logger.info(f"[{self._instance_id}] Désignation explicite: '{designated_agent_name}'.")
                designated_agent = self._agents_map.get(designated_agent_name)
                if designated_agent:
                    self._logger.info(f" -> Sélection agent désigné: {designated_agent.name}")
                    return designated_agent
                else:
                    self._logger.error(f"[{self._instance_id}] Agent désigné '{designated_agent_name}' INTROUVABLE! Poursuite avec fallback.")
        except Exception as e_state_access:
            self._logger.error(f"[{self._instance_id}] Erreur accès état pour désignation: {e_state_access}. Poursuite avec fallback.")

        # 2. Logique de fallback si aucune désignation valide n'a été trouvée
        default_agent_instance = self._agents_map.get(self._default_agent_name)
        if not default_agent_instance:
            self._logger.error(f"[{self._instance_id}] ERREUR: Agent défaut '{self._default_agent_name}' introuvable! Retourne premier agent.")
            available_agents = list(self._agents_map.values())
            if not available_agents: raise RuntimeError("Aucun agent disponible.")
            return available_agents[0]
            
        self._logger.debug(f"[{self._instance_id}] Pas de désignation valide. Logique de fallback.")
        if not history:
            self._logger.info(f" -> Sélection (fallback): Premier tour -> Agent défaut ({self._default_agent_name}).")
            return default_agent_instance

        # Le reste de la logique de fallback...
        last_message = history[-1]
        last_author_name = getattr(last_message, 'name', getattr(last_message, 'author_name', None))
        agent_to_select = default_agent_instance
        self._logger.info(f" -> Agent sélectionné (fallback): {agent_to_select.name}")
        return agent_to_select

    async def reset(self) -> None:
        """Réinitialise la stratégie."""
        self._logger.info(f"[{self._instance_id}] Reset DelegatingSelectionStrategy.")
        try:
            # Utilise _analysis_state
            consumed = self._analysis_state.consume_next_agent_designation()
            if consumed: self._logger.debug(f"   Ancienne désignation '{consumed}' effacée.")
        except Exception as e:
            self._logger.warning(f"   Erreur accès état pendant reset sélection: {e}")


class BalancedParticipationStrategy(SelectionStrategy):
    """Stratégie de sélection qui équilibre la participation des agents tout en respectant les désignations explicites."""
    # Attributs privés
    _agents_map: Dict[str, any] = PrivateAttr() # Agent type hint remplacé par any
    _default_agent_name: str = PrivateAttr(default="ProjectManagerAgent")
    _analysis_state: 'RhetoricalAnalysisState' = PrivateAttr()
    _participation_counts: Dict[str, int] = PrivateAttr()
    _target_participation: Dict[str, float] = PrivateAttr()
    _imbalance_budget: Dict[str, float] = PrivateAttr()
    _total_turns: int = PrivateAttr()
    _last_selected: Dict[str, int] = PrivateAttr()
    _logger: logging.Logger = PrivateAttr()
    
    # Ces attributs ne sont pas gérés par Pydantic
    _instance_id: int

    def __init__(self, agents: List, state: 'RhetoricalAnalysisState', # Agent type hint commenté dans List
                 default_agent_name: str = "ProjectManagerAgent",
                 target_participation: Dict[str, float] = None):
        """
        Initialise la stratégie avec les agents, l'état et les paramètres d'équilibrage.
        
        Args:
            agents: Liste des agents disponibles
            state: Instance de l'état partagé
            default_agent_name: Nom de l'agent par défaut
            target_participation: Dictionnaire des participations cibles par agent (%)
        """
        super().__init__()
        if not isinstance(agents, list):
            raise TypeError("'agents' doit être une liste d'agents.")
        # Vérification assouplie pour les tests : on vérifie seulement que chaque agent a un attribut 'name'
        for a in agents:
            if not hasattr(a, 'name'):
                raise TypeError("Chaque agent doit avoir un attribut 'name'.")
        if not isinstance(state, RhetoricalAnalysisState) or not hasattr(state, 'consume_next_agent_designation'):
            raise TypeError("Objet 'state' invalide pour BalancedParticipationStrategy.")

        # Initialisation des attributs privés
        self._agents_map = {agent.name: agent for agent in agents}
        self._analysis_state = state
        self._default_agent_name = default_agent_name
        self._total_turns = 0
        
        # Initialisation des compteurs et budgets
        self._participation_counts = {agent.name: 0 for agent in agents}
        self._last_selected = {agent.name: 0 for agent in agents}
        
        # Définition des participations cibles
        if target_participation and isinstance(target_participation, dict):
            self._target_participation = target_participation
        else:
            # Distribution équitable par défaut
            equal_share = 1.0 / len(agents) if agents else 0
            self._target_participation = {agent.name: equal_share for agent in agents}
            
            # Donner une part plus importante au PM par défaut
            if default_agent_name in self._target_participation:
                pm_share = min(0.4, 1.0 / len(agents) * 2)  # Max 40% ou double de la part équitable
                remaining_share = (1.0 - pm_share) / (len(agents) - 1) if len(agents) > 1 else 0
                
                for name in self._target_participation:
                    if name == default_agent_name:
                        self._target_participation[name] = pm_share
                    else:
                        self._target_participation[name] = remaining_share
        
        # Initialisation des budgets de déséquilibre
        self._imbalance_budget = {agent.name: 0.0 for agent in agents}
        
        # Configuration du logger
        self._instance_id = id(self)
        self._logger = selection_logger
        
        # Vérification de l'agent par défaut
        if self._default_agent_name not in self._agents_map:
            if not self._agents_map:
                raise ValueError("Liste d'agents vide.")
            first_agent_name = list(self._agents_map.keys())[0]
            self._logger.warning(f"[{self._instance_id}] Agent défaut '{self._default_agent_name}' non trouvé. Fallback -> '{first_agent_name}'.")
            self._default_agent_name = first_agent_name
            
        self._logger.info(f"BalancedParticipationStrategy instance {self._instance_id} créée (agents: {list(self._agents_map.keys())}, default: '{self._default_agent_name}', state_id={id(self._analysis_state)}).")
        self._logger.info(f"Participations cibles: {self._target_participation}")

    async def next(self, agents: List, history: List[ChatMessageContent]): # Agent type hint commenté dans List et en retour
        """
        Sélectionne le prochain agent selon la stratégie d'équilibrage.
        
        Args:
            agents: Liste des agents disponibles
            history: Historique des messages
            
        Returns:
            Agent: L'agent sélectionné pour le prochain tour
        """
        self._logger.debug(f"[{self._instance_id}] Appel next()...")
        self._total_turns += 1

        # 1. Vérifier la désignation explicite en priorité absolue
        try:
            designated_agent_name = self._analysis_state.consume_next_agent_designation()
            if designated_agent_name:
                self._logger.info(f"[{self._instance_id}] Désignation explicite: '{designated_agent_name}'.")
                designated_agent = self._agents_map.get(designated_agent_name)
                if designated_agent:
                    self._logger.info(f" -> Sélection agent désigné: {designated_agent.name}")
                    self._update_participation_counts(designated_agent.name)
                    self._adjust_imbalance_budget(designated_agent.name)
                    return designated_agent
                else:
                    self._logger.error(f"[{self._instance_id}] Agent désigné '{designated_agent_name}' INTROUVABLE! Poursuite avec équilibrage.")
        except Exception as e_state_access:
            self._logger.error(f"[{self._instance_id}] Erreur accès état pour désignation: {e_state_access}. Poursuite avec équilibrage.")

        # 2. Sinon, calculer les scores de priorité pour chaque agent
        priority_scores = self._calculate_priority_scores()
        
        # 3. Sélectionner l'agent avec le score le plus élevé
        default_agent_instance = self._agents_map.get(self._default_agent_name) # Assurez-vous qu'il y a un fallback
        selected_agent_name = max(priority_scores, key=priority_scores.get) if priority_scores else self._default_agent_name
        selected_agent = self._agents_map.get(selected_agent_name, default_agent_instance)
        
        self._logger.info(f" -> Agent sélectionné (équilibrage): {selected_agent.name} (score: {priority_scores.get(selected_agent_name, 0):.2f})")
        
        # 4. Mettre à jour les compteurs et budgets
        self._update_participation_counts(selected_agent.name)
        
        return selected_agent
    
    def _calculate_priority_scores(self) -> Dict[str, float]:
        """
        Calcule les scores de priorité pour chaque agent.
        
        Returns:
            Dict[str, float]: Dictionnaire des scores de priorité par agent
        """
        scores = {}
        
        for agent_name in self._agents_map:
            # Calculer le taux de participation actuel
            current_participation_rate = self._participation_counts.get(agent_name, 0) / max(1, self._total_turns)
            
            # Calculer l'écart par rapport à la cible
            target_rate = self._target_participation.get(agent_name, 0)
            participation_gap = target_rate - current_participation_rate
            
            # Facteur de temps depuis la dernière sélection
            turns_since_last_selection = self._total_turns - self._last_selected.get(agent_name, 0)
            recency_factor = min(1.0, turns_since_last_selection / 3.0)  # Plafonné à 1.0
            
            # Calculer le score final
            # Plus l'écart est positif (sous-représenté), plus le score est élevé
            # Plus le temps depuis la dernière sélection est grand, plus le score est élevé
            base_score = participation_gap * 10.0  # Facteur d'échelle pour l'écart
            recency_boost = recency_factor * 0.5   # Bonus pour le temps écoulé
            budget_boost = self._imbalance_budget.get(agent_name, 0) * 0.2  # Bonus pour le budget accumulé
            
            scores[agent_name] = base_score + recency_boost + budget_boost
            
            # Log détaillé pour le débogage
            self._logger.debug(f"Score {agent_name}: {scores[agent_name]:.2f} (écart={participation_gap:.2f}, "
                              f"récence={recency_factor:.2f}, budget={self._imbalance_budget.get(agent_name, 0):.2f})")
        
        return scores
    
    def _update_participation_counts(self, agent_name: str) -> None:
        """
        Met à jour les compteurs après sélection d'un agent.
        
        Args:
            agent_name: Nom de l'agent sélectionné
        """
        if agent_name in self._participation_counts:
            self._participation_counts[agent_name] += 1
            self._last_selected[agent_name] = self._total_turns
            
            # Log des compteurs mis à jour
            participation_rates = {name: count / max(1, self._total_turns)
                                 for name, count in self._participation_counts.items()}
            self._logger.debug(f"Compteurs mis à jour: {self._participation_counts}")
            self._logger.debug(f"Taux participation: {participation_rates}")
    
    def _adjust_imbalance_budget(self, agent_name: str) -> None:
        """
        Ajuste le budget de déséquilibre après une désignation explicite.
        
        Args:
            agent_name: Nom de l'agent désigné explicitement
        """
        # Calculer le taux de participation actuel pour tous les agents
        current_rates = {name: count / max(1, self._total_turns)
                        for name, count in self._participation_counts.items()}
        
        # Pour l'agent sélectionné, calculer l'écart par rapport à sa cible
        target_rate = self._target_participation.get(agent_name, 0)
        current_rate = current_rates.get(agent_name, 0)
        
        # Si l'agent est déjà surreprésenté, augmenter le budget des autres
        if current_rate > target_rate:
            excess = current_rate - target_rate
            # Distribuer l'excès aux autres agents proportionnellement à leur cible
            total_other_target = sum(self._target_participation.get(name, 0)
                                   for name in self._agents_map if name != agent_name)
            
            if total_other_target > 0:
                for other_name in self._agents_map:
                    if other_name != agent_name:
                        other_target = self._target_participation.get(other_name, 0)
                        share = other_target / total_other_target if total_other_target > 0 else 0
                        self._imbalance_budget[other_name] += excess * share
        
        # Réduire le budget de l'agent sélectionné
        self._imbalance_budget[agent_name] = max(0, self._imbalance_budget.get(agent_name, 0) - 0.1)
        
        self._logger.debug(f"Budgets ajustés: {self._imbalance_budget}")

    async def reset(self) -> None:
        """Réinitialise les compteurs et budgets."""
        self._logger.info(f"[{self._instance_id}] Reset BalancedParticipationStrategy.")
        
        # Réinitialiser les compteurs
        self._participation_counts = {name: 0 for name in self._agents_map}
        self._total_turns = 0
        self._last_selected = {name: 0 for name in self._agents_map}
        self._imbalance_budget = {name: 0.0 for name in self._agents_map}
        
        # Effacer toute désignation en attente
        try:
            consumed = self._analysis_state.consume_next_agent_designation()
            if consumed:
                self._logger.debug(f"   Ancienne désignation '{consumed}' effacée.")
        except Exception as e:
            self._logger.warning(f"   Erreur accès état pendant reset sélection: {e}")


# Optionnel : Log de chargement
module_logger = logging.getLogger(__name__)
module_logger.debug("Module core.strategies chargé.")<|MERGE_RESOLUTION|>--- conflicted
+++ resolved
@@ -1,24 +1,20 @@
-<<<<<<< HEAD
 # core/strategies.py
-# CORRECTIF COMPATIBILITÉ: Import direct depuis semantic_kernel
-from semantic_kernel.contents import ChatMessageContent
-# from semantic_kernel.agents import Agent # AJOUTÉ POUR CORRIGER NameError - Commenté car non disponible dans SK 0.9.6b1
-# Note: Agent, TerminationStrategy, SelectionStrategy non disponibles dans SK 0.9.6b1
-=======
-﻿# core/strategies.py
 # CORRECTIF COMPATIBILITÉ: Utilisation du module de compatibilité
 from argumentation_analysis.utils.semantic_kernel_compatibility import Agent, TerminationStrategy, SelectionStrategy
 from semantic_kernel.contents import ChatMessageContent, ChatRole as AuthorRole
->>>>>>> ebaa5647
-from typing import List, Dict, TYPE_CHECKING
+
+from typing import List, Dict, TYPE_CHECKING, Optional # Ajout de Optional
 import logging
 from pydantic import PrivateAttr
-from argumentation_analysis.orchestration.base import SelectionStrategy, TerminationStrategy
+# L'import de 'argumentation_analysis.orchestration.base.SelectionStrategy' et 
+# 'argumentation_analysis.orchestration.base.TerminationStrategy' est omis
+# car ces noms sont maintenant fournis par 'argumentation_analysis.utils.semantic_kernel_compatibility'.
+# Les classes de stratégies ci-dessous hériteront donc des versions du module de compatibilité.
 
 # Importer la classe d'état
 from .shared_state import RhetoricalAnalysisState
 
-# Type hinting (si nécessaire, mais RhetoricalAnalysisState est importé)
+# Type hinting
 if TYPE_CHECKING:
     pass
 
@@ -51,7 +47,7 @@
         self._logger = termination_logger
         self._logger.info(f"SimpleTerminationStrategy instance {self._instance_id} créée (max_steps={self._max_steps}, state_id={id(self._state)}).")
 
-    async def should_terminate(self, agent, history: List[ChatMessageContent]) -> bool: # Agent type hint commenté
+    async def should_terminate(self, agent: Agent, history: List[ChatMessageContent]) -> bool:
         """Vérifie si la conversation doit se terminer."""
         self._step_count += 1
         step_info = f"Tour {self._step_count}/{self._max_steps}"
@@ -87,35 +83,26 @@
 
 class DelegatingSelectionStrategy(SelectionStrategy):
     """Stratégie de sélection qui priorise la désignation explicite via l'état."""
-    # *** CORRECTION: Utiliser PrivateAttr pour les champs gérés par __init__ ***
-    _agents_map: Dict[str, any] = PrivateAttr() # Agent type hint remplacé par any
-    _default_agent_name: str = PrivateAttr(default="ProjectManagerAgent") # On peut mettre le défaut ici
+    _agents_map: Dict[str, Agent] = PrivateAttr()
+    _default_agent_name: str = PrivateAttr(default="ProjectManagerAgent")
     _analysis_state: 'RhetoricalAnalysisState' = PrivateAttr()
-    # Ces deux-là ne semblent pas faire partie du modèle Pydantic de base, on peut les laisser
-    # S'ils ne sont pas définis par Pydantic, ils doivent être explicitement typés
-    _instance_id: int
-    _logger: logging.Logger
-
-    def __init__(self, agents: List, state: 'RhetoricalAnalysisState', default_agent_name: str = "ProjectManagerAgent"): # Agent type hint commenté dans List
-        """Initialise avec agents, état, et nom agent par défaut."""
-        # L'appel super() doit rester ici
+    _instance_id: int # Non géré par Pydantic, initialisé dans __init__
+    _logger: logging.Logger # Non géré par Pydantic, initialisé dans __init__
+
+    def __init__(self, agents: List[Agent], state: 'RhetoricalAnalysisState', default_agent_name: str = "ProjectManagerAgent"):
         super().__init__()
         if not isinstance(agents, list):
             raise TypeError("'agents' doit être une liste d'agents.")
-        # Vérification assouplie pour les tests : on vérifie seulement que chaque agent a un attribut 'name'
         for a in agents:
             if not hasattr(a, 'name'):
-                raise TypeError("Chaque agent doit avoir un attribut 'name'.")
-        # S'assurer que la classe State est définie et que l'objet state a la bonne méthode
+                raise TypeError(f"Chaque agent doit avoir un attribut 'name'. Agent problématique: {a}")
         if not isinstance(state, RhetoricalAnalysisState) or not hasattr(state, 'consume_next_agent_designation'):
              raise TypeError("Objet 'state' invalide ou classe RhetoricalAnalysisState non définie pour DelegatingSelectionStrategy.")
 
-        # *** CORRECTION: Assigner aux attributs privés ***
         self._agents_map = {agent.name: agent for agent in agents}
         self._analysis_state = state
-        self._default_agent_name = default_agent_name # Le paramètre a priorité sur le défaut de PrivateAttr
-
-        # Le reste de l'initialisation utilise maintenant les attributs privés
+        self._default_agent_name = default_agent_name
+
         self._instance_id = id(self)
         self._logger = selection_logger
 
@@ -123,15 +110,14 @@
             if not self._agents_map: raise ValueError("Liste d'agents vide.")
             first_agent_name = list(self._agents_map.keys())[0]
             self._logger.warning(f"[{self._instance_id}] Agent défaut '{self._default_agent_name}' non trouvé. Fallback -> '{first_agent_name}'.")
-            self._default_agent_name = first_agent_name # Mettre à jour l'attribut privé
+            self._default_agent_name = first_agent_name
 
         self._logger.info(f"DelegatingSelectionStrategy instance {self._instance_id} créée (agents: {list(self._agents_map.keys())}, default: '{self._default_agent_name}', state_id={id(self._analysis_state)}).")
 
-    async def next(self, agents: List, history: List[ChatMessageContent]): # Agent type hint commenté dans List et en retour
+    async def next(self, agents: List[Agent], history: List[ChatMessageContent]) -> Agent:
         """Sélectionne le prochain agent à parler."""
         self._logger.debug(f"[{self._instance_id}] Appel next()...")
 
-        # 1. Vérifier la désignation explicite en priorité absolue
         try:
             designated_agent_name = self._analysis_state.consume_next_agent_designation()
             if designated_agent_name:
@@ -145,7 +131,6 @@
         except Exception as e_state_access:
             self._logger.error(f"[{self._instance_id}] Erreur accès état pour désignation: {e_state_access}. Poursuite avec fallback.")
 
-        # 2. Logique de fallback si aucune désignation valide n'a été trouvée
         default_agent_instance = self._agents_map.get(self._default_agent_name)
         if not default_agent_instance:
             self._logger.error(f"[{self._instance_id}] ERREUR: Agent défaut '{self._default_agent_name}' introuvable! Retourne premier agent.")
@@ -158,9 +143,6 @@
             self._logger.info(f" -> Sélection (fallback): Premier tour -> Agent défaut ({self._default_agent_name}).")
             return default_agent_instance
 
-        # Le reste de la logique de fallback...
-        last_message = history[-1]
-        last_author_name = getattr(last_message, 'name', getattr(last_message, 'author_name', None))
         agent_to_select = default_agent_instance
         self._logger.info(f" -> Agent sélectionné (fallback): {agent_to_select.name}")
         return agent_to_select
@@ -169,7 +151,6 @@
         """Réinitialise la stratégie."""
         self._logger.info(f"[{self._instance_id}] Reset DelegatingSelectionStrategy.")
         try:
-            # Utilise _analysis_state
             consumed = self._analysis_state.consume_next_agent_designation()
             if consumed: self._logger.debug(f"   Ancienne désignation '{consumed}' effacée.")
         except Exception as e:
@@ -178,79 +159,60 @@
 
 class BalancedParticipationStrategy(SelectionStrategy):
     """Stratégie de sélection qui équilibre la participation des agents tout en respectant les désignations explicites."""
-    # Attributs privés
-    _agents_map: Dict[str, any] = PrivateAttr() # Agent type hint remplacé par any
+    _agents_map: Dict[str, Agent] = PrivateAttr(default_factory=dict)
     _default_agent_name: str = PrivateAttr(default="ProjectManagerAgent")
-    _analysis_state: 'RhetoricalAnalysisState' = PrivateAttr()
-    _participation_counts: Dict[str, int] = PrivateAttr()
-    _target_participation: Dict[str, float] = PrivateAttr()
-    _imbalance_budget: Dict[str, float] = PrivateAttr()
-    _total_turns: int = PrivateAttr()
-    _last_selected: Dict[str, int] = PrivateAttr()
-    _logger: logging.Logger = PrivateAttr()
-    
-    # Ces attributs ne sont pas gérés par Pydantic
-    _instance_id: int
-
-    def __init__(self, agents: List, state: 'RhetoricalAnalysisState', # Agent type hint commenté dans List
+    _analysis_state: 'RhetoricalAnalysisState' = PrivateAttr() # Doit être passé à __init__
+    _participation_counts: Dict[str, int] = PrivateAttr(default_factory=dict)
+    _target_participation: Dict[str, float] = PrivateAttr(default_factory=dict)
+    _imbalance_budget: Dict[str, float] = PrivateAttr(default_factory=dict)
+    _total_turns: int = PrivateAttr(default=0)
+    _last_selected: Dict[str, int] = PrivateAttr(default_factory=dict)
+    _logger: logging.Logger = PrivateAttr() # Sera initialisé dans __init__
+    _instance_id: int # Sera initialisé dans __init__
+
+    def __init__(self, agents: List[Agent], state: 'RhetoricalAnalysisState',
                  default_agent_name: str = "ProjectManagerAgent",
-                 target_participation: Dict[str, float] = None):
-        """
-        Initialise la stratégie avec les agents, l'état et les paramètres d'équilibrage.
-        
-        Args:
-            agents: Liste des agents disponibles
-            state: Instance de l'état partagé
-            default_agent_name: Nom de l'agent par défaut
-            target_participation: Dictionnaire des participations cibles par agent (%)
-        """
+                 target_participation: Optional[Dict[str, float]] = None):
         super().__init__()
         if not isinstance(agents, list):
             raise TypeError("'agents' doit être une liste d'agents.")
-        # Vérification assouplie pour les tests : on vérifie seulement que chaque agent a un attribut 'name'
         for a in agents:
             if not hasattr(a, 'name'):
-                raise TypeError("Chaque agent doit avoir un attribut 'name'.")
+                raise TypeError(f"Chaque agent doit avoir un attribut 'name'. Agent problématique: {a}")
         if not isinstance(state, RhetoricalAnalysisState) or not hasattr(state, 'consume_next_agent_designation'):
             raise TypeError("Objet 'state' invalide pour BalancedParticipationStrategy.")
 
-        # Initialisation des attributs privés
         self._agents_map = {agent.name: agent for agent in agents}
         self._analysis_state = state
         self._default_agent_name = default_agent_name
         self._total_turns = 0
         
-        # Initialisation des compteurs et budgets
         self._participation_counts = {agent.name: 0 for agent in agents}
         self._last_selected = {agent.name: 0 for agent in agents}
         
-        # Définition des participations cibles
         if target_participation and isinstance(target_participation, dict):
-            self._target_participation = target_participation
+            self._target_participation = target_participation.copy() # Copier pour éviter modif externe
         else:
-            # Distribution équitable par défaut
-            equal_share = 1.0 / len(agents) if agents else 0
+            num_agents = len(agents)
+            equal_share = 1.0 / num_agents if num_agents > 0 else 0
             self._target_participation = {agent.name: equal_share for agent in agents}
-            
-            # Donner une part plus importante au PM par défaut
-            if default_agent_name in self._target_participation:
-                pm_share = min(0.4, 1.0 / len(agents) * 2)  # Max 40% ou double de la part équitable
-                remaining_share = (1.0 - pm_share) / (len(agents) - 1) if len(agents) > 1 else 0
+            if default_agent_name in self._target_participation and num_agents > 0:
+                pm_share = min(0.4, (1.0 / num_agents) * 2.0) if num_agents > 0 else 0.0
+                num_other_agents = num_agents - 1
+                remaining_share_total = 1.0 - pm_share
+                individual_remaining_share = remaining_share_total / num_other_agents if num_other_agents > 0 else 0.0
                 
-                for name in self._target_participation:
-                    if name == default_agent_name:
-                        self._target_participation[name] = pm_share
+                for name_key in self._target_participation: # Utiliser name_key pour éviter conflit
+                    if name_key == default_agent_name:
+                        self._target_participation[name_key] = pm_share
                     else:
-                        self._target_participation[name] = remaining_share
-        
-        # Initialisation des budgets de déséquilibre
+                        self._target_participation[name_key] = individual_remaining_share
+        
         self._imbalance_budget = {agent.name: 0.0 for agent in agents}
         
-        # Configuration du logger
         self._instance_id = id(self)
-        self._logger = selection_logger
-        
-        # Vérification de l'agent par défaut
+        self._logger = selection_logger # Utiliser le logger défini globalement
+        
         if self._default_agent_name not in self._agents_map:
             if not self._agents_map:
                 raise ValueError("Liste d'agents vide.")
@@ -261,21 +223,10 @@
         self._logger.info(f"BalancedParticipationStrategy instance {self._instance_id} créée (agents: {list(self._agents_map.keys())}, default: '{self._default_agent_name}', state_id={id(self._analysis_state)}).")
         self._logger.info(f"Participations cibles: {self._target_participation}")
 
-    async def next(self, agents: List, history: List[ChatMessageContent]): # Agent type hint commenté dans List et en retour
-        """
-        Sélectionne le prochain agent selon la stratégie d'équilibrage.
-        
-        Args:
-            agents: Liste des agents disponibles
-            history: Historique des messages
-            
-        Returns:
-            Agent: L'agent sélectionné pour le prochain tour
-        """
+    async def next(self, agents: List[Agent], history: List[ChatMessageContent]) -> Agent:
         self._logger.debug(f"[{self._instance_id}] Appel next()...")
         self._total_turns += 1
 
-        # 1. Vérifier la désignation explicite en priorité absolue
         try:
             designated_agent_name = self._analysis_state.consume_next_agent_designation()
             if designated_agent_name:
@@ -291,119 +242,90 @@
         except Exception as e_state_access:
             self._logger.error(f"[{self._instance_id}] Erreur accès état pour désignation: {e_state_access}. Poursuite avec équilibrage.")
 
-        # 2. Sinon, calculer les scores de priorité pour chaque agent
         priority_scores = self._calculate_priority_scores()
         
-        # 3. Sélectionner l'agent avec le score le plus élevé
-        default_agent_instance = self._agents_map.get(self._default_agent_name) # Assurez-vous qu'il y a un fallback
+        default_agent_instance = self._agents_map.get(self._default_agent_name)
         selected_agent_name = max(priority_scores, key=priority_scores.get) if priority_scores else self._default_agent_name
         selected_agent = self._agents_map.get(selected_agent_name, default_agent_instance)
         
-        self._logger.info(f" -> Agent sélectionné (équilibrage): {selected_agent.name} (score: {priority_scores.get(selected_agent_name, 0):.2f})")
-        
-        # 4. Mettre à jour les compteurs et budgets
+        if not selected_agent:
+             if not self._agents_map: raise RuntimeError("Aucun agent disponible pour la sélection.")
+             selected_agent = list(self._agents_map.values())[0]
+             self._logger.error(f"[{self._instance_id}] ERREUR CRITIQUE: Agent sélectionné '{selected_agent_name}' ou défaut introuvable. Fallback au premier agent: {selected_agent.name}")
+
+        self._logger.info(f" -> Agent sélectionné (équilibrage): {selected_agent.name} (score: {priority_scores.get(selected_agent.name, 0.0):.2f})")
+        
         self._update_participation_counts(selected_agent.name)
         
         return selected_agent
     
     def _calculate_priority_scores(self) -> Dict[str, float]:
-        """
-        Calcule les scores de priorité pour chaque agent.
-        
-        Returns:
-            Dict[str, float]: Dictionnaire des scores de priorité par agent
-        """
         scores = {}
-        
-        for agent_name in self._agents_map:
-            # Calculer le taux de participation actuel
-            current_participation_rate = self._participation_counts.get(agent_name, 0) / max(1, self._total_turns)
-            
-            # Calculer l'écart par rapport à la cible
-            target_rate = self._target_participation.get(agent_name, 0)
+        if not self._agents_map: return scores
+
+        for agent_name_key in self._agents_map: # Utiliser agent_name_key
+            current_participation_rate = self._participation_counts.get(agent_name_key, 0) / max(1, self._total_turns)
+            target_rate = self._target_participation.get(agent_name_key, 0.0) # Fournir une valeur par défaut
             participation_gap = target_rate - current_participation_rate
             
-            # Facteur de temps depuis la dernière sélection
-            turns_since_last_selection = self._total_turns - self._last_selected.get(agent_name, 0)
-            recency_factor = min(1.0, turns_since_last_selection / 3.0)  # Plafonné à 1.0
-            
-            # Calculer le score final
-            # Plus l'écart est positif (sous-représenté), plus le score est élevé
-            # Plus le temps depuis la dernière sélection est grand, plus le score est élevé
-            base_score = participation_gap * 10.0  # Facteur d'échelle pour l'écart
-            recency_boost = recency_factor * 0.5   # Bonus pour le temps écoulé
-            budget_boost = self._imbalance_budget.get(agent_name, 0) * 0.2  # Bonus pour le budget accumulé
-            
-            scores[agent_name] = base_score + recency_boost + budget_boost
-            
-            # Log détaillé pour le débogage
-            self._logger.debug(f"Score {agent_name}: {scores[agent_name]:.2f} (écart={participation_gap:.2f}, "
-                              f"récence={recency_factor:.2f}, budget={self._imbalance_budget.get(agent_name, 0):.2f})")
+            turns_since_last_selection = self._total_turns - self._last_selected.get(agent_name_key, 0)
+            recency_factor = min(1.0, turns_since_last_selection / 3.0)
+            
+            base_score = participation_gap * 10.0
+            recency_boost = recency_factor * 0.5
+            budget_boost = self._imbalance_budget.get(agent_name_key, 0.0) * 0.2 # Fournir une valeur par défaut
+            
+            scores[agent_name_key] = base_score + recency_boost + budget_boost
+            
+            self._logger.debug(f"Score {agent_name_key}: {scores[agent_name_key]:.2f} (écart={participation_gap:.2f}, "
+                              f"récence={recency_factor:.2f}, budget={self._imbalance_budget.get(agent_name_key, 0.0):.2f})")
         
         return scores
     
     def _update_participation_counts(self, agent_name: str) -> None:
-        """
-        Met à jour les compteurs après sélection d'un agent.
-        
-        Args:
-            agent_name: Nom de l'agent sélectionné
-        """
         if agent_name in self._participation_counts:
             self._participation_counts[agent_name] += 1
             self._last_selected[agent_name] = self._total_turns
             
-            # Log des compteurs mis à jour
-            participation_rates = {name: count / max(1, self._total_turns)
-                                 for name, count in self._participation_counts.items()}
-            self._logger.debug(f"Compteurs mis à jour: {self._participation_counts}")
-            self._logger.debug(f"Taux participation: {participation_rates}")
+            if self._total_turns > 0:
+                participation_rates = {name_key: count / self._total_turns
+                                     for name_key, count in self._participation_counts.items()}
+                self._logger.debug(f"Compteurs mis à jour: {self._participation_counts}")
+                self._logger.debug(f"Taux participation: {participation_rates}")
     
     def _adjust_imbalance_budget(self, agent_name: str) -> None:
-        """
-        Ajuste le budget de déséquilibre après une désignation explicite.
-        
-        Args:
-            agent_name: Nom de l'agent désigné explicitement
-        """
-        # Calculer le taux de participation actuel pour tous les agents
-        current_rates = {name: count / max(1, self._total_turns)
-                        for name, count in self._participation_counts.items()}
-        
-        # Pour l'agent sélectionné, calculer l'écart par rapport à sa cible
-        target_rate = self._target_participation.get(agent_name, 0)
-        current_rate = current_rates.get(agent_name, 0)
-        
-        # Si l'agent est déjà surreprésenté, augmenter le budget des autres
+        if self._total_turns == 0: return
+
+        current_rates = {name_key: count / self._total_turns
+                        for name_key, count in self._participation_counts.items()}
+        
+        target_rate = self._target_participation.get(agent_name, 0.0)
+        current_rate = current_rates.get(agent_name, 0.0)
+        
         if current_rate > target_rate:
             excess = current_rate - target_rate
-            # Distribuer l'excès aux autres agents proportionnellement à leur cible
-            total_other_target = sum(self._target_participation.get(name, 0)
-                                   for name in self._agents_map if name != agent_name)
+            total_other_target = sum(self._target_participation.get(name_key, 0.0)
+                                   for name_key in self._agents_map if name_key != agent_name)
             
             if total_other_target > 0:
-                for other_name in self._agents_map:
-                    if other_name != agent_name:
-                        other_target = self._target_participation.get(other_name, 0)
-                        share = other_target / total_other_target if total_other_target > 0 else 0
-                        self._imbalance_budget[other_name] += excess * share
-        
-        # Réduire le budget de l'agent sélectionné
-        self._imbalance_budget[agent_name] = max(0, self._imbalance_budget.get(agent_name, 0) - 0.1)
+                for other_name_key in self._agents_map: # Utiliser other_name_key
+                    if other_name_key != agent_name:
+                        other_target = self._target_participation.get(other_name_key, 0.0)
+                        share = other_target / total_other_target
+                        self._imbalance_budget[other_name_key] = self._imbalance_budget.get(other_name_key, 0.0) + excess * share
+        
+        self._imbalance_budget[agent_name] = max(0.0, self._imbalance_budget.get(agent_name, 0.0) - 0.1) # Assurer float
         
         self._logger.debug(f"Budgets ajustés: {self._imbalance_budget}")
 
     async def reset(self) -> None:
-        """Réinitialise les compteurs et budgets."""
         self._logger.info(f"[{self._instance_id}] Reset BalancedParticipationStrategy.")
         
-        # Réinitialiser les compteurs
-        self._participation_counts = {name: 0 for name in self._agents_map}
+        self._participation_counts = {name_key: 0 for name_key in self._agents_map}
         self._total_turns = 0
-        self._last_selected = {name: 0 for name in self._agents_map}
-        self._imbalance_budget = {name: 0.0 for name in self._agents_map}
-        
-        # Effacer toute désignation en attente
+        self._last_selected = {name_key: 0 for name_key in self._agents_map}
+        self._imbalance_budget = {name_key: 0.0 for name_key in self._agents_map}
+        
         try:
             consumed = self._analysis_state.consume_next_agent_designation()
             if consumed:
@@ -412,6 +334,5 @@
             self._logger.warning(f"   Erreur accès état pendant reset sélection: {e}")
 
 
-# Optionnel : Log de chargement
 module_logger = logging.getLogger(__name__)
 module_logger.debug("Module core.strategies chargé.")