--- conflicted
+++ resolved
@@ -45,11 +45,7 @@
         # Initialisation du kernel et du service LLM
         self.kernel = Kernel()
         try:
-<<<<<<< HEAD
-            llm_service = create_llm_service(service_id="default_logic_llm", model_id="gpt-3.5-turbo")
-=======
             llm_service = create_llm_service(service_id="default_logic_llm", model_id="gpt-4o-mini")
->>>>>>> 134c72c9
             self.kernel.add_service(llm_service)
             self.logger.info("Service LLM 'default_logic_llm' créé et ajouté au kernel pour LogicService.")
         except Exception as e:
