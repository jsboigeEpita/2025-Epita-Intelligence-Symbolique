#!/usr/bin/env python
# -*- coding: utf-8 -*-

"""
API Flask pour l'analyse argumentative.
"""
import os
import sys
import logging
from pathlib import Path
from flask import Flask, send_from_directory, jsonify, request, g
from flask_cors import CORS
from asgiref.wsgi import WsgiToAsgi

# --- Configuration du Logging ---
logging.basicConfig(level=logging.INFO,
                    format='%(asctime)s [%(levelname)s] %(name)s - %(message)s',
                    datefmt='%Y-%m-%d %H:%M:%S')
logger = logging.getLogger(__name__)


# --- Imports des Blueprints et des modèles de données ---
from .routes.main_routes import main_bp
from .routes.logic_routes import logic_bp
from .models.response_models import ErrorResponse
# Import des classes de service
from .services.analysis_service import AnalysisService
from .services.validation_service import ValidationService
from .services.fallacy_service import FallacyService
from .services.framework_service import FrameworkService
from .services.logic_service import LogicService
from argumentation_analysis.core.bootstrap import initialize_project_environment

class AppServices:
    """Conteneur pour les instances de service."""
    def __init__(self):
        logger.info("Initializing app services container...")
        self.analysis_service = AnalysisService()
        self.validation_service = ValidationService()
        self.fallacy_service = FallacyService()
        self.framework_service = FrameworkService()
        self.logic_service = LogicService()
        logger.info("App services container initialized.")

def initialize_heavy_dependencies():
    """
    Initialise les dépendances lourdes comme la JVM.
    Cette fonction est destinée à être appelée une seule fois au démarrage du serveur.
    """
    logger.info("Starting heavy dependencies initialization (JVM, etc.)...")
    # S'assure que la racine du projet est dans le path pour les imports
    current_dir = Path(__file__).resolve().parent
    # Remonter de 3 niveaux: web_api -> services -> argumentation_analysis -> project_root
    root_dir = current_dir.parent.parent.parent
    if str(root_dir) not in sys.path:
        sys.path.insert(0, str(root_dir))

    try:
        # Initialiser l'environnement du projet (ce qui peut inclure le démarrage de la JVM)
        initialize_project_environment(root_path_str=str(root_dir))
        logger.info("Project environment (including JVM) initialized successfully.")
    except Exception as e:
        logger.critical(f"Critical failure during project environment initialization: {e}", exc_info=True)
        # L'erreur doit remonter pour empêcher le serveur de démarrer dans un état instable
        raise

def create_app():
    """
    Factory function pour créer et configurer l'application Flask.
    """
    logger.info("Creating Flask app instance...")

    current_dir = Path(__file__).resolve().parent
    root_dir = current_dir.parent.parent.parent
    react_build_dir = root_dir / "services" / "web_api" / "interface-web-argumentative" / "build"
    
    # Gestion du dossier statique pour le build React
    if not react_build_dir.exists() or not react_build_dir.is_dir():
        logger.warning(f"React build directory not found at: {react_build_dir}")
        # Créer un dossier statique temporaire pour éviter une erreur Flask
        static_folder_path = root_dir / "services" / "web_api" / "_temp_static"
        static_folder_path.mkdir(exist_ok=True)
        (static_folder_path / "placeholder.txt").touch()
        app_static_folder = str(static_folder_path)
    else:
        app_static_folder = str(react_build_dir)

    flask_app_instance = Flask(__name__, static_folder=app_static_folder)
    CORS(flask_app_instance, resources={r"/api/*": {"origins": "*"}})
    
<<<<<<< HEAD
    # Configuration de Flask
    app.config['JSON_AS_ASCII'] = False
    app.config['JSONIFY_PRETTYPRINT_REGULAR'] = True

    # Initialisation et stockage des services dans le contexte de l'application
    # pour un accès centralisé et une seule instance par service.
    app.services = AppServices()

    # Enregistrement des Blueprints pour organiser les routes
    app.register_blueprint(main_bp, url_prefix='/api')
    app.register_blueprint(logic_bp, url_prefix='/api/logic')
    logger.info("Blueprints registered.")

    # --- Gestionnaires d'erreurs et routes statiques ---

    @app.errorhandler(404)
=======
    flask_app_instance.config['JSON_AS_ASCII'] = False
    flask_app_instance.config['JSONIFY_PRETTYPRINT_REGULAR'] = True

    # Initialisation et stockage des services dans le contexte de l'application
    flask_app_instance.services = AppServices()

    # Enregistrement des Blueprints
    flask_app_instance.register_blueprint(main_bp, url_prefix='/api')
    flask_app_instance.register_blueprint(logic_bp, url_prefix='/api/logic')
    logger.info("Blueprints registered.")

    # --- Gestionnaires d'erreurs et routes statiques ---
    @flask_app_instance.errorhandler(404)
>>>>>>> 10eec7ad
    def handle_404_error(error):
        """Gestionnaire d'erreurs 404 intelligent."""
        if request.path.startswith('/api/'):
            logger.warning(f"API endpoint not found: {request.path}")
            return jsonify(ErrorResponse(
                error="Not Found",
                message=f"The API endpoint '{request.path}' does not exist.",
                status_code=404
            ).dict()), 404
        # Pour toute autre route, on sert l'app React (Single Page Application)
        return serve_react_app(error)

    @flask_app_instance.errorhandler(Exception)
    def handle_global_error(error):
        """Gestionnaire d'erreurs global pour les exceptions non capturées."""
        if request.path.startswith('/api/'):
            logger.error(f"Internal API error on {request.path}: {error}", exc_info=True)
            return jsonify(ErrorResponse(
                error="Internal Server Error",
                message="An unexpected internal error occurred.",
                status_code=500
            ).dict()), 500
        logger.error(f"Unhandled server error on route {request.path}: {error}", exc_info=True)
        return serve_react_app(error)

    @flask_app_instance.route('/', defaults={'path': ''})
    @flask_app_instance.route('/<path:path>')
    def serve_react_app(path):
<<<<<<< HEAD
        """Sert l'application React et gère le routage côté client."""
        build_dir = Path(app.static_folder)
        # Si le chemin correspond à un fichier existant dans le build (ex: CSS, JS), le servir
=======
        build_dir = Path(flask_app_instance.static_folder)
>>>>>>> 10eec7ad
        if path != "" and (build_dir / path).exists():
            return send_from_directory(str(build_dir), path)
        
        # Sinon, servir index.html pour que React puisse gérer la route
        index_path = build_dir / 'index.html'
        if index_path.exists():
            return send_from_directory(str(build_dir), 'index.html')
        
        logger.critical("React build or index.html missing.")
        return jsonify(ErrorResponse(
            error="Frontend Not Found",
            message="The frontend application files are missing.",
            status_code=404
        ).dict()), 404

    @flask_app_instance.before_request
    def before_request():
<<<<<<< HEAD
        """
        Avant chaque requête, rend le conteneur de services accessible
        via l'objet `g` de Flask, spécifique à la requête.
        """
        g.services = app.services
=======
        """Rend les services accessibles via g."""
        g.services = flask_app_instance.services
>>>>>>> 10eec7ad

    logger.info("Flask app instance created and configured.")
    return flask_app_instance

# --- Point d'entrée pour le développement local (non recommandé pour la production) ---
if __name__ == '__main__':
    # Initialise les dépendances lourdes avant de démarrer le serveur
    initialize_heavy_dependencies()
<<<<<<< HEAD
    # Crée l'application en utilisant la factory
    flask_app = create_app()
    port = int(os.environ.get("PORT", 5004))
    debug = os.environ.get("DEBUG", "true").lower() == "true"
    logger.info(f"Starting Flask development server on http://0.0.0.0:{port} (Debug: {debug})")
    # Utilise le serveur de développement de Flask (ne pas utiliser en production)
    flask_app.run(host='0.0.0.0', port=port, debug=debug)
=======
    flask_app_dev = create_app()
    port = int(os.environ.get("PORT", 5004))
    debug = os.environ.get("DEBUG", "true").lower() == "true"
    logger.info(f"Starting Flask development server on http://0.0.0.0:{port} (Debug: {debug})")
    flask_app_dev.run(host='0.0.0.0', port=port, debug=debug)

# --- Point d'entrée pour Uvicorn/Gunicorn ---
# Initialise les dépendances lourdes une seule fois au démarrage
initialize_heavy_dependencies()
# Crée l'application Flask en utilisant la factory
flask_app = create_app()
# Applique le wrapper ASGI pour la compatibilité avec Uvicorn
# C'est cette variable 'app' que `launch_webapp_background.py` attend.
app = WsgiToAsgi(flask_app)
>>>>>>> 10eec7ad
<|MERGE_RESOLUTION|>--- conflicted
+++ resolved
@@ -88,24 +88,6 @@
     flask_app_instance = Flask(__name__, static_folder=app_static_folder)
     CORS(flask_app_instance, resources={r"/api/*": {"origins": "*"}})
     
-<<<<<<< HEAD
-    # Configuration de Flask
-    app.config['JSON_AS_ASCII'] = False
-    app.config['JSONIFY_PRETTYPRINT_REGULAR'] = True
-
-    # Initialisation et stockage des services dans le contexte de l'application
-    # pour un accès centralisé et une seule instance par service.
-    app.services = AppServices()
-
-    # Enregistrement des Blueprints pour organiser les routes
-    app.register_blueprint(main_bp, url_prefix='/api')
-    app.register_blueprint(logic_bp, url_prefix='/api/logic')
-    logger.info("Blueprints registered.")
-
-    # --- Gestionnaires d'erreurs et routes statiques ---
-
-    @app.errorhandler(404)
-=======
     flask_app_instance.config['JSON_AS_ASCII'] = False
     flask_app_instance.config['JSONIFY_PRETTYPRINT_REGULAR'] = True
 
@@ -119,7 +101,6 @@
 
     # --- Gestionnaires d'erreurs et routes statiques ---
     @flask_app_instance.errorhandler(404)
->>>>>>> 10eec7ad
     def handle_404_error(error):
         """Gestionnaire d'erreurs 404 intelligent."""
         if request.path.startswith('/api/'):
@@ -148,13 +129,7 @@
     @flask_app_instance.route('/', defaults={'path': ''})
     @flask_app_instance.route('/<path:path>')
     def serve_react_app(path):
-<<<<<<< HEAD
-        """Sert l'application React et gère le routage côté client."""
-        build_dir = Path(app.static_folder)
-        # Si le chemin correspond à un fichier existant dans le build (ex: CSS, JS), le servir
-=======
         build_dir = Path(flask_app_instance.static_folder)
->>>>>>> 10eec7ad
         if path != "" and (build_dir / path).exists():
             return send_from_directory(str(build_dir), path)
         
@@ -172,16 +147,8 @@
 
     @flask_app_instance.before_request
     def before_request():
-<<<<<<< HEAD
-        """
-        Avant chaque requête, rend le conteneur de services accessible
-        via l'objet `g` de Flask, spécifique à la requête.
-        """
-        g.services = app.services
-=======
         """Rend les services accessibles via g."""
         g.services = flask_app_instance.services
->>>>>>> 10eec7ad
 
     logger.info("Flask app instance created and configured.")
     return flask_app_instance
@@ -190,15 +157,6 @@
 if __name__ == '__main__':
     # Initialise les dépendances lourdes avant de démarrer le serveur
     initialize_heavy_dependencies()
-<<<<<<< HEAD
-    # Crée l'application en utilisant la factory
-    flask_app = create_app()
-    port = int(os.environ.get("PORT", 5004))
-    debug = os.environ.get("DEBUG", "true").lower() == "true"
-    logger.info(f"Starting Flask development server on http://0.0.0.0:{port} (Debug: {debug})")
-    # Utilise le serveur de développement de Flask (ne pas utiliser en production)
-    flask_app.run(host='0.0.0.0', port=port, debug=debug)
-=======
     flask_app_dev = create_app()
     port = int(os.environ.get("PORT", 5004))
     debug = os.environ.get("DEBUG", "true").lower() == "true"
@@ -212,5 +170,4 @@
 flask_app = create_app()
 # Applique le wrapper ASGI pour la compatibilité avec Uvicorn
 # C'est cette variable 'app' que `launch_webapp_background.py` attend.
-app = WsgiToAsgi(flask_app)
->>>>>>> 10eec7ad
+app = WsgiToAsgi(flask_app)