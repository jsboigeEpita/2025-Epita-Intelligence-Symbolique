<<<<<<< HEAD
"""
Définitions et structures de données pour l'agent d'extraction.

Ce module contient les classes et structures de données utilisées par l'agent d'extraction
pour gérer les extraits et leurs métadonnées.
"""

import re
import logging
from pathlib import Path # Ajout de l'import pour Path
from typing import List, Dict, Any, Tuple, Optional, Union

# Importer PROJECT_ROOT depuis la configuration centrale
try:
    from argumentation_analysis.ui.config import PROJECT_ROOT
except ImportError:
    # Fallback si le script est exécuté dans un contexte où l'import direct n'est pas possible
    PROJECT_ROOT = Path(__file__).resolve().parent.parent.parent.parent.parent

# Configuration du logging
logging.basicConfig(
    level=logging.INFO,
    format='%(asctime)s [%(levelname)s] [%(name)s] %(message)s',
    datefmt='%H:%M:%S'
)
logger = logging.getLogger("ExtractAgent.Definitions")

# Création d'un handler pour écrire les logs dans un fichier
# Définition du chemin du fichier de log
log_dir = PROJECT_ROOT / "_temp" / "logs"
log_dir.mkdir(parents=True, exist_ok=True)
log_file_path = log_dir / "extract_agent.log"

file_handler = logging.FileHandler(log_file_path, mode='a', encoding='utf-8')
file_handler.setFormatter(logging.Formatter('%(asctime)s [%(levelname)s] [%(name)s] %(message)s', datefmt='%H:%M:%S'))
logger.addHandler(file_handler)


class ExtractResult:
    """Classe représentant le résultat d'une extraction."""
    
    def __init__(
        self,
        source_name: str,
        extract_name: str,
        status: str,
        message: str,
        start_marker: str = "",
        end_marker: str = "",
        template_start: str = "",
        explanation: str = "",
        extracted_text: str = ""
    ):
        """
        Initialise un résultat d'extraction.
        
        Args:
            source_name: Nom de la source
            extract_name: Nom de l'extrait
            status: Statut de l'extraction (valid, rejected, error)
            message: Message explicatif
            start_marker: Marqueur de début
            end_marker: Marqueur de fin
            template_start: Template pour le marqueur de début
            explanation: Explication de l'extraction
            extracted_text: Texte extrait
        """
        self.source_name = source_name
        self.extract_name = extract_name
        self.status = status
        self.message = message
        self.start_marker = start_marker
        self.end_marker = end_marker
        self.template_start = template_start
        self.explanation = explanation
        self.extracted_text = extracted_text
    
    def to_dict(self) -> Dict[str, Any]:
        """Convertit le résultat en dictionnaire."""
        return {
            "source_name": self.source_name,
            "extract_name": self.extract_name,
            "status": self.status,
            "message": self.message,
            "start_marker": self.start_marker,
            "end_marker": self.end_marker,
            "template_start": self.template_start,
            "explanation": self.explanation,
            "extracted_text": self.extracted_text
        }
    
    @classmethod
    def from_dict(cls, data: Dict[str, Any]) -> 'ExtractResult':
        """Crée un résultat à partir d'un dictionnaire."""
        return cls(
            source_name=data.get("source_name", ""),
            extract_name=data.get("extract_name", ""),
            status=data.get("status", ""),
            message=data.get("message", ""),
            start_marker=data.get("start_marker", ""),
            end_marker=data.get("end_marker", ""),
            template_start=data.get("template_start", ""),
            explanation=data.get("explanation", ""),
            extracted_text=data.get("extracted_text", "")
        )


class ExtractAgentPlugin:
    """Plugin pour les fonctions natives de l'extracteur agentique."""
    
    def __init__(self):
        """Initialise le plugin d'extraction."""
        self.extract_results = []
    
    def find_similar_markers(
        self, 
        text: str, 
        marker: str, 
        max_results: int = 5,
        find_similar_text_func=None
    ) -> List[Dict[str, Any]]:
        """
        Trouve des marqueurs similaires dans le texte source.
        
        Args:
            text: Texte source complet
            marker: Marqueur à rechercher
            max_results: Nombre maximum de résultats à retourner
            find_similar_text_func: Fonction pour trouver du texte similaire
            
        Returns:
            Liste de dictionnaires contenant les marqueurs similaires
        """
        if not text or not marker:
            return []
        
        if find_similar_text_func is None:
            # Implémentation par défaut si la fonction n'est pas fournie
            logger.warning("Fonction find_similar_text non fournie, utilisation d'une implémentation basique")
            
            similar_markers = []
            try:
                # Recherche simple avec regex
                pattern = re.escape(marker[:min(10, len(marker))])
                matches = list(re.finditer(pattern, text, re.IGNORECASE))
                
                for match in matches[:max_results]:
                    start_pos = max(0, match.start() - 50)
                    end_pos = min(len(text), match.end() + 50)
                    context = text[start_pos:end_pos]
                    
                    similar_markers.append({
                        "marker": match.group(),
                        "position": match.start(),
                        "context": context
                    })
                
                return similar_markers
            except Exception as e:
                logger.error(f"Erreur lors de la recherche de marqueurs similaires: {e}")
                return []
        else:
            # Utiliser la fonction fournie
            similar_markers = []
            results = find_similar_text_func(text, marker, context_size=50, max_results=max_results)
            
            for context, position, found_text in results:
                similar_markers.append({
                    "marker": found_text,
                    "position": position,
                    "context": context
                })
            
            return similar_markers
    
    def search_text_dichotomically(
        self, 
        text: str, 
        search_term: str, 
        block_size: int = 500, 
        overlap: int = 50
    ) -> List[Dict[str, Any]]:
        """
        Recherche un terme dans le texte en utilisant une approche dichotomique.
        
        Args:
            text: Texte source complet
            search_term: Terme à rechercher
            block_size: Taille des blocs de texte à analyser
            overlap: Chevauchement entre les blocs
            
        Returns:
            Liste de dictionnaires contenant les résultats de recherche
        """
        if not text or not search_term:
            return []
        
        results = []
        text_length = len(text)
        
        # Diviser le texte en blocs avec chevauchement
        for i in range(0, text_length, block_size - overlap):
            start_pos = i
            end_pos = min(i + block_size, text_length)
            block = text[start_pos:end_pos]
            
            # Rechercher le terme dans le bloc
            if search_term.lower() in block.lower():
                # Trouver toutes les occurrences
                for match in re.finditer(re.escape(search_term), block, re.IGNORECASE):
                    match_start = start_pos + match.start()
                    match_end = start_pos + match.end()
                    
                    # Extraire le contexte
                    context_start = max(0, match_start - 50)
                    context_end = min(text_length, match_end + 50)
                    context = text[context_start:context_end]
                    
                    results.append({
                        "match": match.group(),
                        "position": match_start,
                        "context": context,
                        "block_start": start_pos,
                        "block_end": end_pos
                    })
        
        return results
    
    def extract_blocks(
        self, 
        text: str, 
        block_size: int = 500, 
        overlap: int = 50
    ) -> List[Dict[str, Any]]:
        """
        Extrait des blocs de texte avec chevauchement pour l'analyse.
        
        Args:
            text: Texte source complet
            block_size: Taille des blocs de texte à extraire
            overlap: Chevauchement entre les blocs
            
        Returns:
            Liste de dictionnaires contenant les blocs de texte
        """
        if not text:
            return []
        
        blocks = []
        text_length = len(text)
        
        for i in range(0, text_length, block_size - overlap):
            start_pos = i
            end_pos = min(i + block_size, text_length)
            block = text[start_pos:end_pos]
            
            blocks.append({
                "block": block,
                "start_pos": start_pos,
                "end_pos": end_pos
            })
        
        return blocks
    
    def get_extract_results(self) -> List[Dict[str, Any]]:
        """Récupère les résultats des extractions effectuées."""
        return self.extract_results


class ExtractDefinition:
    """Classe représentant la définition d'une extraction."""
    
    def __init__(
        self,
        source_name: str,
        extract_name: str,
        start_marker: str,
        end_marker: str,
        template_start: str = "",
        description: str = ""
    ):
        """
        Initialise une définition d'extraction.
        
        Args:
            source_name: Nom de la source
            extract_name: Nom de l'extrait
            start_marker: Marqueur de début
            end_marker: Marqueur de fin
            template_start: Template pour le marqueur de début
            description: Description de l'extraction
        """
        self.source_name = source_name
        self.extract_name = extract_name
        self.start_marker = start_marker
        self.end_marker = end_marker
        self.template_start = template_start
        self.description = description
    
    def to_dict(self) -> Dict[str, Any]:
        """Convertit la définition en dictionnaire."""
        return {
            "source_name": self.source_name,
            "extract_name": self.extract_name,
            "start_marker": self.start_marker,
            "end_marker": self.end_marker,
            "template_start": self.template_start,
            "description": self.description
        }
    
    @classmethod
    def from_dict(cls, data: Dict[str, Any]) -> 'ExtractDefinition':
        """Crée une définition à partir d'un dictionnaire."""
        return cls(
            source_name=data.get("source_name", ""),
            extract_name=data.get("extract_name", ""),
            start_marker=data.get("start_marker", ""),
            end_marker=data.get("end_marker", ""),
            template_start=data.get("template_start", ""),
            description=data.get("description", "")
=======
# argumentation_analysis/agents/core/extract/extract_definitions.py
"""
Définitions et structures de données pour l'agent d'extraction.

Ce module contient les classes Pydantic (ou similaires) et les structures de données
utilisées par `ExtractAgent` et ses composants. Il définit :
    - `ExtractResult`: Pour encapsuler le résultat d'une opération d'extraction.
    - `ExtractAgentPlugin`: Un plugin contenant des fonctions natives utiles
      pour le traitement de texte dans le contexte de l'extraction.
    - `ExtractDefinition`: Pour représenter la définition d'un extrait spécifique
      à rechercher dans un texte source.
"""

import re
import logging
from pathlib import Path # De la version stashed
from typing import List, Dict, Any, Tuple, Optional, Union

# Importer PROJECT_ROOT depuis la configuration centrale (de la version stashed)
try:
    from argumentation_analysis.ui.config import PROJECT_ROOT
except ImportError:
    # Fallback si le script est exécuté dans un contexte où l'import direct n'est pas possible
    PROJECT_ROOT = Path(__file__).resolve().parent.parent.parent.parent.parent

# Configuration du logging (de la version stashed)
logging.basicConfig(
    level=logging.INFO,
    format='%(asctime)s [%(levelname)s] [%(name)s] %(message)s',
    datefmt='%H:%M:%S'
)
logger = logging.getLogger("ExtractAgent.Definitions")

# Création d'un handler pour écrire les logs dans un fichier (de la version stashed)
log_dir = PROJECT_ROOT / "_temp" / "logs"
log_dir.mkdir(parents=True, exist_ok=True)
log_file_path = log_dir / "extract_agent.log"

file_handler = logging.FileHandler(log_file_path, mode='a', encoding='utf-8')
file_handler.setFormatter(logging.Formatter('%(asctime)s [%(levelname)s] [%(name)s] %(message)s', datefmt='%H:%M:%S'))
logger.addHandler(file_handler)


class ExtractResult: # De la version HEAD (Updated upstream)
    """
    Classe représentant le résultat d'une opération d'extraction.

    Cette classe encapsule toutes les informations pertinentes suite à une tentative
    d'extraction, y compris le statut, les marqueurs, le texte extrait et
    toute explication ou message d'erreur.

    Attributes:
        source_name (str): Nom de la source du texte.
        extract_name (str): Nom de l'extrait.
        status (str): Statut de l'extraction (ex: "valid", "rejected", "error").
        message (str): Message descriptif concernant le résultat.
        start_marker (str): Marqueur de début utilisé ou proposé.
        end_marker (str): Marqueur de fin utilisé ou proposé.
        template_start (str): Template de début utilisé ou proposé.
        explanation (str): Explication fournie par l'agent pour l'extraction.
        extracted_text (str): Le texte effectivement extrait.
    """
    
    def __init__(
        self,
        source_name: str,
        extract_name: str,
        status: str,
        message: str,
        start_marker: str = "",
        end_marker: str = "",
        template_start: str = "",
        explanation: str = "",
        extracted_text: str = ""
    ):
        """
        Initialise un objet `ExtractResult`.

        :param source_name: Nom de la source du texte.
        :type source_name: str
        :param extract_name: Nom de l'extrait.
        :type extract_name: str
        :param status: Statut de l'extraction (par exemple, "valid", "rejected", "error").
        :type status: str
        :param message: Message descriptif concernant le résultat de l'extraction.
        :type message: str
        :param start_marker: Marqueur de début utilisé ou proposé. Par défaut "".
        :type start_marker: str
        :param end_marker: Marqueur de fin utilisé ou proposé. Par défaut "".
        :type end_marker: str
        :param template_start: Template de début utilisé ou proposé. Par défaut "".
        :type template_start: str
        :param explanation: Explication fournie par l'agent pour l'extraction. Par défaut "".
        :type explanation: str
        :param extracted_text: Le texte effectivement extrait. Par défaut "".
        :type extracted_text: str
        """
        self.source_name = source_name
        self.extract_name = extract_name
        self.status = status
        self.message = message
        self.start_marker = start_marker
        self.end_marker = end_marker
        self.template_start = template_start
        self.explanation = explanation
        self.extracted_text = extracted_text
    
    def to_dict(self) -> Dict[str, Any]:
        """Convertit l'instance `ExtractResult` en un dictionnaire.

        :return: Un dictionnaire représentant l'objet.
        :rtype: Dict[str, Any]
        """
        return {
            "source_name": self.source_name,
            "extract_name": self.extract_name,
            "status": self.status,
            "message": self.message,
            "start_marker": self.start_marker,
            "end_marker": self.end_marker,
            "template_start": self.template_start,
            "explanation": self.explanation,
            "extracted_text": self.extracted_text
        }
    
    def to_json(self) -> str:
        """Convertit l'instance `ExtractResult` en une chaîne JSON.

        :return: Une chaîne JSON représentant l'objet.
        :rtype: str
        """
        return json.dumps(self.to_dict(), indent=2)

    @classmethod
    def from_dict(cls, data: Dict[str, Any]) -> 'ExtractResult':
        """Crée une instance de `ExtractResult` à partir d'un dictionnaire.

        :param data: Dictionnaire contenant les données pour initialiser l'objet.
        :type data: Dict[str, Any]
        :return: Une nouvelle instance de `ExtractResult`.
        :rtype: ExtractResult
        """
        return cls(
            source_name=data.get("source_name", ""),
            extract_name=data.get("extract_name", ""),
            status=data.get("status", ""),
            message=data.get("message", ""),
            start_marker=data.get("start_marker", ""),
            end_marker=data.get("end_marker", ""),
            template_start=data.get("template_start", ""),
            explanation=data.get("explanation", ""),
            extracted_text=data.get("extracted_text", "")
        )


class ExtractAgentPlugin: # De la version HEAD (Updated upstream)
    """
    Plugin contenant des fonctions natives utiles pour l'agent d'extraction.

    Ce plugin regroupe des méthodes de traitement de texte qui ne nécessitent pas
    d'appel à un LLM mais sont utiles pour préparer les données ou analyser
    les textes sources dans le cadre du processus d'extraction.

    Attributes:
        extract_results (List[Dict[str, Any]]): Une liste pour stocker les résultats
            des opérations d'extraction effectuées, à des fins de journalisation ou de suivi.
            (Note: L'utilisation de cette liste pourrait être revue pour une meilleure gestion d'état).
    """
    
    def __init__(self):
        """Initialise le plugin `ExtractAgentPlugin`.

        Initialise une liste vide `extract_results` pour stocker les résultats
        des opérations d'extraction effectuées par ce plugin.
        """
        self.extract_results: List[Dict[str, Any]] = []
    
    def find_similar_markers(
        self, 
        text: str, 
        marker: str, 
        max_results: int = 5,
        find_similar_text_func=None
    ) -> List[Dict[str, Any]]:
        """
        Trouve des marqueurs textuels similaires à un marqueur donné dans un texte source.

        Utilise soit une fonction `find_similar_text_func` fournie, soit une
        implémentation basique par défaut basée sur des regex simples.

        :param text: Le texte source complet dans lequel rechercher.
        :type text: str
        :param marker: Le marqueur (chaîne de caractères) à rechercher.
        :type marker: str
        :param max_results: Le nombre maximum de résultats similaires à retourner.
        :type max_results: int
        :param find_similar_text_func: Fonction optionnelle à utiliser pour trouver
                                       du texte similaire. Si None, une recherche
                                       basique est effectuée.
        :type find_similar_text_func: Optional[Callable]
        :return: Une liste de dictionnaires, chaque dictionnaire représentant un marqueur
                 similaire trouvé et contenant "marker", "position", et "context".
                 Retourne une liste vide si aucun marqueur similaire n'est trouvé ou
                 si `text` ou `marker` sont vides.
        :rtype: List[Dict[str, Any]]
        """
        if not text or not marker:
            return []
        
        if find_similar_text_func is None:
            # Implémentation par défaut si la fonction n'est pas fournie
            logger.warning("Fonction find_similar_text non fournie, utilisation d'une implémentation basique")
            
            similar_markers = []
            try:
                # Recherche simple avec regex
                pattern = re.escape(marker[:min(10, len(marker))])
                matches = list(re.finditer(pattern, text, re.IGNORECASE))
                
                for match in matches[:max_results]:
                    start_pos = max(0, match.start() - 50)
                    end_pos = min(len(text), match.end() + 50)
                    context = text[start_pos:end_pos]
                    
                    similar_markers.append({
                        "marker": match.group(),
                        "position": match.start(),
                        "context": context
                    })
                
                return similar_markers
            except Exception as e:
                logger.error(f"Erreur lors de la recherche de marqueurs similaires: {e}")
                return []
        else:
            # Utiliser la fonction fournie
            similar_markers = []
            results = find_similar_text_func(text, marker, context_size=50, max_results=max_results)
            
            for context, position, found_text in results:
                similar_markers.append({
                    "marker": found_text,
                    "position": position,
                    "context": context
                })
            
            return similar_markers
    
    def search_text_dichotomically(
        self, 
        text: str, 
        search_term: str, 
        block_size: int = 500, 
        overlap: int = 50
    ) -> List[Dict[str, Any]]:
        """
        Recherche un terme dans un texte en le divisant d'abord en blocs.

        Cette méthode est une simplification et ne réalise pas une recherche
        dichotomique au sens strict algorithmique, mais plutôt une recherche
        par blocs. Elle divise le texte en blocs avec chevauchement et recherche
        le terme (insensible à la casse) dans chaque bloc.

        :param text: Le texte source complet dans lequel rechercher.
        :type text: str
        :param search_term: Le terme à rechercher.
        :type search_term: str
        :param block_size: La taille des blocs dans lesquels diviser le texte.
        :type block_size: int
        :param overlap: Le chevauchement entre les blocs consécutifs.
        :type overlap: int
        :return: Une liste de dictionnaires. Chaque dictionnaire représente une
                 correspondance trouvée et contient "match", "position", "context",
                 "block_start", et "block_end".
                 Retourne une liste vide si `text` ou `search_term` sont vides.
        :rtype: List[Dict[str, Any]]
        """
        if not text or not search_term:
            return []
        
        results = []
        text_length = len(text)
        
        # Diviser le texte en blocs avec chevauchement
        for i in range(0, text_length, block_size - overlap):
            start_pos = i
            end_pos = min(i + block_size, text_length)
            block = text[start_pos:end_pos]
            
            # Rechercher le terme dans le bloc
            if search_term.lower() in block.lower():
                # Trouver toutes les occurrences
                for match in re.finditer(re.escape(search_term), block, re.IGNORECASE):
                    match_start = start_pos + match.start()
                    match_end = start_pos + match.end()
                    
                    # Extraire le contexte
                    context_start = max(0, match_start - 50)
                    context_end = min(text_length, match_end + 50)
                    context = text[context_start:context_end]
                    
                    results.append({
                        "match": match.group(),
                        "position": match_start,
                        "context": context,
                        "block_start": start_pos,
                        "block_end": end_pos
                    })
        
        return results
    
    def extract_blocks(
        self, 
        text: str, 
        block_size: int = 500, 
        overlap: int = 50
    ) -> List[Dict[str, Any]]:
        """
        Divise un texte en blocs de taille spécifiée avec un chevauchement défini.

        Utile pour traiter de grands textes par morceaux.

        :param text: Le texte source complet à diviser en blocs.
        :type text: str
        :param block_size: La taille souhaitée pour chaque bloc de texte.
        :type block_size: int
        :param overlap: Le nombre de caractères de chevauchement entre les blocs consécutifs.
        :type overlap: int
        :return: Une liste de dictionnaires. Chaque dictionnaire représente un bloc et
                 contient "block", "start_pos", et "end_pos".
                 Retourne une liste vide si le texte d'entrée est vide.
        :rtype: List[Dict[str, Any]]
        """
        if not text:
            return []
        
        blocks = []
        text_length = len(text)
        
        for i in range(0, text_length, block_size - overlap):
            start_pos = i
            end_pos = min(i + block_size, text_length)
            block = text[start_pos:end_pos]
            
            blocks.append({
                "block": block,
                "start_pos": start_pos,
                "end_pos": end_pos
            })
        
        return blocks
    
    def get_extract_results(self) -> List[Dict[str, Any]]:
        """Récupère la liste des résultats des opérations d'extraction stockées.

        :return: Une liste de dictionnaires, chaque dictionnaire représentant
                 le résultat d'une opération d'extraction.
        :rtype: List[Dict[str, Any]]
        """
        return self.extract_results


class ExtractDefinition: # De la version HEAD (Updated upstream)
    """
    Classe représentant la définition d'un extrait à rechercher ou à gérer.

    Cette structure de données contient les informations nécessaires pour identifier
    et localiser un segment de texte spécifique (un "extrait") au sein d'un
    document source plus large.

    Attributes:
        source_name (str): Nom de la source du texte.
        extract_name (str): Nom ou description de l'extrait.
        start_marker (str): Le marqueur textuel indiquant le début de l'extrait.
        end_marker (str): Le marqueur textuel indiquant la fin de l'extrait.
        template_start (str): Un template optionnel qui peut précéder le `start_marker`.
        description (str): Une description optionnelle de ce que représente l'extrait.
    """
    
    def __init__(
        self,
        source_name: str,
        extract_name: str,
        start_marker: str,
        end_marker: str,
        template_start: str = "",
        description: str = ""
    ):
        """
        Initialise un objet `ExtractDefinition`.

        :param source_name: Nom de la source du texte.
        :type source_name: str
        :param extract_name: Nom de l'extrait.
        :type extract_name: str
        :param start_marker: Marqueur de début pour l'extrait.
        :type start_marker: str
        :param end_marker: Marqueur de fin pour l'extrait.
        :type end_marker: str
        :param template_start: Template optionnel pour le marqueur de début. Par défaut "".
        :type template_start: str
        :param description: Description optionnelle de l'extraction. Par défaut "".
        :type description: str
        """
        self.source_name = source_name
        self.extract_name = extract_name
        self.start_marker = start_marker
        self.end_marker = end_marker
        self.template_start = template_start
        self.description = description
    
    def to_dict(self) -> Dict[str, Any]:
        """Convertit l'instance `ExtractDefinition` en un dictionnaire.

        :return: Un dictionnaire représentant l'objet.
        :rtype: Dict[str, Any]
        """
        return {
            "source_name": self.source_name,
            "extract_name": self.extract_name,
            "start_marker": self.start_marker,
            "end_marker": self.end_marker,
            "template_start": self.template_start,
            "description": self.description
        }
    
    @classmethod
    def from_dict(cls, data: Dict[str, Any]) -> 'ExtractDefinition':
        """Crée une instance de `ExtractDefinition` à partir d'un dictionnaire.

        :param data: Dictionnaire contenant les données pour initialiser l'objet.
        :type data: Dict[str, Any]
        :return: Une nouvelle instance de `ExtractDefinition`.
        :rtype: ExtractDefinition
        """
        return cls(
            source_name=data.get("source_name", ""),
            extract_name=data.get("extract_name", ""),
            start_marker=data.get("start_marker", ""),
            end_marker=data.get("end_marker", ""),
            template_start=data.get("template_start", ""),
            description=data.get("description", "")
>>>>>>> ebaa5647
        )<|MERGE_RESOLUTION|>--- conflicted
+++ resolved
@@ -1,325 +1,3 @@
-<<<<<<< HEAD
-"""
-Définitions et structures de données pour l'agent d'extraction.
-
-Ce module contient les classes et structures de données utilisées par l'agent d'extraction
-pour gérer les extraits et leurs métadonnées.
-"""
-
-import re
-import logging
-from pathlib import Path # Ajout de l'import pour Path
-from typing import List, Dict, Any, Tuple, Optional, Union
-
-# Importer PROJECT_ROOT depuis la configuration centrale
-try:
-    from argumentation_analysis.ui.config import PROJECT_ROOT
-except ImportError:
-    # Fallback si le script est exécuté dans un contexte où l'import direct n'est pas possible
-    PROJECT_ROOT = Path(__file__).resolve().parent.parent.parent.parent.parent
-
-# Configuration du logging
-logging.basicConfig(
-    level=logging.INFO,
-    format='%(asctime)s [%(levelname)s] [%(name)s] %(message)s',
-    datefmt='%H:%M:%S'
-)
-logger = logging.getLogger("ExtractAgent.Definitions")
-
-# Création d'un handler pour écrire les logs dans un fichier
-# Définition du chemin du fichier de log
-log_dir = PROJECT_ROOT / "_temp" / "logs"
-log_dir.mkdir(parents=True, exist_ok=True)
-log_file_path = log_dir / "extract_agent.log"
-
-file_handler = logging.FileHandler(log_file_path, mode='a', encoding='utf-8')
-file_handler.setFormatter(logging.Formatter('%(asctime)s [%(levelname)s] [%(name)s] %(message)s', datefmt='%H:%M:%S'))
-logger.addHandler(file_handler)
-
-
-class ExtractResult:
-    """Classe représentant le résultat d'une extraction."""
-    
-    def __init__(
-        self,
-        source_name: str,
-        extract_name: str,
-        status: str,
-        message: str,
-        start_marker: str = "",
-        end_marker: str = "",
-        template_start: str = "",
-        explanation: str = "",
-        extracted_text: str = ""
-    ):
-        """
-        Initialise un résultat d'extraction.
-        
-        Args:
-            source_name: Nom de la source
-            extract_name: Nom de l'extrait
-            status: Statut de l'extraction (valid, rejected, error)
-            message: Message explicatif
-            start_marker: Marqueur de début
-            end_marker: Marqueur de fin
-            template_start: Template pour le marqueur de début
-            explanation: Explication de l'extraction
-            extracted_text: Texte extrait
-        """
-        self.source_name = source_name
-        self.extract_name = extract_name
-        self.status = status
-        self.message = message
-        self.start_marker = start_marker
-        self.end_marker = end_marker
-        self.template_start = template_start
-        self.explanation = explanation
-        self.extracted_text = extracted_text
-    
-    def to_dict(self) -> Dict[str, Any]:
-        """Convertit le résultat en dictionnaire."""
-        return {
-            "source_name": self.source_name,
-            "extract_name": self.extract_name,
-            "status": self.status,
-            "message": self.message,
-            "start_marker": self.start_marker,
-            "end_marker": self.end_marker,
-            "template_start": self.template_start,
-            "explanation": self.explanation,
-            "extracted_text": self.extracted_text
-        }
-    
-    @classmethod
-    def from_dict(cls, data: Dict[str, Any]) -> 'ExtractResult':
-        """Crée un résultat à partir d'un dictionnaire."""
-        return cls(
-            source_name=data.get("source_name", ""),
-            extract_name=data.get("extract_name", ""),
-            status=data.get("status", ""),
-            message=data.get("message", ""),
-            start_marker=data.get("start_marker", ""),
-            end_marker=data.get("end_marker", ""),
-            template_start=data.get("template_start", ""),
-            explanation=data.get("explanation", ""),
-            extracted_text=data.get("extracted_text", "")
-        )
-
-
-class ExtractAgentPlugin:
-    """Plugin pour les fonctions natives de l'extracteur agentique."""
-    
-    def __init__(self):
-        """Initialise le plugin d'extraction."""
-        self.extract_results = []
-    
-    def find_similar_markers(
-        self, 
-        text: str, 
-        marker: str, 
-        max_results: int = 5,
-        find_similar_text_func=None
-    ) -> List[Dict[str, Any]]:
-        """
-        Trouve des marqueurs similaires dans le texte source.
-        
-        Args:
-            text: Texte source complet
-            marker: Marqueur à rechercher
-            max_results: Nombre maximum de résultats à retourner
-            find_similar_text_func: Fonction pour trouver du texte similaire
-            
-        Returns:
-            Liste de dictionnaires contenant les marqueurs similaires
-        """
-        if not text or not marker:
-            return []
-        
-        if find_similar_text_func is None:
-            # Implémentation par défaut si la fonction n'est pas fournie
-            logger.warning("Fonction find_similar_text non fournie, utilisation d'une implémentation basique")
-            
-            similar_markers = []
-            try:
-                # Recherche simple avec regex
-                pattern = re.escape(marker[:min(10, len(marker))])
-                matches = list(re.finditer(pattern, text, re.IGNORECASE))
-                
-                for match in matches[:max_results]:
-                    start_pos = max(0, match.start() - 50)
-                    end_pos = min(len(text), match.end() + 50)
-                    context = text[start_pos:end_pos]
-                    
-                    similar_markers.append({
-                        "marker": match.group(),
-                        "position": match.start(),
-                        "context": context
-                    })
-                
-                return similar_markers
-            except Exception as e:
-                logger.error(f"Erreur lors de la recherche de marqueurs similaires: {e}")
-                return []
-        else:
-            # Utiliser la fonction fournie
-            similar_markers = []
-            results = find_similar_text_func(text, marker, context_size=50, max_results=max_results)
-            
-            for context, position, found_text in results:
-                similar_markers.append({
-                    "marker": found_text,
-                    "position": position,
-                    "context": context
-                })
-            
-            return similar_markers
-    
-    def search_text_dichotomically(
-        self, 
-        text: str, 
-        search_term: str, 
-        block_size: int = 500, 
-        overlap: int = 50
-    ) -> List[Dict[str, Any]]:
-        """
-        Recherche un terme dans le texte en utilisant une approche dichotomique.
-        
-        Args:
-            text: Texte source complet
-            search_term: Terme à rechercher
-            block_size: Taille des blocs de texte à analyser
-            overlap: Chevauchement entre les blocs
-            
-        Returns:
-            Liste de dictionnaires contenant les résultats de recherche
-        """
-        if not text or not search_term:
-            return []
-        
-        results = []
-        text_length = len(text)
-        
-        # Diviser le texte en blocs avec chevauchement
-        for i in range(0, text_length, block_size - overlap):
-            start_pos = i
-            end_pos = min(i + block_size, text_length)
-            block = text[start_pos:end_pos]
-            
-            # Rechercher le terme dans le bloc
-            if search_term.lower() in block.lower():
-                # Trouver toutes les occurrences
-                for match in re.finditer(re.escape(search_term), block, re.IGNORECASE):
-                    match_start = start_pos + match.start()
-                    match_end = start_pos + match.end()
-                    
-                    # Extraire le contexte
-                    context_start = max(0, match_start - 50)
-                    context_end = min(text_length, match_end + 50)
-                    context = text[context_start:context_end]
-                    
-                    results.append({
-                        "match": match.group(),
-                        "position": match_start,
-                        "context": context,
-                        "block_start": start_pos,
-                        "block_end": end_pos
-                    })
-        
-        return results
-    
-    def extract_blocks(
-        self, 
-        text: str, 
-        block_size: int = 500, 
-        overlap: int = 50
-    ) -> List[Dict[str, Any]]:
-        """
-        Extrait des blocs de texte avec chevauchement pour l'analyse.
-        
-        Args:
-            text: Texte source complet
-            block_size: Taille des blocs de texte à extraire
-            overlap: Chevauchement entre les blocs
-            
-        Returns:
-            Liste de dictionnaires contenant les blocs de texte
-        """
-        if not text:
-            return []
-        
-        blocks = []
-        text_length = len(text)
-        
-        for i in range(0, text_length, block_size - overlap):
-            start_pos = i
-            end_pos = min(i + block_size, text_length)
-            block = text[start_pos:end_pos]
-            
-            blocks.append({
-                "block": block,
-                "start_pos": start_pos,
-                "end_pos": end_pos
-            })
-        
-        return blocks
-    
-    def get_extract_results(self) -> List[Dict[str, Any]]:
-        """Récupère les résultats des extractions effectuées."""
-        return self.extract_results
-
-
-class ExtractDefinition:
-    """Classe représentant la définition d'une extraction."""
-    
-    def __init__(
-        self,
-        source_name: str,
-        extract_name: str,
-        start_marker: str,
-        end_marker: str,
-        template_start: str = "",
-        description: str = ""
-    ):
-        """
-        Initialise une définition d'extraction.
-        
-        Args:
-            source_name: Nom de la source
-            extract_name: Nom de l'extrait
-            start_marker: Marqueur de début
-            end_marker: Marqueur de fin
-            template_start: Template pour le marqueur de début
-            description: Description de l'extraction
-        """
-        self.source_name = source_name
-        self.extract_name = extract_name
-        self.start_marker = start_marker
-        self.end_marker = end_marker
-        self.template_start = template_start
-        self.description = description
-    
-    def to_dict(self) -> Dict[str, Any]:
-        """Convertit la définition en dictionnaire."""
-        return {
-            "source_name": self.source_name,
-            "extract_name": self.extract_name,
-            "start_marker": self.start_marker,
-            "end_marker": self.end_marker,
-            "template_start": self.template_start,
-            "description": self.description
-        }
-    
-    @classmethod
-    def from_dict(cls, data: Dict[str, Any]) -> 'ExtractDefinition':
-        """Crée une définition à partir d'un dictionnaire."""
-        return cls(
-            source_name=data.get("source_name", ""),
-            extract_name=data.get("extract_name", ""),
-            start_marker=data.get("start_marker", ""),
-            end_marker=data.get("end_marker", ""),
-            template_start=data.get("template_start", ""),
-            description=data.get("description", "")
-=======
 # argumentation_analysis/agents/core/extract/extract_definitions.py
 """
 Définitions et structures de données pour l'agent d'extraction.
@@ -337,6 +15,7 @@
 import logging
 from pathlib import Path # De la version stashed
 from typing import List, Dict, Any, Tuple, Optional, Union
+import json
 
 # Importer PROJECT_ROOT depuis la configuration centrale (de la version stashed)
 try:
@@ -382,7 +61,7 @@
         explanation (str): Explication fournie par l'agent pour l'extraction.
         extracted_text (str): Le texte effectivement extrait.
     """
-    
+
     def __init__(
         self,
         source_name: str,
@@ -426,7 +105,7 @@
         self.template_start = template_start
         self.explanation = explanation
         self.extracted_text = extracted_text
-    
+
     def to_dict(self) -> Dict[str, Any]:
         """Convertit l'instance `ExtractResult` en un dictionnaire.
 
@@ -444,7 +123,7 @@
             "explanation": self.explanation,
             "extracted_text": self.extracted_text
         }
-    
+
     def to_json(self) -> str:
         """Convertit l'instance `ExtractResult` en une chaîne JSON.
 
@@ -488,7 +167,7 @@
             des opérations d'extraction effectuées, à des fins de journalisation ou de suivi.
             (Note: L'utilisation de cette liste pourrait être revue pour une meilleure gestion d'état).
     """
-    
+
     def __init__(self):
         """Initialise le plugin `ExtractAgentPlugin`.
 
@@ -496,11 +175,11 @@
         des opérations d'extraction effectuées par ce plugin.
         """
         self.extract_results: List[Dict[str, Any]] = []
-    
+
     def find_similar_markers(
-        self, 
-        text: str, 
-        marker: str, 
+        self,
+        text: str,
+        marker: str,
         max_results: int = 5,
         find_similar_text_func=None
     ) -> List[Dict[str, Any]]:
@@ -528,28 +207,28 @@
         """
         if not text or not marker:
             return []
-        
+
         if find_similar_text_func is None:
             # Implémentation par défaut si la fonction n'est pas fournie
             logger.warning("Fonction find_similar_text non fournie, utilisation d'une implémentation basique")
-            
+
             similar_markers = []
             try:
                 # Recherche simple avec regex
                 pattern = re.escape(marker[:min(10, len(marker))])
                 matches = list(re.finditer(pattern, text, re.IGNORECASE))
-                
+
                 for match in matches[:max_results]:
                     start_pos = max(0, match.start() - 50)
                     end_pos = min(len(text), match.end() + 50)
                     context = text[start_pos:end_pos]
-                    
+
                     similar_markers.append({
                         "marker": match.group(),
                         "position": match.start(),
                         "context": context
                     })
-                
+
                 return similar_markers
             except Exception as e:
                 logger.error(f"Erreur lors de la recherche de marqueurs similaires: {e}")
@@ -558,21 +237,21 @@
             # Utiliser la fonction fournie
             similar_markers = []
             results = find_similar_text_func(text, marker, context_size=50, max_results=max_results)
-            
+
             for context, position, found_text in results:
                 similar_markers.append({
                     "marker": found_text,
                     "position": position,
                     "context": context
                 })
-            
+
             return similar_markers
-    
+
     def search_text_dichotomically(
-        self, 
-        text: str, 
-        search_term: str, 
-        block_size: int = 500, 
+        self,
+        text: str,
+        search_term: str,
+        block_size: int = 500,
         overlap: int = 50
     ) -> List[Dict[str, Any]]:
         """
@@ -599,28 +278,28 @@
         """
         if not text or not search_term:
             return []
-        
+
         results = []
         text_length = len(text)
-        
+
         # Diviser le texte en blocs avec chevauchement
         for i in range(0, text_length, block_size - overlap):
             start_pos = i
             end_pos = min(i + block_size, text_length)
             block = text[start_pos:end_pos]
-            
+
             # Rechercher le terme dans le bloc
             if search_term.lower() in block.lower():
                 # Trouver toutes les occurrences
                 for match in re.finditer(re.escape(search_term), block, re.IGNORECASE):
                     match_start = start_pos + match.start()
                     match_end = start_pos + match.end()
-                    
+
                     # Extraire le contexte
                     context_start = max(0, match_start - 50)
                     context_end = min(text_length, match_end + 50)
                     context = text[context_start:context_end]
-                    
+
                     results.append({
                         "match": match.group(),
                         "position": match_start,
@@ -628,13 +307,13 @@
                         "block_start": start_pos,
                         "block_end": end_pos
                     })
-        
+
         return results
-    
+
     def extract_blocks(
-        self, 
-        text: str, 
-        block_size: int = 500, 
+        self,
+        text: str,
+        block_size: int = 500,
         overlap: int = 50
     ) -> List[Dict[str, Any]]:
         """
@@ -655,23 +334,23 @@
         """
         if not text:
             return []
-        
+
         blocks = []
         text_length = len(text)
-        
+
         for i in range(0, text_length, block_size - overlap):
             start_pos = i
             end_pos = min(i + block_size, text_length)
             block = text[start_pos:end_pos]
-            
+
             blocks.append({
                 "block": block,
                 "start_pos": start_pos,
                 "end_pos": end_pos
             })
-        
+
         return blocks
-    
+
     def get_extract_results(self) -> List[Dict[str, Any]]:
         """Récupère la liste des résultats des opérations d'extraction stockées.
 
@@ -698,7 +377,7 @@
         template_start (str): Un template optionnel qui peut précéder le `start_marker`.
         description (str): Une description optionnelle de ce que représente l'extrait.
     """
-    
+
     def __init__(
         self,
         source_name: str,
@@ -730,7 +409,7 @@
         self.end_marker = end_marker
         self.template_start = template_start
         self.description = description
-    
+
     def to_dict(self) -> Dict[str, Any]:
         """Convertit l'instance `ExtractDefinition` en un dictionnaire.
 
@@ -745,7 +424,7 @@
             "template_start": self.template_start,
             "description": self.description
         }
-    
+
     @classmethod
     def from_dict(cls, data: Dict[str, Any]) -> 'ExtractDefinition':
         """Crée une instance de `ExtractDefinition` à partir d'un dictionnaire.
@@ -762,5 +441,4 @@
             end_marker=data.get("end_marker", ""),
             template_start=data.get("template_start", ""),
             description=data.get("description", "")
->>>>>>> ebaa5647
         )