--- conflicted
+++ resolved
@@ -1,148 +1,3 @@
-<<<<<<< HEAD
-# argumentation_analysis/ui/file_operations.py
-import json
-import gzip
-import logging
-from pathlib import Path
-from typing import Optional, List, Dict, Any
-from cryptography.fernet import Fernet, InvalidToken
-from cryptography.exceptions import InvalidSignature
-
-# Importer les éléments nécessaires depuis config et utils
-# Attention à ne pas recréer de cycle.
-# On importe 'config as ui_config_module' pour accéder aux constantes.
-from . import config as ui_config_module
-# On importe les fonctions de utils qui ne dépendent pas de config de manière cyclique.
-from .utils import encrypt_data, decrypt_data, get_full_text_for_source, utils_logger # utils_logger est déjà configuré dans utils.py
-
-# Logger spécifique pour les opérations sur fichiers si besoin, ou utiliser utils_logger
-file_ops_logger = utils_logger # Ou logging.getLogger("App.UI.FileOps")
-
-
-def load_extract_definitions(
-    config_file: Path, 
-    key: bytes,
-    # app_config est utilisé par get_full_text_for_source, mais load_extract_definitions
-    # lui-même ne l'utilise pas directement pour le chargement/déchiffrement.
-    # Cependant, si on voulait que load_extract_definitions peuple les full_text au chargement,
-    # il faudrait le passer. Pour l'instant, on le garde optionnel et non utilisé ici.
-    app_config: Optional[Dict[str, Any]] = None 
-) -> list:
-    """Charge, déchiffre et décompresse les définitions depuis le fichier chiffré."""
-    fallback_definitions = ui_config_module.EXTRACT_SOURCES if ui_config_module.EXTRACT_SOURCES else ui_config_module.DEFAULT_EXTRACT_SOURCES
-
-    if not config_file.exists():
-        file_ops_logger.info(f"Fichier config chiffré '{config_file}' non trouvé. Utilisation définitions par défaut.")
-        return [item.copy() for item in fallback_definitions]
-    if not key:
-        file_ops_logger.warning("Clé chiffrement absente. Chargement config impossible. Utilisation définitions par défaut.")
-        return [item.copy() for item in fallback_definitions]
-
-    file_ops_logger.info(f"Chargement et déchiffrement de '{config_file}'...")
-    try:
-        with open(config_file, 'rb') as f: encrypted_data = f.read()
-        decrypted_compressed_data = decrypt_data(encrypted_data, key) # Utilise decrypt_data de utils.py
-        if not decrypted_compressed_data:
-            file_ops_logger.warning("Échec déchiffrement. Utilisation définitions par défaut.")
-            return [item.copy() for item in fallback_definitions]
-        decompressed_data = gzip.decompress(decrypted_compressed_data)
-        definitions = json.loads(decompressed_data.decode('utf-8'))
-        file_ops_logger.info("✅ Définitions chargées et déchiffrées.")
-
-        if not isinstance(definitions, list) or not all(
-            isinstance(item, dict) and
-            "source_name" in item and "source_type" in item and "schema" in item and
-            "host_parts" in item and "path" in item and isinstance(item.get("extracts"), list)
-            for item in definitions
-        ):
-            file_ops_logger.warning("⚠️ Format définitions invalide après chargement. Utilisation définitions par défaut.")
-            return [item.copy() for item in fallback_definitions]
-
-        file_ops_logger.info(f"-> {len(definitions)} définitions chargées depuis fichier.")
-        return definitions
-    except (InvalidToken, InvalidSignature) as e: # Intercepter spécifiquement et relancer
-        file_ops_logger.error(f"❌ Erreur déchiffrement/validation token pour '{config_file}': {e}. L'exception sera relancée.", exc_info=True)
-        raise # Relancer l'exception InvalidToken ou InvalidSignature
-    except Exception as e:
-        file_ops_logger.error(f"❌ Erreur chargement/traitement général '{config_file}': {e}. Utilisation définitions par défaut.", exc_info=True)
-        return [item.copy() for item in fallback_definitions]
-
-def save_extract_definitions(
-    extract_definitions: List[Dict[str, Any]],
-    config_file: Path, # Renommé de config_path pour correspondre à l'usage dans embed_all_sources.py
-    encryption_key: bytes, # Renommé de passphrase pour refléter qu'une clé Fernet est attendue par encrypt_data
-    embed_full_text: bool = False,
-    config: Optional[Dict[str, Any]] = None # 'config' est le app_config passé à get_full_text_for_source
-) -> bool:
-    """Sauvegarde, compresse et chiffre les définitions dans le fichier.
-    Peut optionnellement embarquer le texte complet des sources.
-    """
-    if not encryption_key:
-        file_ops_logger.error("Clé chiffrement absente. Sauvegarde annulée.")
-        return False
-    if not isinstance(extract_definitions, list):
-        file_ops_logger.error("Erreur sauvegarde: définitions non valides (doit être une liste).")
-        return False
-
-    file_ops_logger.info(f"Préparation sauvegarde vers '{config_file}'...")
-
-    # Copie profonde pour éviter de modifier la liste originale en dehors de cette fonction
-    # lors du traitement de embed_full_text
-    definitions_to_process = [dict(d) for d in extract_definitions]
-
-
-    if embed_full_text:
-        file_ops_logger.info("Option embed_full_text activée. Tentative de récupération des textes complets manquants...")
-        for source_info in definitions_to_process: # Utiliser la copie
-            if not isinstance(source_info, dict):
-                file_ops_logger.warning(f"Élément non-dictionnaire ignoré dans extract_definitions: {type(source_info)}")
-                continue
-
-            current_full_text = source_info.get("full_text")
-            if not current_full_text:
-                source_name = source_info.get('source_name', 'Source inconnue')
-                file_ops_logger.info(f"Texte complet manquant pour '{source_name}'. Récupération...")
-                try:
-                    # Utilise get_full_text_for_source de utils.py
-                    retrieved_text = get_full_text_for_source(source_info, app_config=config)
-                    if retrieved_text is not None:
-                        source_info["full_text"] = retrieved_text
-                        file_ops_logger.info(f"Texte complet récupéré et ajouté pour '{source_name}'.")
-                    else:
-                        file_ops_logger.warning(f"Échec de la récupération du texte complet (texte vide retourné) pour '{source_name}'. Champ 'full_text' non peuplé.")
-                        source_info["full_text"] = None
-                except ConnectionError as e_conn:
-                    file_ops_logger.warning(f"Erreur de connexion lors de la récupération du texte pour '{source_name}': {e_conn}. Champ 'full_text' non peuplé.")
-                    source_info["full_text"] = None
-                except Exception as e_get_text:
-                    file_ops_logger.error(f"Erreur inattendue lors de la récupération du texte pour '{source_name}': {e_get_text}. Champ 'full_text' non peuplé.", exc_info=True)
-                    source_info["full_text"] = None
-    else:
-        file_ops_logger.info("Option embed_full_text désactivée. Suppression des textes complets des définitions...")
-        for source_info in definitions_to_process: # Utiliser la copie
-            if not isinstance(source_info, dict):
-                continue
-            if "full_text" in source_info:
-                source_info.pop("full_text", None)
-                file_ops_logger.debug(f"Champ 'full_text' retiré pour '{source_info.get('source_name', 'Source inconnue')}'.")
-
-    try:
-        json_data = json.dumps(definitions_to_process, indent=2, ensure_ascii=False).encode('utf-8') # Utiliser la copie traitée
-        compressed_data = gzip.compress(json_data)
-        encrypted_data_to_save = encrypt_data(compressed_data, encryption_key) # Utilise encrypt_data de utils.py
-        if not encrypted_data_to_save:
-            raise ValueError("Échec du chiffrement des données.")
-
-        config_file.parent.mkdir(parents=True, exist_ok=True)
-        with open(config_file, 'wb') as f:
-            f.write(encrypted_data_to_save)
-        file_ops_logger.info(f"✅ Définitions sauvegardées dans '{config_file}'.")
-        return True
-    except Exception as e:
-        file_ops_logger.error(f"❌ Erreur lors de la sauvegarde chiffrée vers '{config_file}': {e}", exc_info=True)
-        return False
-
-=======
 # argumentation_analysis/ui/file_operations.py
 from typing import Optional, Union, List, Dict, Any
 import json
@@ -295,8 +150,7 @@
         file_ops_logger.info(f"[OK] Définitions sauvegardées dans '{config_file}'.")
         return True
     except Exception as e:
-        file_ops_logger.error(f"[FAIL] Erreur lors de la sauvegarde chiffree vers '{config_file}': {e}", exc_info=True)
+        file_ops_logger.error(f"[FAIL] Erreur lors de la sauvegarde chiffrée vers '{config_file}': {e}", exc_info=True)
         return False
 
->>>>>>> ebaa5647
 file_ops_logger.info("Fonctions d'opérations sur fichiers UI définies.")