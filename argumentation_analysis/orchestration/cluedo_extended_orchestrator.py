--- conflicted
+++ resolved
@@ -465,17 +465,11 @@
 
                 # 2. Exécuter l'agent avec l'historique nettoyé
                 agent_response_stream = next_agent.invoke(input=history_to_send, arguments=KernelArguments())
-<<<<<<< HEAD
                 # Gérer les réponses streamées et non-streamées (mock)
                 # Correction pour invoke qui peut retourner un awaitable ou un itérateur
                 if hasattr(agent_response_stream, '__await__'):
                      agent_response_stream = await agent_response_stream
 
-=======
-
-                # Gérer les réponses streamées et non-streamées (mock)
-                from inspect import isawaitable
->>>>>>> bfeb4be0
                 if hasattr(agent_response_stream, '__aiter__'):
                     agent_response_raw = [message async for message in agent_response_stream]
                 elif isawaitable(agent_response_stream):
