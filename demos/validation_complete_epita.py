--- conflicted
+++ resolved
@@ -207,16 +207,11 @@
 
         for test_name, config in scenarios.items():
             kernel = sk.Kernel()
-<<<<<<< HEAD
-            kernel.add_service(create_llm_service(service_id="default", force_authentic=True))
-            agent_factory = AgentFactory(kernel, "default")
-=======
             llm_service = create_llm_service(service_id="default", model_id="gpt-4o-mini", force_authentic=True) # Ajout model_id
             kernel.add_service(llm_service)
             from argumentation_analysis.config.settings import AppSettings
             settings = AppSettings()
             agent_factory = AgentFactory(kernel, settings)
->>>>>>> 134c72c9
             start_time = time.time()
             safe_test_name = re.sub(r'[\s\(\)]+', '_', test_name).lower()
             
