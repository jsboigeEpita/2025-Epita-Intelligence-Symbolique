--- conflicted
+++ resolved
@@ -1,68 +1,62 @@
-# Python bytecode
-__pycache__/
-*.py[cod]
-*$py.class
-
-# Test coverage
-.coverage
-coverage.xml
-htmlcov/
-coverage.json
-.pytest_cache/
-
-# Environnements virtuels
-venv_test/
-venv/
-env/
-ENV/
-/.venv/
-venv_py310/
-
-# Fichiers temporaires
-*.tmp
-*.log
-*.bak
-temp_extracts/
-logs/
-temp/
-_temp/
-temp_*.py
-
-# Fichiers spécifiques au projet
-*.egg-info/
-argumentation_analysis/data/learning_data.json
-
-build/
-dist/
-# Fichiers de configuration locale
-.env
-.vscode/
-.idea/
-
-# Bibliothèques externes
-libs/*.jar
-vendor/
-
-# Fichiers de documentation spécifiques
-README_TESTS.md
-
-# Fichiers de rapports de tests et d'analyses
-argumentation_analysis/tests/tools/reports/test_report_*.txt
-results/rhetorical_analysis_*.json
-
-# Outils portables et répertoires temporaires sous libs/
-libs/portable_jdk/
-libs/portable_octave/
-libs/_temp*/
-
-# Pytest output files
-pytest_hierarchical_full_v4.txt
-
-<<<<<<< HEAD
-_temp/
-
-=======
-# Scripts de débogage
-scripts/debug_jpype_classpath.py
-
->>>>>>> 2f4e0fbc
+# Python bytecode
+__pycache__/
+*.py[cod]
+*$py.class
+
+# Test coverage
+.coverage
+coverage.xml
+htmlcov/
+coverage.json
+.pytest_cache/
+
+# Environnements virtuels
+venv_test/
+venv/
+env/
+ENV/
+/.venv/
+venv_py310/
+
+# Fichiers temporaires
+*.tmp
+*.log
+*.bak
+temp_extracts/
+logs/
+temp/
+_temp/
+temp_*.py
+
+# Fichiers spécifiques au projet
+*.egg-info/
+argumentation_analysis/data/learning_data.json
+
+build/
+dist/
+# Fichiers de configuration locale
+.env
+.vscode/
+.idea/
+
+# Bibliothèques externes
+libs/*.jar
+vendor/
+
+# Fichiers de documentation spécifiques
+README_TESTS.md
+
+# Fichiers de rapports de tests et d'analyses
+argumentation_analysis/tests/tools/reports/test_report_*.txt
+results/rhetorical_analysis_*.json
+
+# Outils portables et répertoires temporaires sous libs/
+libs/portable_jdk/
+libs/portable_octave/
+libs/_temp*/
+
+# Pytest output files
+pytest_hierarchical_full_v4.txt
+
+# Scripts de débogage
+scripts/debug_jpype_classpath.py