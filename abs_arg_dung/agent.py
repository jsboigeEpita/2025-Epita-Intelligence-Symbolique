import os
import glob
import random

# --- CONFIGURATION AVEC JPYPE ---
# Ce fichier ne doit PAS démarrer la JVM. Il suppose qu'elle est déjà démarrée
# par le point d'entrée de l'application (ex: api/main.py ou une fixture de test).
import jpype
import jpype.imports
<<<<<<< HEAD

# Assurez-vous que le pont est démarré en amont (par ex. dans l'API)
import matplotlib.pyplot as plt
import networkx as nx
from jpype import JClass

# Classes pour la structure du graphe
DungTheory = JClass('org.tweetyproject.arg.dung.syntax.DungTheory')
Argument = JClass('org.tweetyproject.arg.dung.syntax.Argument')
Attack = JClass('org.tweetyproject.arg.dung.syntax.Attack')

# Classes pour le raisonnement (calcul des extensions)
SimpleGroundedReasoner = JClass('org.tweetyproject.arg.dung.reasoner.SimpleGroundedReasoner')
SimplePreferredReasoner = JClass('org.tweetyproject.arg.dung.reasoner.SimplePreferredReasoner')
SimpleStableReasoner = JClass('org.tweetyproject.arg.dung.reasoner.SimpleStableReasoner')
SimpleCompleteReasoner = JClass('org.tweetyproject.arg.dung.reasoner.SimpleCompleteReasoner')
SimpleAdmissibleReasoner = JClass('org.tweetyproject.arg.dung.reasoner.SimpleAdmissibleReasoner')
SimpleIdealReasoner = JClass('org.tweetyproject.arg.dung.reasoner.SimpleIdealReasoner')
SimpleSemiStableReasoner = JClass('org.tweetyproject.arg.dung.reasoner.SimpleSemiStableReasoner')

=======
from jpype import JClass
>>>>>>> 81876ac8

# --- Définition de l'Agent d'Argumentation ---

class DungAgent:
    def __init__(self):
        """
        Initialise l'agent. Les classes Java sont importées ici pour s'assurer
        que la JVM est prête au moment de l'instanciation.
        """
        if not jpype.isJVMStarted():
            raise RuntimeError(
                "La JVM doit être démarrée avant d'instancier un DungAgent. "
                "Vérifiez le point d'entrée de l'application."
            )

        # Classes pour la structure du graphe
        self.DungTheory = JClass('org.tweetyproject.arg.dung.syntax.DungTheory')
        self.Argument = JClass('org.tweetyproject.arg.dung.syntax.Argument')
        self.Attack = JClass('org.tweetyproject.arg.dung.syntax.Attack')

        # Classes pour le raisonnement (calcul des extensions)
        self.SimpleGroundedReasoner = JClass('org.tweetyproject.arg.dung.reasoner.SimpleGroundedReasoner')
        self.SimplePreferredReasoner = JClass('org.tweetyproject.arg.dung.reasoner.SimplePreferredReasoner')
        self.SimpleStableReasoner = JClass('org.tweetyproject.arg.dung.reasoner.SimpleStableReasoner')
        self.SimpleCompleteReasoner = JClass('org.tweetyproject.arg.dung.reasoner.SimpleCompleteReasoner')
        self.SimpleAdmissibleReasoner = JClass('org.tweetyproject.arg.dung.reasoner.SimpleAdmissibleReasoner')
        self.SimpleIdealReasoner = JClass('org.tweetyproject.arg.dung.reasoner.SimpleIdealReasoner')
        self.SimpleSemiStableReasoner = JClass('org.tweetyproject.arg.dung.reasoner.SimpleSemiStableReasoner')
        
        self.af = self.DungTheory()
        self._arguments = {}
        # Attributs pour le cache des extensions
        self._cached_extensions = {}
        self._cache_valid = False

    def add_argument(self, name: str):
        if name not in self._arguments:
            arg = self.Argument(name)
            self.af.add(arg)
            self._arguments[name] = arg
            self._invalidate_cache()
        else:
            print(f"Avertissement : L'argument '{name}' existe déjà.")

    def add_attack(self, source_name: str, target_name: str):
        if source_name in self._arguments and target_name in self._arguments:
            self.af.add(self.Attack(self._arguments[source_name], self._arguments[target_name]))
            self._invalidate_cache()
        else:
            print(f"Erreur : Un ou plusieurs arguments ('{source_name}', '{target_name}') n'existent pas.")

    def _invalidate_cache(self):
        """Invalide le cache quand le framework est modifié."""
        self._cached_extensions = {}
        self._cache_valid = False

    def _compute_extensions_if_needed(self):
        """Calcule les extensions seulement si elles n'ont pas déjà été calculées."""
        if not self._cache_valid:
            print("(Calcul des extensions en cours...)")
            self._cached_extensions = {
                'grounded': sorted([str(arg.getName()) for arg in self.SimpleGroundedReasoner().getModel(self.af)]),
                'preferred': self._format_extensions(self.SimplePreferredReasoner().getModels(self.af)),
                'stable': self._format_extensions(self.SimpleStableReasoner().getModels(self.af)),
                'complete': self._format_extensions(self.SimpleCompleteReasoner().getModels(self.af)),
                'admissible': self._format_extensions(self.SimpleAdmissibleReasoner().getModels(self.af)),
                'ideal': sorted([str(arg.getName()) for arg in self.SimpleIdealReasoner().getModel(self.af)]),
                'semi_stable': self._format_extensions(self.SimpleSemiStableReasoner().getModels(self.af))
            }
            self._cache_valid = True

    def reset_cache(self):
        """Vide manuellement le cache des extensions."""
        self._invalidate_cache()

    def _format_extensions(self, java_collection) -> list:
        return [sorted([str(arg.getName()) for arg in extension]) for extension in java_collection]

    def get_grounded_extension(self) -> list:
        self._compute_extensions_if_needed()
        return self._cached_extensions['grounded']

    def get_preferred_extensions(self) -> list:
        self._compute_extensions_if_needed()
        return self._cached_extensions['preferred']

    def get_stable_extensions(self) -> list:
        self._compute_extensions_if_needed()
        return self._cached_extensions['stable']
    
    def get_complete_extensions(self) -> list:
        self._compute_extensions_if_needed()
        return self._cached_extensions['complete']

    def get_admissible_sets(self) -> list:
        self._compute_extensions_if_needed()
        return self._cached_extensions['admissible']

    def get_ideal_extension(self) -> list:
        self._compute_extensions_if_needed()
        return self._cached_extensions['ideal']

    def get_semi_stable_extensions(self) -> list:
        self._compute_extensions_if_needed()
        return self._cached_extensions['semi_stable']
    
    # LA MÉTHODE SUIVANTE A ÉTÉ SUPPRIMÉE
    # def get_cf2_extensions(self) -> list:
    #     return self._format_extensions(Cf2Reasoner().getModels(self.af))
        
    def visualize_graph(self, extension_to_highlight: list = None, title_suffix: str = ""):
        import matplotlib.pyplot as plt
        import networkx as nx
        
        G = nx.DiGraph()
        nodes = [arg.getName() for arg in self.af.getNodes()]
        G.add_nodes_from(nodes)
        edges = [(a.getAttacker().getName(), a.getAttacked().getName()) for a in self.af.getAttacks()]
        G.add_edges_from(edges)

        plt.figure(figsize=(10, 8))
        pos = nx.spring_layout(G, seed=42, k=0.8)
        
        title = "Graphe d'Argumentation" + title_suffix
        node_colors = 'skyblue'
        if extension_to_highlight is not None:
            node_colors = ['lightgreen' if node in extension_to_highlight else 'lightcoral' for node in G.nodes()]
            title += f"\n(Extension surlignée : {extension_to_highlight})"

        nx.draw(G, pos, with_labels=True, node_size=2500, node_color=node_colors, 
                font_size=10, font_weight='bold', arrowsize=20, edge_color='gray')
        plt.title(title)
        plt.show()

    def get_semantics_relationships(self) -> dict:
        """Retourne l'analyse des relations sémantiques sous forme de dictionnaire."""
        self._compute_extensions_if_needed()
        
        grounded = self._cached_extensions['grounded']
        preferred = self._cached_extensions['preferred']
        complete = self._cached_extensions['complete']
        stable = self._cached_extensions['stable']
        admissible = self._cached_extensions['admissible']
        ideal = self._cached_extensions['ideal']
        
        # Vérifications théoriques
        relationships = {
            'extensions': {
                'grounded': grounded,
                'ideal': ideal,
                'preferred': preferred,
                'complete': complete,
                'stable': stable,
                'admissible': admissible
            },
            'theoretical_checks': {
                'grounded_in_complete': grounded in complete,
                'all_preferred_are_complete': all(pref in complete for pref in preferred),
                'all_stable_are_preferred': all(stable_ext in preferred for stable_ext in stable)
            }
        }
        
        return relationships

    def analyze_semantics_relationships(self):
        """Affiche l'analyse des relations sémantiques (méthode de convenance)."""
        data = self.get_semantics_relationships()
        
        print("=== ANALYSE DES RELATIONS SÉMANTIQUES ===")
        extensions = data['extensions']
        print(f"Extension Fondée: {extensions['grounded']}")
        print(f"Extension Idéale: {extensions['ideal']}")
        print(f"Extensions Préférées: {extensions['preferred']}")
        print(f"Extensions Complètes: {extensions['complete']}")
        print(f"Extensions Stables: {extensions['stable']}")
        print(f"Ensembles Admissibles: {extensions['admissible']}")
        
        print("\n--- Vérifications Théoriques ---")
        checks = data['theoretical_checks']
        if checks['grounded_in_complete']:
            print("✓ L'extension fondée est dans les extensions complètes")
        if checks['all_preferred_are_complete']:
            print("✓ Toutes les extensions préférées sont complètes")
        if checks['all_stable_are_preferred']:
            print("✓ Toutes les extensions stables sont préférées")

    def get_argument_status(self, arg_name: str) -> dict:
        """Détermine le statut d'un argument selon différentes sémantiques."""
        if arg_name not in self._arguments:
            return {'error': f"Argument '{arg_name}' n'existe pas"}
        
        self._compute_extensions_if_needed()
        
        grounded = self._cached_extensions['grounded']
        preferred = self._cached_extensions['preferred']
        stable = self._cached_extensions['stable']
        
        status = {
            'credulously_accepted': any(arg_name in ext for ext in preferred),
            'skeptically_accepted': all(arg_name in ext for ext in preferred) if preferred else False,
            'grounded_accepted': arg_name in grounded,
            'stable_accepted': any(arg_name in ext for ext in stable) if stable else False
        }
        
        return status

    def get_all_arguments_status(self) -> dict:
        """Retourne un dictionnaire avec le statut de chaque argument."""
        all_status = {}
        for arg_name in self._arguments.keys():
            all_status[arg_name] = self.get_argument_status(arg_name)
        return all_status
    
    def print_all_arguments_status(self):
        """Affiche le statut de tous les arguments (méthode de convenance)."""
        all_status = self.get_all_arguments_status()
        print("\n=== STATUT DES ARGUMENTS ===")
        for arg_name, status in all_status.items():
            if 'error' in status:
                print(f"Argument '{arg_name}': {status['error']}")
            else:
                print(f"Argument '{arg_name}':")
                print(f"  - Accepté de manière crédule: {status['credulously_accepted']}")
                print(f"  - Accepté de manière sceptique: {status['skeptically_accepted']}")
                print(f"  - Accepté dans l'extension fondée: {status['grounded_accepted']}")
                print(f"  - Accepté dans une extension stable: {status['stable_accepted']}")

    def get_framework_properties(self) -> dict:
        """Retourne les propriétés structurelles du framework."""
        nodes = list(self.af.getNodes())
        attacks = list(self.af.getAttacks())
        
        # Vérifier s'il y a des cycles
        import networkx as nx
        G = nx.DiGraph()
        G.add_nodes_from([arg.getName() for arg in nodes])
        G.add_edges_from([(a.getAttacker().getName(), a.getAttacked().getName()) for a in attacks])
        
        cycles = list(nx.simple_cycles(G))
        
        # Arguments self-attacking
        self_attacking = [a.getAttacker().getName() for a in attacks 
                         if a.getAttacker().getName() == a.getAttacked().getName()]
        
        return {
            'num_arguments': len(nodes),
            'num_attacks': len(attacks),
            'has_cycles': len(cycles) > 0,
            'cycles': cycles,
            'self_attacking': self_attacking
        }

    def analyze_framework_properties(self):
        """Affiche les propriétés structurelles du framework (méthode de convenance)."""
        properties = self.get_framework_properties()
        
        print("=== PROPRIÉTÉS STRUCTURELLES ===")
        print(f"Nombre d'arguments: {properties['num_arguments']}")
        print(f"Nombre d'attaques: {properties['num_attacks']}")
        print(f"Cycles détectés: {len(properties['cycles'])}")
        
        if properties['cycles']:
            print(f"Cycles: {properties['cycles']}")
        
        if properties['self_attacking']:
            print(f"Arguments auto-attaquants: {properties['self_attacking']}")

# --- Cas d'étude et Démonstration ---

if __name__ == "__main__":
    print("\n--- DÉMONSTRATION DE LA CLASSE DungAgent ---")
    print("NOTE: Ce bloc n'est exécuté que si le script est lancé directement.")
    print("Pour fonctionner, une JVM doit être disponible et configurée.")

    try:
        if not jpype.isJVMStarted():
            print("\n[__main__] Démarrage d'une JVM pour la démo...")
            # Chargement des libs depuis le dossier central, pas le dossier local
            project_root = Path(__file__).parent.parent
            libs_dir = project_root / 'libs' / 'tweety'
            
            if not libs_dir.exists():
                raise FileNotFoundError(f"Le répertoire des librairies Tweety est introuvable: {libs_dir}")

            jar_files = glob.glob(str(libs_dir / '*.jar'))
            if not jar_files:
                raise FileNotFoundError(f"Aucun JAR trouvé dans {libs_dir}")
            
            classpath = os.pathsep.join(jar_files)
            
            jpype.startJVM(jpype.getDefaultJVMPath(), "-ea", f"-Djava.class.path={classpath}")
            print("[__main__] JVM démarrée pour la démo.")

        # --- Le reste du code de démo ---
        print("\n--- CAS D'ÉTUDE ÉTENDU ---")
        
        agent = DungAgent()
        agent.add_argument("a")
        agent.add_argument("b")
        agent.add_argument("c")

        agent.add_attack("a", "b")
        agent.add_attack("b", "c")

        print("\n--- Analyse Sémantique Complète ---")
        agent.analyze_semantics_relationships()
        agent.print_all_arguments_status()
        
        print("\n\n--- CAS D'ÉTUDE COMPLEXE ---")
        complex_agent = DungAgent()
        
        for arg in ["a", "b", "c", "d", "e"]:
            complex_agent.add_argument(arg)
        
        complex_agent.add_attack("a", "b")
        complex_agent.add_attack("b", "c")
        complex_agent.add_attack("c", "a")
        complex_agent.add_attack("d", "c")
        complex_agent.add_attack("e", "d")
        
        print("Framework avec cycle d'arguments:")
        complex_agent.analyze_semantics_relationships()
        complex_agent.analyze_framework_properties()

    except Exception as e:
        print(f"\nERREUR lors de l'exécution de la démo : {e}")
        print("Assurez-vous que JAVA_HOME est configuré et que les JARs Tweety sont dans libs/tweety.")<|MERGE_RESOLUTION|>--- conflicted
+++ resolved
@@ -7,8 +7,6 @@
 # par le point d'entrée de l'application (ex: api/main.py ou une fixture de test).
 import jpype
 import jpype.imports
-<<<<<<< HEAD
-
 # Assurez-vous que le pont est démarré en amont (par ex. dans l'API)
 import matplotlib.pyplot as plt
 import networkx as nx
@@ -28,9 +26,6 @@
 SimpleIdealReasoner = JClass('org.tweetyproject.arg.dung.reasoner.SimpleIdealReasoner')
 SimpleSemiStableReasoner = JClass('org.tweetyproject.arg.dung.reasoner.SimpleSemiStableReasoner')
 
-=======
-from jpype import JClass
->>>>>>> 81876ac8
 
 # --- Définition de l'Agent d'Argumentation ---
 
